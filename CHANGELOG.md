--- conflicted
+++ resolved
@@ -4,7 +4,6 @@
 The format is based on [Keep a Changelog](http://keepachangelog.com/)
 and this project adheres to [Semantic Versioning](http://semver.org/).
 
-<<<<<<< HEAD
 ## [6.4.0] - Unreleased
 
 ### Fixed
@@ -58,9 +57,6 @@
 - `\OxidEsales\EshopCommunity\Core\Email::getConfig`
 - `blDoNotDisableModuleOnError` config option
 
-
-## [6.3.2] - Unreleased
-=======
 ## [6.3.3] - Unreleased
 
 ### Added
@@ -74,7 +70,6 @@
 ### Fixed
 
 ## [6.3.2] - 2019-01-22
->>>>>>> e61ae735
 
 ### Added
 - Add method SystemEventHandler::onShopEnd() to be called for finishing actions e.g. from ShopControl::pageClose().
