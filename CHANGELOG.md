--- conflicted
+++ resolved
@@ -4,7 +4,6 @@
 The format is based on [Keep a Changelog](http://keepachangelog.com/)
 and this project adheres to [Semantic Versioning](http://semver.org/).
 
-<<<<<<< HEAD
 ## [Unreleased]
 
 ### Added
@@ -66,7 +65,7 @@
 ### Fixed
 
 ### Security
-=======
+
 ## [6.4.0] - Unreleased
 
 ### Added
@@ -82,7 +81,6 @@
 - Fix global variable name in startProfile [PR-651](https://github.com/OXID-eSales/oxideshop_ce/pull/651)
 - Improve a check of module id in ModuleExtensionsCleaner::filterExtensionsByModuleId [PR-662](https://github.com/OXID-eSales/oxideshop_ce/pull/662)
 - Fixed return type in Basket::getDiscounts [PR-659](https://github.com/OXID-eSales/oxideshop_ce/pull/659)
->>>>>>> 0766c355
 
 ## [6.3.0] - 2018-07-31
 
