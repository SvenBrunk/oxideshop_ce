--- conflicted
+++ resolved
@@ -168,7 +168,6 @@
     - [PR-775](https://github.com/OXID-eSales/oxideshop_ce/pull/775)
     - [PR-776](https://github.com/OXID-eSales/oxideshop_ce/pull/776)
     
-<<<<<<< HEAD
 ### Security
 
 ## [6.5.4] - Unreleased
@@ -177,10 +176,9 @@
 - Betanote:
     - Class: `OxidEsales\EshopCommunity\Application\Component\Widget\BetaNote`
     - Method: `OxidEsales\EshopCommunity\Core\Controller\BaseController::showBetaNote()`
-=======
+
 ### Fixed
 - Change visibility of Session::setSessionCookie to protected for overwriting possibility [PR-785](https://github.com/OXID-eSales/oxideshop_ce/pull/785)
->>>>>>> 1a22016b
 
 ## [6.5.3] - 2020-03-25
 
