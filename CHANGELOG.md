--- conflicted
+++ resolved
@@ -4,7 +4,6 @@
 The format is based on [Keep a Changelog](http://keepachangelog.com/)
 and this project adheres to [Semantic Versioning](http://semver.org/).
 
-<<<<<<< HEAD
 ## [Unreleased]
 
 ### Added
@@ -67,10 +66,7 @@
 
 ### Security
 
-## [6.x.x] - Unreleased
-=======
 ## [6.3.0] - Unreleased
->>>>>>> b0585822
 
 ### Added
 - New blocks in `admin/tpl/voucherserie_groups.tpl`
