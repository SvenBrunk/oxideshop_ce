--- conflicted
+++ resolved
@@ -4,7 +4,6 @@
 The format is based on [Keep a Changelog](http://keepachangelog.com/)
 and this project adheres to [Semantic Versioning](http://semver.org/).
 
-<<<<<<< HEAD
 ## [6.4.0] - Unreleased
 
 ### Fixed
@@ -93,18 +92,7 @@
 - `\OxidEsales\EshopCommunity\Core\PasswordSaltGenerator` will no longer be needed and removed completely
 - `\OxidEsales\EshopCommunity\Core\Sha512Hasher` will no longer be needed and removed completely
 
-## [6.3.3] - Unreleased
-
-### Added
-
-### Changed
-
-### Deprecated
-
-### Removed
-=======
 ## [6.3.3] - 2019-04-16
->>>>>>> 293da235
 
 ### Fixed
 - Ensure temp file in tmp directory [PR-683](https://github.com/OXID-eSales/oxideshop_ce/pull/683)
