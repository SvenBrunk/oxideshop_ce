--- conflicted
+++ resolved
@@ -4,17 +4,12 @@
 The format is based on [Keep a Changelog](http://keepachangelog.com/)
 and this project adheres to [Semantic Versioning](http://semver.org/).
 
-<<<<<<< HEAD
 ## [Unreleased]
-=======
-## [6.1.1] - Unreleased
->>>>>>> bf591360
-
-### Added
-
-### Changed
-
-<<<<<<< HEAD
+
+### Added
+
+### Changed
+
 - source/Application/views/admin/tpl/shop_license.tpl
 
 ### Deprecated
@@ -41,14 +36,19 @@
 ### Fixed
 
 ### Security
-=======
+
+## [6.1.1] - Unreleased
+
+### Added
+
+### Changed
+
 ### Deprecated
 
 ### Removed
 
 ### Fixed
 - Banner image upload is not working [PR-624](https://github.com/OXID-eSales/oxideshop_ce/pull/624)
->>>>>>> bf591360
 
 ## [6.1.0] - 2018-01-23
 
