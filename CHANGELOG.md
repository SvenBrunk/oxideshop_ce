--- conflicted
+++ resolved
@@ -4,7 +4,6 @@
 The format is based on [Keep a Changelog](http://keepachangelog.com/)
 and this project adheres to [Semantic Versioning](http://semver.org/).
 
-<<<<<<< HEAD
 ## [Unreleased]
 
 ### Added
@@ -190,12 +189,11 @@
     - [PR-790](https://github.com/OXID-eSales/oxideshop_ce/pull/790)
     
 ### Security
-=======
+
 ## [6.5.5] - 2020-05-05
 
 ### Deprecated
 - Methods starting with underscore have been deprecated, these methods will be renamed
->>>>>>> 77dbf005
 
 ## [6.5.4] - 2020-04-21
 
