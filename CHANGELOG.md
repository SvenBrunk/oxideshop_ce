# Change Log for OXID eShop Community Edition Core Component

All notable changes to this project will be documented in this file.
The format is based on [Keep a Changelog](http://keepachangelog.com/)
and this project adheres to [Semantic Versioning](http://semver.org/).

## [Unreleased]

### Added
- Support for MySQL v8.0
- More information about problems is shown after permission check in Setup [PR-764](https://github.com/OXID-eSales/oxideshop_ce/pull/764)
- Logging to shop constructor if shop is not valid [PR-733](https://github.com/OXID-eSales/oxideshop_ce/pull/733)
- Checking if multilanguage base table from configuration exists, before trying to generate its views [PR-754](https://github.com/OXID-eSales/oxideshop_ce/pull/754)

### Changed
- Source/Application/views/admin/tpl/shop_license.tpl
- Block names in source/Application/views/admin/tpl/shop_main.tpl were switched [PR-730](https://github.com/OXID-eSales/oxideshop_ce/pull/730):
    - ``admin_shop_main_leftform``
    - ``admin_shop_main_rightform``
- Added arguments to oxNew method signature to improve static analysis possibilities [PR-744](https://github.com/OXID-eSales/oxideshop_ce/pull/744)
- Skip currency url generation if "Display Currencies" option is disabled [PR-750](https://github.com/OXID-eSales/oxideshop_ce/pull/750)
- Removed multilines in translation files to make it fit for localization platforms [PR-729](https://github.com/OXID-eSales/oxideshop_ce/pull/729)
- Update symfony components to version 5
- Change translations loading source for themes to be same as for core and modules

### Deprecated
- `\OxidEsales\EshopCommunity\Core\Controller\BaseController::getConfig`
- `\OxidEsales\EshopCommunity\Core\ViewConfig::getConfig`

### Removed
- Support for PHP v7.1, v7.2
- Support for MySQL v5.5, v5.6
- Database encoding:
    - Changed database fields:
        - `oxvalue` field in `oxconfig` table changed from `blob` to `text`
        - `oxvalue` field in `oxuserpayments` table changed from `blob` to `text`
    - Removed methods and properties:
        - `OxidEsales\Eshop\Core\Config::getDecodeValueQuery()`
        - `OxidEsales\Eshop\Core\Config::$sConfigKey`
        - `OxidEsales\Eshop\Core\Config::DEFAULT_CONFIG_KEY`
    - Removed classes:
        - `Conf`
    - Removed settings:
        - `sConfigKey` from `config.inc.php`
- Functionality for MySQL version check in Setup
- `OxidEsales\EshopCommunity\Core\SystemRequirements::checkMysqlVersion()`
- \OxidEsales\EshopCommunity\Application\Controller\Admin\AdminController::getServiceUrl()
- Class \OxidEsales\EshopCommunity\Application\Controller\Admin\DynEconda
- Class \OxidEsales\EshopCommunity\Application\Controller\Admin\DynamicInterface
- Class \OxidEsales\EshopCommunity\Application\Controller\Admin\DynamicScreenController
- Class \OxidEsales\EshopCommunity\Application\Controller\Admin\DynamicScreenList
- Class \OxidEsales\EshopCommunity\Application\Controller\Admin\DynamicScreenLocal
- \OxidEsales\EshopCommunity\Application\Controller\Admin\NavigationTree::_addDynLinks()
- \OxidEsales\EshopCommunity\Application\Controller\Admin\NavigationTree::_checkDynFile()
- \OxidEsales\EshopCommunity\Application\Controller\Admin\NavigationTree::_getDynMenuLang()
- \OxidEsales\EshopCommunity\Application\Controller\Admin\NavigationTree::_getDynMenuUrl()
- \OxidEsales\EshopCommunity\Application\Component\Widget::getCompareItemsCnt()
- \OxidEsales\EshopCommunity\Core\Config::getRevision()
- \OxidEsales\EshopCommunity\Core\Controller\BaseController::getRevision()
- Template source/Application/views/admin/tpl/dyn_econda.tpl
- Template source/Application/views/admin/tpl/dynscreen.tpl
- Template source/Application/views/admin/tpl/dynscreen_list.tpl
- Template source/Application/views/admin/tpl/dynscreen_local.tpl
- Template source/Application/views/admin/tpl/version_checker_result.tpl
- `sOXIDPHP` parameter in `config.inc.php`
- `blDoNotDisableModuleOnError` parameter in `config.inc.php`
- \OxidEsales\EshopCommunity\Core\Exception\ExceptionHandler::writeExceptionToLog
- \OxidEsales\EshopCommunity\Core\Exception\ExceptionHandler::displayOfflinePage
- \OxidEsales\EshopCommunity\Core\Exception\ExceptionHandler::setLogFileName
- \OxidEsales\EshopCommunity\Core\Exception\ExceptionHandler::getLogFileName
- \OxidEsales\EshopCommunity\Core\Exception\ExceptionHandler::setIDebug
- \OxidEsales\EshopCommunity\Core\Exception\ExceptionHandler::$_sFileName
- \OxidEsales\EshopCommunity\Core\Exception\StandardException::debugOut
- \OxidEsales\EshopCommunity\Core\Exception\StandardException::setLogFileName
- \OxidEsales\EshopCommunity\Core\Exception\StandardException::getLogFileName
- \OxidEsales\EshopCommunity\Core\Exception\StandardException::$_sFileName
- \OxidEsales\EshopCommunity\Core\OnlineCaller::_castExceptionAndWriteToLog
- \OxidEsales\EshopCommunity\Core\Utils::writeToLog
- `writeToLog` in `bootstrap.php`
- \OxidEsales\EshopCommunity\Core\Base::$_oConfig
- \OxidEsales\EshopCommunity\Core\Base::$_oSession
- \OxidEsales\EshopCommunity\Core\Base::$_oRights
- Class `\OxidEsales\Eshop\Application\Model\FileChecker`
- Class `\OxidEsales\Eshop\Application\Model\FileCheckerResult`
- Class `\OxidEsales\EshopCommunity\Application\Model\FileChecker`
- Class `\OxidEsales\EshopCommunity\Application\Model\FileCheckerResult`
- `\OxidEsales\EshopCommunity\Application\Controller\Admin\DiagnosticsMain::_checkOxidFiles`
- `\OxidEsales\EshopCommunity\Application\Controller\Admin\DiagnosticsMain::_getFileCheckReport`
- `\OxidEsales\EshopCommunity\Application\Controller\Admin\DiagnosticsMain::_getFilesToCheck`
- `\OxidEsales\EshopCommunity\Application\Model\Diagnostics::$_aFileCheckerExtensionList`
- `\OxidEsales\EshopCommunity\Application\Model\Diagnostics::$_aFileCheckerPathList`
- `\OxidEsales\EshopCommunity\Application\Model\Diagnostics::getFileCheckerExtensionList`
- `\OxidEsales\EshopCommunity\Application\Model\Diagnostics::getFileCheckerPathList`
- `\OxidEsales\EshopCommunity\Application\Model\Diagnostics::setFileCheckerExtensionList`
- `\OxidEsales\EshopCommunity\Application\Model\Diagnostics::setFileCheckerPathList`
- `\OxidEsales\EshopCommunity\Core\Base::setConfig`
- `\OxidEsales\EshopCommunity\Core\Base::getConfig`
- `\OxidEsales\EshopCommunity\Core\Email::$_oConfig`
- `\OxidEsales\EshopCommunity\Core\Email::setConfig`
- `\OxidEsales\EshopCommunity\Core\Email::getConfig`
- `\OxidEsales\EshopCommunity\Core\SystemRequirements::getConfig`
- `\OxidEsales\EshopCommunity\Core\Module::getConfigBlDoNotDisableModuleOnError`
- `\OxidEsales\EshopCommunity\Application\Model\OrderArticle::$_aOrderCache`
- Removed deprecated getSession and setSession usages around the code
- `OxidEsales\Eshop\Application\Model\UserPayment::$_sPaymentKey`
- `OxidEsales\Eshop\Application\Model\UserPayment::getPaymentKey()`
- PHP version checker
    - `OxidEsales\EshopCommunity\Core\SystemRequirements::checkPhpVersion()`
    - Language Variable:
        - `SYSREQ_PHP_VERSION`
        - `MOD_PHP_VERSION`
- Credit Card:
    - Class:
        - `OxidEsales\Eshop\Core\CreditCardValidator`
    - Function: 
        - `OxidEsales\Eshop\Application\Controller\PaymentController::_filterDynData()`
        - `OxidEsales\Eshop\Application\Model\UserPayment::setStoreCreditCardInfo()`
        - `OxidEsales\Eshop\Application\Model\UserPayment::getStoreCreditCardInfo()`
        - `OxidEsales\Eshop\Application\Controller\PaymentController::getCreditYears()`
        - `OxidEsales\Eshop\Application\Controller\PaymentController::getDynDataFiltered()`
    - Property:     
        - `OxidEsales\Eshop\Core\InputValidator::$_aRequiredCCFields`
        - `OxidEsales\Eshop\Core\InputValidator::$_aPossibleCCType`
        - `OxidEsales\Eshop\Application\Controller\PaymentController::$_blDynDataFiltered`
        - `OxidEsales\Eshop\Application\Model\UserPayment::$_blStoreCreditCardInfo`
        - `OxidEsales\Eshop\Application\Controller\PaymentController::$_aCreditYears`
    - Language Variable:
        - `CREDITCARD`
        - `PAYMENT_CREDITCARD`
        - `SHOP_CONFIG_STORECREDITCARDINFO`
        - `PAYMENT_RDFA_CREDITCARD`
        - `PAYMENT_RDFA_MASTERCARD`
        - `PAYMENT_RDFA_VISA`
        - `PAYMENT_RDFA_AMERICANEXPRESS`
        - `PAYMENT_RDFA_DINERSCLUB`
        - `PAYMENT_RDFA_DISCOVER`
        - `PAYMENT_RDFA_JCB`
        - `PAGE_CHECKOUT_PAYMENT_CREDITCARD`
        - `CARD_SECURITY_CODE_DESCRIPTION`
        - `HELP_SHOP_CONFIG_ATTENTION`
        - `CARD_MASTERCARD`
        - `CARD_SECURITY_CODE`
        - `CARD_VISA`
- Language Variable:
    - `SYSREQ_MYSQL_VERSION`
- Betanote:
    - Class: `OxidEsales\EshopCommunity\Application\Component\Widget\BetaNote`
    - Method: `OxidEsales\EshopCommunity\Core\Controller\BaseController::showBetaNote()`
<<<<<<< HEAD

### Fixed
- Fix not working actions and promotions [#0005526](https://bugs.oxid-esales.com/view.php?id=5526)
- Refactor calls to deprecated `getStr` [PR-758](https://github.com/OXID-eSales/oxideshop_ce/pull/758)
- Fixed missed deprecated getConfig and getSession method usages [PR-721](https://github.com/OXID-eSales/oxideshop_ce/pull/721)
- Improve oxseo::OXOBJECTID index to fit current queries [PR-466](https://github.com/OXID-eSales/oxideshop_ce/pull/466)
- Replaced BC classes with namespaced ones [PR-772](https://github.com/OXID-eSales/oxideshop_ce/pull/772)
- Improved various docs, variable and other coding style problems:
    - [PR-741](https://github.com/OXID-eSales/oxideshop_ce/pull/741)
    - [PR-761](https://github.com/OXID-eSales/oxideshop_ce/pull/761)
    - [PR-748](https://github.com/OXID-eSales/oxideshop_ce/pull/748) 
    - [PR-756](https://github.com/OXID-eSales/oxideshop_ce/pull/756)
    - [PR-765](https://github.com/OXID-eSales/oxideshop_ce/pull/765)
    - [PR-780](https://github.com/OXID-eSales/oxideshop_ce/pull/780)
    - [PR-778](https://github.com/OXID-eSales/oxideshop_ce/pull/778)
    - [PR-779](https://github.com/OXID-eSales/oxideshop_ce/pull/779)
    - [PR-777](https://github.com/OXID-eSales/oxideshop_ce/pull/777)
    - [PR-774](https://github.com/OXID-eSales/oxideshop_ce/pull/774)
    - [PR-773](https://github.com/OXID-eSales/oxideshop_ce/pull/773)
    - [PR-775](https://github.com/OXID-eSales/oxideshop_ce/pull/775)
    - [PR-776](https://github.com/OXID-eSales/oxideshop_ce/pull/776)
    
### Security

## [6.5.4] - Unreleased

### Deprecated
- Betanote:
    - Class: `OxidEsales\EshopCommunity\Application\Component\Widget\BetaNote`
    - Method: `OxidEsales\EshopCommunity\Core\Controller\BaseController::showBetaNote()`

=======
- Suggest (Recommend Product) feature:
    - Class `OxidEsales\EshopCommunity\Application\Controller\SuggestController`
    - Method: 
        - `OxidEsales\EshopCommunity\Core\ViewConfig::getShowSuggest`
        - `OxidEsales\EshopCommunity\Core\Email::sendSuggestMail`
    - Property:
        - `OxidEsales\EshopCommunity\Core\Email::$_sSuggestTemplate`
        - `OxidEsales\EshopCommunity\Core\Email::$_sSuggestTemplatePlain`
    - Language Constants:
        - `CARD_TO`
        - `CHECK`
        - `MESSAGE_ENTER_YOUR_ADDRESS_AND_MESSAGE`
        - `MESSAGE_RECOMMEND_CLICK_ON_SEND`
        - `PRODUCT_POST_CARD_FROM`
        - `RECOMMENDED_PRODUCTS`
        - `SHOP_CONFIG_ALLOW_SUGGEST_ARTICLE`
        - `HELP_SHOP_CONFIG_ALLOW_SUGGEST_ARTICLE`
>>>>>>> 3070374f
### Fixed
- Change visibility of Session::setSessionCookie to protected for overwriting possibility [PR-785](https://github.com/OXID-eSales/oxideshop_ce/pull/785)

## [6.5.3] - 2020-03-25

### Fixed
- Issue with module controllers validator

### Changed
- Option `blSessionUseCookies` is no longer used in the Session class    

## [6.5.2] - 2020-03-16

### Deprecated
- `OxidEsales\EshopCommunity\Application\Model\Article::getDeliveryDate()` [PR-768](https://github.com/OXID-eSales/oxideshop_ce/pull/768)
- Language Variable:
    - `SYSREQ_MYSQL_VERSION`
### Fixed
- Issue with session ID regeneration on user registration
- Problem with guest account update during checkout: [#0007109](https://bugs.oxid-esales.com/view.php?id=7109)
### Removed
- `OxidEsales\EshopCommunity\Internal\Framework\Module\Setup\Handler\ShopConfigurationModuleSettingHandler`

## [6.5.1] - 2020-02-25

### Deprecated
- `OxidEsales\Eshop\Core\Config::getDecodeValueQuery()`
- `OxidEsales\Eshop\Core\Config::$sConfigKey`
- `OxidEsales\EshopCommunity\Core\Base::$_oRights`
- `OxidEsales\Eshop\Core\Config::DEFAULT_CONFIG_KEY`
- `Conf`
- `OxidEsales\Eshop\Core\Session::$_blStarted`
- `OxidEsales\Eshop\Application\Model\UserPayment::$_sPaymentKey`
- `OxidEsales\Eshop\Application\Model\UserPayment::getPaymentKey()`
- `OxidEsales\EshopCommunity\Core\SystemRequirements::checkMysqlVersion()`
- `OxidEsales\EshopCommunity\Core\SystemRequirements::checkPhpVersion()`
- `OxidEsales\EshopCommunity\Core\MailValidator`
- Language Variable:
    - `SYSREQ_PHP_VERSION`
    - `MOD_PHP_VERSION`
- Credit Card:
    - Class:
        - `OxidEsales\Eshop\Core\CreditCardValidator`
    - Function: 
        - `OxidEsales\Eshop\Application\Controller\PaymentController::_filterDynData()`
        - `OxidEsales\Eshop\Application\Model\UserPayment::setStoreCreditCardInfo()`
        - `OxidEsales\Eshop\Application\Model\UserPayment::getStoreCreditCardInfo()`
        - `OxidEsales\Eshop\Application\Controller\PaymentController::getCreditYears()`
        - `OxidEsales\Eshop\Application\Controller\PaymentController::getDynDataFiltered()`
    - Property:     
        - `OxidEsales\Eshop\Core\InputValidator::$_aRequiredCCFields`
        - `OxidEsales\Eshop\Core\InputValidator::$_aPossibleCCType`
        - `OxidEsales\Eshop\Application\Controller\PaymentController::$_blDynDataFiltered`
        - `OxidEsales\Eshop\Application\Model\UserPayment::$_blStoreCreditCardInfo`
        - `OxidEsales\Eshop\Application\Controller\PaymentController::$_aCreditYears`
    - Language Variable:
        - `CREDITCARD`
        - `PAYMENT_CREDITCARD`
        - `SHOP_CONFIG_STORECREDITCARDINFO`
        - `PAYMENT_RDFA_CREDITCARD`
        - `PAYMENT_RDFA_MASTERCARD`
        - `PAYMENT_RDFA_VISA`
        - `PAYMENT_RDFA_AMERICANEXPRESS`
        - `PAYMENT_RDFA_DINERSCLUB`
        - `PAYMENT_RDFA_DISCOVER`
        - `PAYMENT_RDFA_JCB`
        - `PAGE_CHECKOUT_PAYMENT_CREDITCARD`
        - `CARD_SECURITY_CODE_DESCRIPTION`
        - `HELP_SHOP_CONFIG_ATTENTION`
        - `CARD_MASTERCARD`
        - `CARD_SECURITY_CODE`
        - `CARD_VISA`

### Fixed
- Warnings in order discounts recalculation [PR-742](https://github.com/OXID-eSales/oxideshop_ce/pull/742)
- Require at least 3.4.26 DI component [PR-746](https://github.com/OXID-eSales/oxideshop_ce/pull/746)
- Fix return type annotation for `OxidEsales\EshopCommunity\Application\Model::load()` to `bool`
- Handle translated error message from validator in password change correctly [PR-731](https://github.com/OXID-eSales/oxideshop_ce/pull/731)
- Fix docblock and var name in NavigationController::_doStartUpChecks [PR-751](https://github.com/OXID-eSales/oxideshop_ce/pull/751)

### Added
- Support MariaDB (tested for MariaDB 10.4)
- Support PHP 7.3 and 7.4
- Utilizes Travis CI caching feature for faster builds
- Uninstall method for removing module
- Add possibility to overwrite the offline page [PR-755](https://github.com/OXID-eSales/oxideshop_ce/pull/755)
- Email validation extracted to service `OxidEsales\EshopCommunity\Internal\Domain\Email\EmailValidationService`
- Events:
    - `\OxidEsales\EshopCommunity\Internal\Framework\Module\Setup\Event\ServicesYamlConfigurationErrorEvent`
    - `\OxidEsales\EshopCommunity\Internal\Transition\ShopEvents\AfterAdminAjaxRequestProcessedEvent`
    - `\OxidEsales\EshopCommunity\Internal\Transition\ShopEvents\AfterRequestProcessedEvent`

## [6.5.0] - 2019-11-07

### Added
- oe-console command: oe:module:apply-configuration
- Added new parameter to `executeQuery` method in `SeoEncoder` which allows to pass prepared statements parameters
- `OxidEsales\EshopCommunity\Internal\Framework\Database\QueryBuilderFactoryInterface`  
 
### Changed
- Most of SELECT, DELETE, UPDATE and INSERT queries do use prepared statements
- Use 301(moved permanently) redirect on missing slash in the url - we had 302(moved temporary) earlier [PR-722](https://github.com/OXID-eSales/oxideshop_ce/pull/722)
- Updated jQuery library in admin panel to 3.4.1

### Deprecated
- `OxidEsales\EshopCommunity\Core\DatabaseProvider`
- `OxidEsales\EshopCommunity\Core\Database\Adapter\Doctrine\Database`
- `OxidEsales\EshopCommunity\Core\Database\Adapter\Doctrine\ResultSet`
- `OxidEsales\EshopCommunity\Core\Database\Adapter\DatabaseInterface`
- `OxidEsales\EshopCommunity\Core\Database\Adapter\ResultSetInterface`
- `OxidEsales\EshopCommunity\Application\Model\SmartyRenderer`
- `OxidEsales\EshopCommunity\Core\Email:$_oSmarty`
- `OxidEsales\EshopCommunity\Core\Email:_getSmarty()`
- `OxidEsales\EshopCommunity\Core\UtilsView:getSmarty()`
- `OxidEsales\EshopCommunity\Core\UtilsView:parseThroughSmarty()`
- `OxidEsales\EshopCommunity\Core\UtilsView:_fillCommonSmartyProperties()`
- `OxidEsales\EshopCommunity\Core\UtilsView:getSmartyPluginDirectories()`
- `OxidEsales\EshopCommunity\Core\UtilsView:getShopSmartyPluginDirectories()`
- `OxidEsales\EshopCommunity\Core\UtilsView:_smartyCompileCheck()`
- `OxidEsales\EshopCommunity\Core\UtilsView:_smartyDefaultTemplateHandler()`
- `oxfunctions:ox_get_template()`
- `oxfunctions:ox_get_timestamp()`
- `oxfunctions:ox_get_secure()`
- `oxfunctions:ox_get_trusted()`

### Removed
- Support of GD1 library dropped [PR-672](https://github.com/OXID-eSales/oxideshop_ce/pull/672)
- Not used files anymore:
  - source/xd_receiver.htm [PR-689](https://github.com/OXID-eSales/oxideshop_ce/pull/689)

### Fixed
- Metadata 1.2 support
- Fix issue with fetch_mode_changing. [Bug 6892](https://bugs.oxid-esales.com/view.php?id=6892)
- Improve gift registry search [#0006698](https://bugs.oxid-esales.com/view.php?id=6698)
- Fix admin query logging [#0006999](https://bugs.oxid-esales.com/view.php?id=6999). Information will be written to 
  to `source/log/oxadmin.log`.
- Removed hardcoded "http://" in oxexturl field edit [#0006993](https://bugs.oxid-esales.com/view.php?id=6993) [PR-726](https://github.com/OXID-eSales/oxideshop_ce/pull/726)
 
## [6.4.0] - 2019-08-02

### Fixed
- Fixed return type in Basket::getDiscounts [PR-659](https://github.com/OXID-eSales/oxideshop_ce/pull/659)
- Remove unused variables, decrease complexity [PR-668](https://github.com/OXID-eSales/oxideshop_ce/pull/668)
- Cleanup return statement from ShopList model constructor [PR-677](https://github.com/OXID-eSales/oxideshop_ce/pull/677)
- Fix warning if discounts variable is not array [PR-678](https://github.com/OXID-eSales/oxideshop_ce/pull/678)
- Fix phpdoc types and set consistent returns in BaseController [PR-676](https://github.com/OXID-eSales/oxideshop_ce/pull/676)
- Fix checkIniSet method in SystemRequirements for php 7.2 [PR-681](https://github.com/OXID-eSales/oxideshop_ce/pull/681)
- Fixed bug maintenance mode when changing e-mail address as a guest [#0006965](https://bugs.oxid-esales.com/view.php?id=6965)
- Fixed bug no possibility to sort accessories of articles in backend [#0003609](https://bugs.oxid-esales.com/view.php?id=3609)
- Fix php 7.2 compatibility of tests.
- Fix Bank code validation bug in Direct Debit [#0006939](https://bugs.oxid-esales.com/view.php?id=6939)
- Incorrect default values from database-columns, if empty, on MariaDB [PR-709](https://github.com/OXID-eSales/oxideshop_ce/pull/709) [#0006914](https://bugs.oxid-esales.com/view.php?id=6914) [#0006888](https://bugs.oxid-esales.com/view.php?id=6888)
- Fix sql error in category sort ajax popup [PR-707](https://github.com/OXID-eSales/oxideshop_ce/pull/707) [#0006985](https://bugs.oxid-esales.com/view.php?id=6985)
- Use oxideshop.log in place of EXCEPTION_LOG in comments/translations [PR-708](https://github.com/OXID-eSales/oxideshop_ce/pull/708)
- Fixed the code to fit PSR-2 [PR-711](https://github.com/OXID-eSales/oxideshop_ce/pull/711)
- Improved form validation [#0006924](https://bugs.oxid-esales.com/view.php?id=6924)
- Fix typo in comment [PR-717](https://github.com/OXID-eSales/oxideshop_ce/pull/717) [PR-719](https://github.com/OXID-eSales/oxideshop_ce/pull/719)
- Remove unnecessary parameters in addErrorToDisplay function call in ForgetPasswordController [PR-716](https://github.com/OXID-eSales/oxideshop_ce/pull/716)

### Added
- New methods:
  - `OxidEsales\EshopCommunity\Core\Exception\ExceptionToDisplay::getValues` [PR-660](https://github.com/OXID-eSales/oxideshop_ce/pull/660)
  - `OxidEsales\EshopCommunity\Application\Model\Article::getStock` [PR-640](https://github.com/OXID-eSales/oxideshop_ce/pull/640)
  - `OxidEsales\EshopCommunity\Application\Controller\Admin::sortAccessoriesList()` [#0003609](https://bugs.oxid-esales.com/view.php?id=3609)
  - `OxidEsales\EshopCommunity\Application\Model\Article::getActionType` 
  - `OxidEsales\EshopCommunity\Application\Model\Article::getStockStatusOnLoad` 
  - `OxidEsales\EshopCommunity\Core\Base::dispatchEvent` 
- Log a warnings for missused db method calls [PR-649](https://github.com/OXID-eSales/oxideshop_ce/pull/649)
- New blocks:
  - `admin_module_sortlist` in `admin/tpl/module_sortlist.tpl` [PR-534](https://github.com/OXID-eSales/oxideshop_ce/pull/534)
  - `admin_order_overview_info_items` in `admin/tpl/include/order_info.tpl` [PR-688](https://github.com/OXID-eSales/oxideshop_ce/pull/688/files)
  - `admin_order_overview_info_sumtotal` in `admin/tpl/include/order_info.tpl` [PR-688](https://github.com/OXID-eSales/oxideshop_ce/pull/688/files)
- Log missing translations [PR-520](https://github.com/OXID-eSales/oxideshop_ce/pull/520)
- New features:
  - Reset category filter [0002046](https://bugs.oxid-esales.com/view.php?id=2046)
  - OXID eShop console, which allows to register custom commands for modules and for components via `services.yaml`.
  - New command to activate module.
  - New command to deactivate module.
  - New oe-console command to install module configuration: oe:module:install-configuration
  - New parameter in config file to change database connection charset - `dbCharset` [PR-670](https://github.com/OXID-eSales/oxideshop_ce/pull/670)

- Events:
    - `\OxidEsales\EshopCommunity\Internal\Framework\Module\Setup\Event\BeforeModuleDeactivationEvent`
    - `\OxidEsales\EshopCommunity\Internal\Framework\Module\Setup\Event\FinalizingModuleActivationEvent`
    - `\OxidEsales\EshopCommunity\Internal\Framework\Module\Setup\Event\FinalizingModuleDeactivationEvent`
    - `\OxidEsales\EshopCommunity\Internal\Framework\Config\Event\ShopConfigurationChangedEvent`
    - `\OxidEsales\EshopCommunity\Internal\Framework\Module\Setting\Event\SettingChangedEvent`
    - `\OxidEsales\EshopCommunity\Internal\Transition\ShopEvents\AfterModelDeleteEvent`
    - `\OxidEsales\EshopCommunity\Internal\Transition\ShopEvents\AfterModelInsertEvent`
    - `\OxidEsales\EshopCommunity\Internal\Transition\ShopEvents\AfterModelUpdateEvent`
    - `\OxidEsales\EshopCommunity\Internal\Transition\ShopEvents\AllCookiesRemovedEvent`
    - `\OxidEsales\EshopCommunity\Internal\Transition\ShopEvents\ApplicationExitEvent`
    - `\OxidEsales\EshopCommunity\Internal\Transition\ShopEvents\BasketChangedEvent`
    - `\OxidEsales\EshopCommunity\Internal\Transition\ShopEvents\BeforeHeadersSendEvent`
    - `\OxidEsales\EshopCommunity\Internal\Transition\ShopEvents\BeforeModelDeleteEvent`
    - `\OxidEsales\EshopCommunity\Internal\Transition\ShopEvents\BeforeModelUpdateEvent`
    - `\OxidEsales\EshopCommunity\Internal\Transition\ShopEvents\BeforeSessionStartEvent`
    - `\OxidEsales\EshopCommunity\Internal\Transition\ShopEvents\ViewRenderedEvent`
    - `\OxidEsales\EshopCommunity\Internal\Framework\Theme\Event\ThemeSettingChangedEvent`
- Interface:
    - `\OxidEsales\EshopCommunity\Internal\Domain\Authentication\Bridge\PasswordServiceBridgeInterface` as the new default 
      for hashing passwords. See https://docs.oxid-esales.com/developer/en/6.2/project/password_hashing.html
- Constants
    - `\OxidEsales\EshopCommunity\Application\Model\User::USER_COOKIE_SALT`
- Directory
    - var/ directory, it contains files to which the application writes data during the course of its operation. Must be writable by the HTTP server and CLI user.

### Changed
- category_main form layout improvements [PR-585](https://github.com/OXID-eSales/oxideshop_ce/pull/585)
- Split config parameter initialization from application initialization [PR-628](https://github.com/OXID-eSales/oxideshop_ce/pull/628)
- Increase default quantity of productimages to 12 (from 7) [PR-514](https://github.com/OXID-eSales/oxideshop_ce/pull/514)
- Make adding template blocks more fast andn reliable [PR-580](https://github.com/OXID-eSales/oxideshop_ce/pull/580)
- Change email encoding to base64 [0006468](https://bugs.oxid-esales.com/view.php?id=6468) [PR-697](https://github.com/OXID-eSales/oxideshop_ce/pull/697)
- Support PHP 7.2
- Modules will not be disabled on class loading errors anymore, Error is just logged [PR-661](https://github.com/OXID-eSales/oxideshop_ce/pull/661)
- Use facts to calculate CE location [PR-685](https://github.com/OXID-eSales/oxideshop_ce/pull/685)
- Load SystemRequirements via oxNew [PR-694](https://github.com/OXID-eSales/oxideshop_ce/pull/694)
- Initialize the session only once [PR-699](https://github.com/OXID-eSales/oxideshop_ce/pull/699)
- Backwards compatibility break: `\OxidEsales\EshopCommunity\Application\Model\User::_dbLogin` will only called until the user successfully logs in the 
  first time. Afterwards the password hash will have been recreated and a new authentication mechanism will be used. This 
  breaks backwards compatibility for modules, which directly override `_dbLogin` or one of the methods in the call stack.
- Fix typo in ident for help near name/surname in `application/views/admin/tpl/shop_main.tpl` [PR-701](https://github.com/OXID-eSales/oxideshop_ce/pull/701)
    - Was `HELP_ENERAL_NAME` changed to `HELP_GENERAL_NAME`
- Drop support for PHP 7.0
- Use user from Order::validateOrder method in validatePayment as well [PR-706](https://github.com/OXID-eSales/oxideshop_ce/pull/706)
- Methods in the following classes return information based on the project configuration. [See documentation about module installation](https://docs.oxid-esales.com/developer/en/6.2/modules/installation/)
    - `\OxidEsales\EshopCommunity\source\Module\Core\Module`
    - `\OxidEsales\EshopCommunity\source\Module\Core\ModuleList` 
- The variable `aDisabledModules` in database table `oxconfig` isn't used anymore.
- The variable `aModulePaths` in database table `oxconfig`: Module path will be added on module activation and removed on module deactivation.
- The classes in the folder `Core/Module/` now mainly use the project configuration as a basis for information.
- File `metadata.php` in a module: the key `id` is mandatory and custom php code won't be executed any more. [See Metadata documentation](https://docs.oxid-esales.com/developer/en/6.2/modules/skeleton/metadataphp/) 
- Running tests on travis against all php versions [PR-700](https://github.com/OXID-eSales/oxideshop_ce/pull/700)
- Travis runs phpcs and tests scripts with calling the php directly, not relying on script shebang anymore.
- Updated Yui library components to version 2.9
- Do not trust input from outside for listtype. Catch PHP Fatal error and show normal page. [PR-714](https://github.com/OXID-eSales/oxideshop_ce/pull/714)

### Removed
- Removed old not used blAutoSearchOnCat option from shop_config tab [PR-654](https://github.com/OXID-eSales/oxideshop_ce/pull/654)
- Removed unnecessary class imports [PR-667](https://github.com/OXID-eSales/oxideshop_ce/pull/667)
- Removed deprecated `\OxidEsales\EshopCommunity\Core\Email::$Version` use `\PHPMailer\PHPMailer\PHPMailer::VERSION` instead
- The value for the password salt will not be stored in the database column `oxuser.OXPASSSALT` anymore, but in the password hash itself  

### Deprecated
- `\OxidEsales\EshopCommunity\Application\Controller\StartController::getArticleList`
- `\OxidEsales\EshopCommunity\Internal\Domain\Authentication\Bridge\PasswordServiceBridgeInterface` was added as the new default 
  for hashing passwords. Hashing passwords with MD5 and SHA512 is still supported in order support login with 
  older password hashes. Therefor the methods and classes below might not be compatible with the current passhword hash 
  any more:
    - `\OxidEsales\EshopCommunity\Application\Model\User::_dbLogin`
    - `\OxidEsales\EshopCommunity\Application\Model\User::_getLoginQuery`
    - `\OxidEsales\EshopCommunity\Application\Model\User::_getLoginQueryHashedWithMD5`
    - `\OxidEsales\EshopCommunity\Application\Model\User::encodePassword`    
    - `\OxidEsales\EshopCommunity\Core\Hasher`
    - `\OxidEsales\EshopCommunity\Core\PasswordHasher`
    - `\OxidEsales\EshopCommunity\Core\PasswordSaltGenerator`
    - `\OxidEsales\EshopCommunity\Core\Sha512Hasher`
    - `\OxidEsales\EshopCommunity\Application\Model\User::formQueryPartForMD5Password`
    - `\OxidEsales\EshopCommunity\Application\Model\User::formQueryPartForSha512Password`
- `\OxidEsales\EshopCommunity\Core\Base::setConfig`
- `\OxidEsales\EshopCommunity\Core\Base::getConfig`
- `\OxidEsales\EshopCommunity\Core\Base::$_oSession`
- `\OxidEsales\EshopCommunity\Core\Base::setSession`
- `\OxidEsales\EshopCommunity\Core\Base::getSession`
- `\OxidEsales\EshopCommunity\Core\Email::$_oConfig`
- `\OxidEsales\EshopCommunity\Core\Email::setConfig`
- `\OxidEsales\EshopCommunity\Core\Email::getConfig`
- `blDoNotDisableModuleOnError` config option
- `OrderArticle::$_aOrderCache`
- `\OxidEsales\EshopCommunity\Application\Controller\Admin\ModuleConfiguration::_getModuleForConfigVars`  
- `\OxidEsales\EshopCommunity\Application\Controller\Admin\ModuleConfiguration::__loadMetadataConfVars` 
- `\OxidEsales\EshopCommunity\Core\Module\ModuleChainsGenerator::filterInactiveExtensions()` Now, there are only extensions of active modules in the class chain. No need to filter inactive extensions any more.
- `\OxidEsales\EshopCommunity\Core\Module\ModuleChainsGenerator::cleanModuleFromClassChain()` If you want to clean a module from the class chain, deactivate the module.
- `\OxidEsales\EshopCommunity\Core\Module\ModuleChainsGenerator::getDisabledModuleIds()` Use `OxidEsales\EshopCommunity\Internal\Framework\Module\Configuration\Bridge\ShopConfigurationDaoBridgeInterface` instead to get inactive modules.
- `\OxidEsales\EshopCommunity\Core\Module\ModuleChainsGenerator::getModuleDirectoryByModuleId()` Use `\OxidEsales\EshopCommunity\Internal\Framework\Module\Configuration\Bridge\ShopConfigurationDaoBridgeInterface` instead.
- `\OxidEsales\EshopCommunity\Core\Module\ModuleSmartyPluginDirectoryValidator` Validation was moved to Internal\Framework\Module package and will be executed during the module activation.
- `\OxidEsales\EshopCommunity\Core\Module\ModuleSmartyPluginDirectoryRepository::save` Module smarty plugins directory are stored in project configuration file now. Use appropriate Dao to save them.
- `\OxidEsales\EshopCommunity\Core\Module\ModuleSmartyPluginDirectories::getWithRelativePath` Module smarty plugins directory are stored in project configuration file now. Use appropriate Dao to get them.
- `\OxidEsales\EshopCommunity\Core\Module\ModuleSmartyPluginDirectories::add` Module smarty plugins directory are stored in project configuration file now. Use appropriate Dao to add them.
- `\OxidEsales\EshopCommunity\Core\Module\ModuleSmartyPluginDirectories::set` Module smarty plugins directory are stored in project configuration file now. Use appropriate Dao to set them.
- `\OxidEsales\EshopCommunity\Core\Module\ModuleSmartyPluginDirectories::remove` Module smarty plugins directory are stored in project configuration file now. Use appropriate Dao to remove them.
- `\OxidEsales\EshopCommunity\Core\Module\ModuleExtensionsCleaner::cleanExtensions` will use internal module services instead aModulePaths 
- `\OxidEsales\EshopCommunity\Core\Module\ModuleInstaller` Use service "OxidEsales\EshopCommunity\Internal\Framework\Module\Setup\Bridge\ModuleActivationBridgeInterface".
- `\OxidEsales\EshopCommunity\Core\Module\Module` Use service 'OxidEsales\EshopCommunity\Internal\Framework\Module\Configuration\Bridge\ShopConfigurationDaoBridgeInterface'.
- `\OxidEsales\EshopCommunity\Core\Module\ModuleList` Use service 'OxidEsales\EshopCommunity\Internal\Framework\Module\Configuration\Bridge\ShopConfigurationDaoBridgeInterface'.
- `\OxidEsales\EshopCommunity\Core\Contract\IModuleValidator` Validation was moved to Internal\Framework\Module package and will be executed during the module activation.
- `\OxidEsales\EshopCommunity\Core\Module\ModuleMetadataValidator` Validation was moved to Internal\Framework\Module package and will be executed during the module activation.
- `\OxidEsales\EshopCommunity\Core\Module\ModuleCache` ModuleCache moved to Internal\Framework\Module package.
- `\OxidEsales\EshopCommunity\Core\Module\ModuleExtensionsCleaner` The whole chain is updated during module activation and deactivation in the database. We do not need this functionality any more
- `\OxidEsales\EshopCommunity\Core\Module\ModuleValidatorFactory` Module metadata validation moved to Internal\Framework\Module package
- `\OxidEsales\EshopCommunity\Core\Routing\Module\ClassProviderStorage` Use `OxidEsales\EshopCommunity\Internal\Framework\Module\Configuration\DataObject\ModuleConfiguration\ModuleConfigurationDaoBridgeInterface`.
- `\OxidEsales\EshopCommunity\Core\Contract\ClassProviderStorageInterface` Use `OxidEsales\EshopCommunity\Internal\Framework\Module\Configuration\DataObject\ModuleConfiguration\ModuleConfigurationDaoBridgeInterface`.

## [6.3.8] - Unreleased

### Fixed
- Port missing resetFilter action [#0007051](https://bugs.oxid-esales.com/view.php?id=7051) [PR-739](https://github.com/OXID-eSales/oxideshop_ce/pull/739)

## [6.3.7] - 2020-03-16

### Deprecated
- `\OxidEsales\EshopCommunity\Application\Controller\StartController::getArticleList`

### Fixed
- Fix the host for checking the SystemRequirements->fsockopen to working one [#0006606](https://bugs.oxid-esales.com/view.php?id=6606) [PR-556](https://github.com/OXID-eSales/oxideshop_ce/pull/556)
- Fix more complex multiline query command detection [PR-734](https://github.com/OXID-eSales/oxideshop_ce/pull/734)
- Issue with session ID regeneration on user registration

## [6.3.6] - 2019-10-29

### Fixed
- Recover and use lost _preparePrice result in Article::_prepareModifiedPrice [PR-720](https://github.com/OXID-eSales/oxideshop_ce/pull/720)
- Load amount price list same way on frontend and backend [#0006671](https://bugs.oxid-esales.com/view.php?id=6671) [PR-712](https://github.com/OXID-eSales/oxideshop_ce/pull/712)
- Show product active check in admin panel when activation date has been set [#0006966](https://bugs.oxid-esales.com/view.php?id=6966)

## [6.3.5] - 2019-07-30

### Security
- [Bug 7002](https://bugs.oxid-esales.com/view.php?id=7002)

## [6.3.4] - 2019-05-24

### Changed
- Rename cust_lang.php files to cust_lang.php.dist
  - `source/Application/views/admin/de/cust_lang.php.dist`
  - `source/Application/views/admin/en/cust_lang.php.dist`

### Fixed
- Fix Bank code validation bug in Direct Debit [#0006939](https://bugs.oxid-esales.com/view.php?id=6939)

- Classes:
    - `OxidEsales\EshopCommunity\Core\Module\ModuleInstaller` 
    - `OxidEsales\EshopCommunity\source\Module\Core\Module`
    - `OxidEsales\EshopCommunity\source\Module\Core\ModuleList` 
    - `OxidEsales\EshopCommunity\Core\Contract\IModuleValidator ` 
    - `OxidEsales\EshopCommunity\Core\Module\ModuleMetadataValidator`    

## [6.3.3] - 2019-04-16

### Fixed
- Ensure temp file in tmp directory [PR-683](https://github.com/OXID-eSales/oxideshop_ce/pull/683)
- Fix warning in inc_error.tpl [PR-690](https://github.com/OXID-eSales/oxideshop_ce/pull/690)
- Fix url protocol in version tags [PR-696](https://github.com/OXID-eSales/oxideshop_ce/pull/696)
- Use correct value for backing up the base language in email [PR-692](https://github.com/OXID-eSales/oxideshop_ce/pull/692)
- Read config parameter by getConfigParam, not by getRequestParam [#0006968](https://bugs.oxid-esales.com/view.php?id=6968) [PR-698](https://github.com/OXID-eSales/oxideshop_ce/pull/698)

## [6.3.2] - 2019-01-22

### Added
- Add method SystemEventHandler::onShopEnd() to be called for finishing actions e.g. from ShopControl::pageClose().

### Changed
- Call to SystemEventHandler::validateOnline() is now called as finishing action rather than startup.

### Deprecated
- `\OxidEsales\EshopCommunity\Core\Email::$Version` This fixes a missing deprecation in PHPMailer, which is the parent 
    class of `\OxidEsales\EshopCommunity\Core\Email`. PHPMailer will be upgraded to version 6 in the next minor release 
    of OXID eShop CE as PHPMailer 5 will be no longer maintained. Please note, that there are some breaking changes for 
    code which extends `\OxidEsales\EshopCommunity\Core\Email`. The impact should be really small, but you should be 
    familiar with them, as there are also changes in the SMTP and POP3 classes. Please read the 
   [PHPMailer changelog](https://github.com/PHPMailer/PHPMailer/blob/master/changelog.md#version-60-august-28th-2017)  

### Fixed
- Wrong behaviour from getOrderArticleSelectList when values from selectionlists and variantselections are selected [PR-507](https://github.com/OXID-eSales/oxideshop_ce/pull/507) [0006539](https://bugs.oxid-esales.com/view.php?id=6539)
- Fix SQL file upload error [Bug #5764](https://bugs.oxid-esales.com/view.php?id=5764)
- Fixed admin login display in Windows 7 IE11 [PR-671](https://github.com/OXID-eSales/oxideshop_ce/pull/671)
- Fix content page data of 8th+ language edit [PR-674](https://github.com/OXID-eSales/oxideshop_ce/pull/674)
- Fix unusable shop after activation of a module with migrated metadata (v2) [PR-663](https://github.com/OXID-eSales/oxideshop_ce/pull/663)
- Fix issue with shop roles readonly. [Bug 6851](https://bugs.oxid-esales.com/view.php?id=6851) 

## [6.3.1] - 2018-10-16

### Added
- New settings:
 `includeProductReviewLinksInEmail` defines, if a link to the product review is included in order confirmation email
- Language constants `source/Application/views/admin/[de,en]/lang.php`:
  `SHOP_CONFIG_INCLUDE_PRODUCT_REVIEW_LINKS_IN_ORDER_EMAIL` 

### Fixed
- Fix global variable name in startProfile [PR-651](https://github.com/OXID-eSales/oxideshop_ce/pull/651)
- Improve a check of module id in ModuleExtensionsCleaner::filterExtensionsByModuleId [PR-662](https://github.com/OXID-eSales/oxideshop_ce/pull/662)
- AccountReviewController extends correct AccountController [PR-664](https://github.com/OXID-eSales/oxideshop_ce/pull/664)
- Get correct oxid for attributes loaded by loadAttributesDisplayableInBasket [PR-452](https://github.com/OXID-eSales/oxideshop_ce/pull/452)
- Prevent usage of thankyou-controller in no order-context [PR-665](https://github.com/OXID-eSales/oxideshop_ce/pull/665)
- Send correct shop url to includeImages email template parser [PR-545](https://github.com/OXID-eSales/oxideshop_ce/pull/545)
- Wrong return value FrontendController.isVatIncluded [PR-666](https://github.com/OXID-eSales/oxideshop_ce/pull/666) [0006902](https://bugs.oxid-esales.com/view.php?id=6902)
- Fix filecache write/read race conditions [PR-658](https://github.com/OXID-eSales/oxideshop_ce/pull/658)
- Fix wrong variant article price calculation in rss [PR-498](https://github.com/OXID-eSales/oxideshop_ce/pull/498)
- Fix Syntax error in admin css [PR-669](https://github.com/OXID-eSales/oxideshop_ce/pull/669)

## [6.3.0] - 2018-07-31

### Added
- New blocks in `admin/tpl/voucherserie_groups.tpl`
  - `admin_voucherserie_relations`
  - `admin_voucherserie_groups_form`
  - `admin_voucherserie_categories_form`
  - `admin_voucherserie_articles_form`
- PSR3 Logger:
    - New settings:
        - `sLogLevel` in `config.inc.php`
    - New methods:
        - `OxidEsales\EshopCommunity\Core\Registry::getLogger`
        - `getLogger` in `overridablefunctions.php`
- Possibility to configure contact form required fields:
    - New settings:
        - `contactFormRequiredFields`
- Possibility for modules to add new smarty plugins:
    - New settings:
        - `moduleSmartyPluginDirectories`
    - New setting in module metadata.php
        - `smartyPluginDirectories`
- [Module metadata version 2.1](https://docs.oxid-esales.com/developer/en/6.1/modules/skeleton/metadataphp/version21.html)

### Changed
- Support for PHP 7.0 and 7.1, PHP 5.6 not supported any more
- Method visibility changed from private to protected [PR-636](https://github.com/OXID-eSales/oxideshop_ce/pull/636):
  - `OxidEsales\EshopCommunity\Core\Session::isSerializedBasketValid`
  - `OxidEsales\EshopCommunity\Core\Session::isClassInSerializedObject`
  - `OxidEsales\EshopCommunity\Core\Session::isClassOrNullInSerializedObjectAfterField`
  - `OxidEsales\EshopCommunity\Core\Session::isUnserializedBasketValid`
- Name attribute added to no wysiwyg textarea fields in admin

### Deprecated
- `writeToLog` in `bootstrap.php`
- `\OxidEsales\Eshop\Application\Model\FileChecker::class`
- `\OxidEsales\Eshop\Application\Model\FileCheckerResult::class`
- `\OxidEsales\EshopCommunity\Application\Controller\Admin\DiagnosticsMain::_checkOxidFiles`
- `\OxidEsales\EshopCommunity\Application\Controller\Admin\DiagnosticsMain::_getFileCheckReport`
- `\OxidEsales\EshopCommunity\Application\Controller\Admin\DiagnosticsMain::_getFilesToCheck`
- `\OxidEsales\EshopCommunity\Application\Model\Diagnostics::$_aFileCheckerExtensionList`
- `\OxidEsales\EshopCommunity\Application\Model\Diagnostics::$_aFileCheckerPathList`
- `\OxidEsales\EshopCommunity\Application\Model\Diagnostics::getFileCheckerExtensionList`
- `\OxidEsales\EshopCommunity\Application\Model\Diagnostics::getFileCheckerPathList`
- `\OxidEsales\EshopCommunity\Application\Model\Diagnostics::setFileCheckerExtensionList`
- `\OxidEsales\EshopCommunity\Application\Model\Diagnostics::setFileCheckerPathList`
- `\OxidEsales\EshopCommunity\Application\Model\FileChecker::class`
- `\OxidEsales\EshopCommunity\Application\Model\FileCheckerResult::class`
- `\OxidEsales\EshopCommunity\Core\Base::$_oConfig`
- `\OxidEsales\EshopCommunity\Core\Exception\ExceptionHandler::$_iDebug`
- `\OxidEsales\EshopCommunity\Core\Exception\ExceptionHandler::setIDebug`
- `\OxidEsales\EshopCommunity\Core\Exception\ExceptionHandler::writeExceptionToLog`
- `\OxidEsales\EshopCommunity\Core\Exception\ExceptionHandler::displayOfflinePage`
- `\OxidEsales\EshopCommunity\Core\Exception\ExceptionHandler::displayDebugMessage`
- `\OxidEsales\EshopCommunity\Core\Exception\ExceptionHandler::getFormattedException`
- `\OxidEsales\EshopCommunity\Core\Exception\StandardException::debugOut`
- `\OxidEsales\EshopCommunity\Core\OnlineCaller::_castExceptionAndWriteToLog`

### Removed
- Language constants `source/Application/views/admin/[de,en]/lang.php`:
  - `OXDIAG_CHKVERS_FULLREP`  
  - `OXDIAG_CHKVERSION`
  - `OXDIAG_COLL_CHKV_FILE_GET`
  - `OXDIAG_COLL_CHKV_NOTINST`
  - `OXDIAG_COLLECT_CHKVERS`
  - `OXDIAG_COLLECT_CHKVERS_DURATION`
  - `OXDIAG_ERRORMESSAGEVERSIONDOESNOTEXIST`
  - `OXDIAG_ERRORMESSAGEWEBSERVICEISNOTREACHABLE`
  - `OXDIAG_ERRORMESSAGEWEBSERVICERETURNEDNOXML`
  - `OXDIAG_ERRORVERSIONCOMPARE`
  - `OXDIAG_FORM_LIST_ALL_FILES`
  - `OXDIAG_INTROINFORMATION`
  - `OXDIAG_INTROINFORMATION_DATA_TRANSMITTED`
  - `OXDIAG_INTROINFORMATION_FILENAME_TO_BE_CHECKED`
  - `OXDIAG_INTROINFORMATION_MD5_CHECKSUM`
  - `OXDIAG_INTROINFORMATION_MORE_INFORMATION`
  - `OXDIAG_INTROINFORMATION_NO_PERSONAL_INFO`
  - `OXDIAG_INTROINFORMATION_OXID_ESALES_BLOG`
  - `OXDIAG_INTROINFORMATION_REVISION_DETECTED`
  - `OXDIAG_INTROINFORMATION_VERSION_DETECTED`
  - `OXDIAG_OBSOLETE`

### Fixed
- Use error_404_handler in article list controller in place of outdated 404 handling [PR-643](https://github.com/OXID-eSales/oxideshop_ce/pull/643)
- Fix indents in config.inc.php.dist [PR-527](https://github.com/OXID-eSales/oxideshop_ce/pull/527)

## [6.2.4] - 2019-10-29

### Fixed
- Improve gift registry search [#0006698](https://bugs.oxid-esales.com/view.php?id=6698)
- Improve coupon concurrency using [#0006819](https://bugs.oxid-esales.com/view.php?id=6819)

### Security
- [Bug 7023](https://bugs.oxid-esales.com/view.php?id=7023)

## [6.2.3] - 2019-07-30

### Security
- [Bug 7002](https://bugs.oxid-esales.com/view.php?id=7002)

## [6.2.2] 2019-02-21

### Fixed
- Fix issue with shop roles readonly. [Bug 6851](https://bugs.oxid-esales.com/view.php?id=6851)

## [6.2.1] - 2018-07-31

### Added

### Changed
-  `\OxidEsales\EshopCommunity\Application\Component\BasketComponent::getPersistedParameters` filter simplified to allow 
arrays in persparams [PR-641](https://github.com/OXID-eSales/oxideshop_ce/pull/641)

### Deprecated

### Removed

### Fixed
- `\OxidEsales\EshopCommunity\Application\Controller\FrontendController::isVatIncluded` Fixed notices and performance 
improved [PR-642](https://github.com/OXID-eSales/oxideshop_ce/pull/642)

### Security
- [Bug 6818](https://bugs.oxid-esales.com/view.php?id=6818)

## [6.2.0] - 2018-03-27

### Added
- Possibility to delete shipping address via new method:
  - `OxidEsales\Eshop\Application\Component\UserComponent::deleteShippingAddress`
- Possibility to delete user account via new methods:
  - `OxidEsales\EshopCommunity\Application\Controller\AccountController::deleteAccount()`
  - `OxidEsales\EshopCommunity\Application\Controller\AccountController::isUserAllowedToDeleteOwnAccount()`
  - `OxidEsales\EshopCommunity\Application\Controller\AccountController::getAccountDeletionStatus()`
- Possibility for shop users to manage their reviews, configurable by admin:
  - New classes:
    - `OxidEsales\EshopCommunity\Application\Controller\AccountReviewController`
  - New methods:
    - `OxidEsales\EshopCommunity\Application\Controller\AccountController::isUserAllowedToManageOwnReviews`
    - `OxidEsales\EshopCommunity\Application\Controller\AccountController::getReviewAndRatingItemsCount`
    - `OxidEsales\EshopCommunity\Application\Controller\CompareController::isUserAllowedToManageOwnReviews`
    - `OxidEsales\EshopCommunity\Application\Controller\CompareController::getReviewAndRatingItemsCount`
    - `OxidEsales\EshopCommunity\Application\Model\Review::getProductReviewItemsCntByUserId`
    - `OxidEsales\EshopCommunity\Application\Model\Review::getReviewAndRatingListByUserId`    
  - New language constants in `Application/translations/[de/en]/lang.php`:
    - `ERROR_REVIEW_AND_RATING_NOT_DELETED`
    - `MY_REVIEWS`
  - New language constants in `Application/views/admin/[de/en]/lang.php`:
    - `SHOP_CONFIG_ALLOW_USERS_MANAGE_REVIEWS`
    - `SHOP_CONFIG_ALLOW_USERS_MANAGE_PRODUCT_REVIEWS`
- For displaying recommendations feature new method introduced:
  - `OxidEsales\EshopCommunity\Core\ViewConfig::getShowSuggest()`
- New settings which are configurable in admin area:
  - `blAllowSuggestArticle` - it's possible to disable recommendation feature.
  - `blAllowUsersToDeleteTheirAccount` - it's possible to allow users to delete their account.
  - `blAllowUsersToManageTheirReviews` - it's possible to allow users to manage their reviews.
- New methods:
  - `OxidEsales\EshopCommunity\Application\Model\User::isMallAdmin()`
  - `OxidEsales\EshopCommunity\Core\Registry::getRequest` [PR-626](https://github.com/OXID-eSales/oxideshop_ce/pull/626)
- Filter by working title in admin Selection lists list [PR-632](https://github.com/OXID-eSales/oxideshop_ce/pull/632)
- Article _oAmountPriceInfo list have unit prices calculated if quantity set for product [PR-619](https://github.com/OXID-eSales/oxideshop_ce/pull/619)
  - `fbrutamountprice` and `fnetamountprice` available for usage in template
  - prices already preformatted with current language/currency settings
- `\OxidEsales\Eshop\Application\Model\Order::finalizeOrder` triggers a complete re-validation of the selected payment 
   method.  
   New private methods: 
  - `\OxidEsales\EshopCommunity\Application\Model\Order::isValidPaymentId`
  - `\OxidEsales\EshopCommunity\Application\Model\Order::isValidPayment`

### Changed
- Loading for non widget classes via `widget.php` entry point have been declined. To allow a class to be loaded
via `widget.php` it must extend `\OxidEsales\Eshop\Application\Component\Widget\WidgetController`.
- `SeoEncoderArticle::_prepareArticleTitle` now uses `_getUrlExtension()` method in place of hardcoded `.html` extension [PR-634](https://github.com/OXID-eSales/oxideshop_ce/pull/634). 
- Add ^ to version constraint on doctrine/dbal [PR-635](https://github.com/OXID-eSales/oxideshop_ce/pull/635)
- Model performance micro optimizations [PR-646](https://github.com/OXID-eSales/oxideshop_ce/pull/646)

### Deprecated
- Recommendations feature will be moved to separate module:
  - `OxidEsales\EshopCommunity\Application\Controller\SuggestController`
  - `OxidEsales\EshopCommunity\Core\ViewConfig::getShowSuggest()`
  - Config option - `blAllowSuggestArticle`
  - Language constants: `SHOP_CONFIG_ALLOW_SUGGEST_ARTICLE`, `HELP_SHOP_CONFIG_ALLOW_SUGGEST_ARTICLE`
- `sOXIDPHP` parameter in `config.inc.php`

### Removed

### Fixed
- Banner image upload is not working [PR-624](https://github.com/OXID-eSales/oxideshop_ce/pull/624)
- imagecreatefromjpeg can't handle sequential jpeg's correctly [PR-627](https://github.com/OXID-eSales/oxideshop_ce/pull/627)
- Support large module list in oxconfig table [PR-633](https://github.com/OXID-eSales/oxideshop_ce/pull/633)
- Use flow theme logo image in offline page [PR-637](https://github.com/OXID-eSales/oxideshop_ce/pull/637)
- Use correct performance checkbox for index page manufacturers [PR-625](https://github.com/OXID-eSales/oxideshop_ce/pull/625)
- VAT message for b2b users with valid company id [PR-495](https://github.com/OXID-eSales/oxideshop_ce/pull/495)

## [6.1.0] - 2018-01-23

### Added
- Added classes:
  - Core\Form\FormFieldsTrimmer
  - Core\Form\FormFieldsTrimmerInterface
- Template blocks:
  - admin_article_variant_selectlist
  - admin_article_variant_extended
  - admin_article_variant_language_edit
  - admin_article_variant_bottom_extended
  - admin_order_remark_type
  - admin_user_remark_type
- New methods:
  - `OxidEsales\EshopCommunity\Core\InputValidator::addValidationError`
  - `OxidEsales\EshopCommunity\Application\Controller\Admin\ActionsMain::checkAccessToEditAction()`
  - `OxidEsales\EshopCommunity\Application\Controller\Admin\AdminController::isNewEditObject()`
  - `OxidEsales\EshopCommunity\Application\Model\Actions::isDefault()`
  - `OxidEsales\EshopCommunity\Core\Model\BaseModel::isPropertyLoaded()`
  - `OxidEsales\EshopCommunity\Application\Controller\TextEditorHandler::disableTextEditor()`
  - `OxidEsales\EshopCommunity\Application\Controller\TextEditorHandler::isTextEditorDisabled()`
  - `OxidEsales\EshopCommunity\Application\Controller\Admin\AdminDetailsController::configureTextEditorHandler()`
  - `OxidEsales\EshopCommunity\Application\Controller\Admin\AdminDetailsController::getTextEditorHandler()`

### Changed
- In voucher series generation, if Coupon Number radio button checked, the number is marked as Required now. [PR-476](https://github.com/OXID-eSales/oxideshop_ce/pull/476)
- Display full field names in product filter dropdown. [PR-614](https://github.com/OXID-eSales/oxideshop_ce/pull/614)
- Use getAdminTplLanguageArray() in Admin only. [PR-592](https://github.com/OXID-eSales/oxideshop_ce/pull/592)
- Delivery dates from past shouldn't be displayed. [PR-543](https://github.com/OXID-eSales/oxideshop_ce/pull/543)
- Readme.md and Contributing.md files are updated.
- CSS adapted in OXID eShop Setup to reflect new design, extracted styles to separate file `Setup/out/src/main.css`
- The function isset on a not loaded property of a model with lazy loading loads the property if it's possible and returns true. To check if property is loaded use BaseModel::isPropertyLoaded()
- admin template `article_main.tpl`

### Deprecated
- \OxidEsales\EshopCommunity\Application\Controller\Admin\ArticleSeo::_getSaveObjectId
- \OxidEsales\EshopCommunity\Application\Component\Widget\ServiceMenu::getCompareItemsCnt
- \OxidEsales\EshopCommunity\Core\Utils::strRot13
- \OxidEsales\EshopCommunity\Core\InputValidator::_addValidationError
- \OxidEsales\EshopCommunity\Application\Model\Order::ORDER_STATE_INVALIDDElADDRESSCHANGED
- \OxidEsales\EshopCommunity\Application\Model\Diagnostics::$_sRevision
- \OxidEsales\EshopCommunity\Application\Model\Diagnostics::getRevision()
- \OxidEsales\EshopCommunity\Application\Model\Diagnostics::setRevision()
- \OxidEsales\EshopCommunity\Application\Model\FileChecker::$_sRevision
- \OxidEsales\EshopCommunity\Application\Model\FileChecker::setRevision()
- \OxidEsales\EshopCommunity\Application\Model\FileChecker::getRevision()
- \OxidEsales\EshopCommunity\Core\Config::getRevision()
- \OxidEsales\EshopCommunity\Core\Controller\BaseController::getRevision()

### Removed
- 'Your market' selection was removed from Setup wizard, as this value is no longer evaluated
- Database transaction was removed from finalizeOrder method. Fixes bug [#6736](https://bugs.oxid-esales.com/view.php?id=6736)

### Fixed
- [Missing translations](https://bugs.oxid-esales.com/view.php?id=6721)
- [Manufacturer Seo urls not properly stored in database](https://bugs.oxid-esales.com/view.php?id=6694)
- [Change robots.txt entry from "Disallow: /agb/" to "Disallow: /AGB/"](https://bugs.oxid-esales.com/view.php?id=6703)
- [Not trimmed ZIP-Codes"](https://bugs.oxid-esales.com/view.php?id=6693)
- [admin/oxajax.php needs to handle module not namespaced ajax container classes](https://bugs.oxid-esales.com/view.php?id=6729)
- [Compare links in lists do not work correctly](https://bugs.oxid-esales.com/view.php?id=5354)
- [Transparent gif looses transparency when generated to different size](https://bugs.oxid-esales.com/view.php?id=3194)
- Additional cache variable for Article::getAttributesDisplayableInBasket [PR-616](https://github.com/OXID-eSales/oxideshop_ce/pull/616)
- [RSS feed for categories not sorted desc by time](https://bugs.oxid-esales.com/view.php?id=6739)
- [VariantHandler always uses brutto price for MD Variants](https://bugs.oxid-esales.com/view.php?id=6761)
- Expire SEO links for correct shop id [PR-594](https://github.com/OXID-eSales/oxideshop_ce/pull/594)
- [Module with namespaces not working on Windows](https://bugs.oxid-esales.com/view.php?id=6737)

## [6.0.0] - 2017-11-17

### Fixed
- [in source/admin/oxajax.php ControllerClassNameResolver is not used for resolving container. Can't create custom drag&drop in mod](https://bugs.oxid-esales.com/view.php?id=6668)
- [admin/oxajax.php needs to handle module namespaced ajax container classes](https://bugs.oxid-esales.com/view.php?id=6711)
- [Disabled controls are not clearly visible as not writable](https://bugs.oxid-esales.com/view.php?id=6702)

## [6.0.0-rc.3] - 2017-11-02

### Changed
- `\OxidEsales\Eshop\Application\Controller\FrontendController::getUserSelectedSorting()`
checks if element to sort is configured in Admin.
- Removed `exec()` calls in setup.
- Pagination has been changed:
for example previously it was "Geschenke/100/", now it will be "Geschenke?pgNr=99".
In addition these pages come with "robots" meta tag "noindex, follow".

### Deprecated
- `\OxidEsales\Eshop\Application\Controller\Admin\AdminController::$_sShopVersion`
- `\OxidEsales\Eshop\Application\Controller\Admin\AdminController::_getShopVersionNr()`
- `\OxidEsales\Eshop\Core\Config::getVersion()`
- In `oxshops` table field - `OXVERSION` is deprecated. This field value will not be updated anymore and will contain
"6.0.0" value. To retrieve correct shop version `OxidEsales\Eshop\Core\ShopVersion::getVersion()` must be used.
- `\OxidEsales\Eshop\Core\Config::getEdition()`
- In `oxshops` table field - `OXEDITION` is deprecated. To retrieve OXID eShop edition
facts component should be used: `\OxidEsales\Facts\Facts::getEdition()`.
- `\OxidEsales\Eshop\Application\Controller\Admin\ShopRdfa::submitUrl()`, because GR-Notify page feature was removed.
- `\OxidEsales\Eshop\Application\Controller\Admin\ShopRdfa::getHttpResponseCode()`, because GR-Notify page feature was
removed.
- Template block in *Application/views/admin/tpl/shop_rdfa.tpl* - `admin_shop_rdfa_submiturl`, because GR-Notify page
feature was removed.
- Config option blLoadDynContents as it's part of dynamic pages.
- `\OxidEsales\Eshop\Core\ShopControl::$_blHandlerSet`. This property is not used anymore.
- `\OxidEsales\Eshop\Core\WidgetControl::$_blHandlerSet`. This property is not used anymore.

### Removed
- Dynamic pages related code including.
- GR-Notify page feature.

### Fixed
- https://bugs.oxid-esales.com/view.php?id=6474 with PR#457
- https://bugs.oxid-esales.com/view.php?id=6155 with PR#431
- https://bugs.oxid-esales.com/view.php?id=6579 with PR#487
- https://bugs.oxid-esales.com/view.php?id=6465 with PR #458
- https://bugs.oxid-esales.com/view.php?id=6683
- https://bugs.oxid-esales.com/view.php?id=6695
- https://bugs.oxid-esales.com/view.php?id=6716

### Security
- https://bugs.oxid-esales.com/view.php?id=6678


## [6.0.0-rc.2] - 2017-08-15

### Added
- Integrate new Admin UI from digidesk backend UI Kit
- ddoe/wysiwyg-editor-module was added as requirement of OXID eShop Community Edition in composer.json
- Grace period reset email is sent on grace period reset.
- User and admin sessions are detached on E_ERROR type errors (in register_shutdown_function).
- Translation for GENERAL_ARTICLE_OXVARMAXPRICE, [Pull Request 572](https://github.com/OXID-eSales/oxideshop_ce/pull/572), [Pull Request 573](https://github.com/OXID-eSales/oxideshop_ce/pull/573)
- Added mkdir if folders not exist in _copyFile method, [Pull Request 590](https://github.com/OXID-eSales/oxideshop_ce/pull/590)

### Changed
- language constant `HELP_SHOP_CONFIG_SETORDELETECURRENCY`, [Pull Request 547](https://github.com/OXID-eSales/oxideshop_ce/pull/547)
- language constant `SHOP_CONFIG_SETORDELETECURRENCY`, [Pull Request 547](https://github.com/OXID-eSales/oxideshop_ce/pull/547)
- template `admin/tpl/shop_config.tpl`, [Pull Request 547](https://github.com/OXID-eSales/oxideshop_ce/pull/547)
- Css from admin login page moved to `out/admin/src/login.css`, [Pull Request 558](https://github.com/OXID-eSales/oxideshop_ce/pull/558)
- Database migrations and views regeneration is operating system independent which makes OXID eShop installable on Windows.  
- Classes of the `\OxidEsales\Eshop\` namespace are real (empty) classes now and called [`unified namespace classes`](http://oxid-eshop-developer-documentation.readthedocs.io/en/latest/modules/using_namespaces_in_modules.html).
- [Pull Request 557: Remove duplicate directory separator](https://github.com/OXID-eSales/oxideshop_ce/pull/557)
- [Pull Request 561: Fixup basket wrapping calculation](https://github.com/OXID-eSales/oxideshop_ce/pull/561)
- Introduce colon and ellipsis, [Pull Request 579](https://github.com/OXID-eSales/oxideshop_ce/pull/579), [Pull Request 581](https://github.com/OXID-eSales/oxideshop_ce/pull/581)

### Deprecated
- iUtfMode in config.inc.php. This property will be removed in the future as the shop will always use UTF-8.
- Class Core/Email: Rename $SMTP_PORT to $smtpPort, [Pull Request 563](https://github.com/OXID-eSales/oxideshop_ce/pull/563)

### Removed
- Azure theme was extracted from the OXID eShop CE repository to [separate repository](https://github.com/OXID-eSales/azure-theme).
  - Azure theme should not be used for new projects.
  - In case there is a need to use azure theme, install it via command: `composer require oxid-esales/azure-theme:^1.4.1`.

### Fixed
- Date formatting in EXCEPTION_LOG.txt: textual representation of the day was replaced by numerical representation (01 to 31)
- iUtfMode in config.inc.php: backwards compatibility restored. This setting was removed, but it is introduced again, as some modules still might use it.
- BaseModel::_update(): backwards compatibility restored. Returns always true on success or throws an exception. 
- Removed duplicate directory separators in vendor directory calculation methods, [Pull Request 557](https://github.com/OXID-eSales/oxideshop_ce/pull/557)
- BaseController::executeFunction throws ERROR_MESSAGE_SYSTEMCOMPONENT_CLASSNOTFOUND for metadata v2 modules in some cases, [#0006627](https://bugs.oxid-esales.com/view.php?id=6627)
- Template directories local class cache is cleared on smarty reinitialization [Change](https://github.com/OXID-eSales/oxideshop_ce/blob/90bf9facc7f7d80f48f72e631555d0ac29a3e061/source/Core/UtilsView.php#L82)
- Change primary key of database table `oxstates` to composite, [#0005029](https://bugs.oxid-esales.com/view.php?id=5029)
- Issue with basket reservations causing wrong stock levels in high load scenarios, [#0006102](https://bugs.oxid-esales.com/view.php?id=6102)
- Deactivating a module which extends basket causes shop maintenance mode, [#0006659](https://bugs.oxid-esales.com/view.php?id=6659)
- Pass along shopid to call to _loadFromDb(), [Pull Request 571](https://github.com/OXID-eSales/oxideshop_ce/pull/571)

## [6.0.0-rc.1] - 2017-04-07

### Added
- [Pull Request 425: Compatibility with Apache 2.4](https://github.com/OXID-eSales/oxideshop_ce/pull/425)
- [Metadata version 2.0](http://oxid-eshop-developer-documentation.readthedocs.io/en/latest/modules/metadata/version20.html)
- Added classes and methods:
  - ModuleChainsGenerator::getActiveChain()
  - ModuleList::parseModuleChains()
  - Core\Module\ModuleTranslationPathFinder

### Changed
- [Pull Request 550: replace intval with typecast](https://github.com/OXID-eSales/oxideshop_ce/pull/550)
- [Pull Request 555: Removed a commented debugging line](https://github.com/OXID-eSales/oxideshop_ce/pull/555)  
- Module section `extend` in the file metadata.php gets validated since metadata version 2.0.
- Database columns were changed due to unification of OXID eShop editions.
- In case OXID development tools are installed, IDE Helper generator will be run on every composer install/update.
- Not loadable module classes are now shown in `Problematic files` section.
- Only backwards compatible classes (e.g oxarticle) or classes from virtual namespace can be extended by modules.
- PayPal module, which is compatible with OXID eShop 6, has been added to the compilation.
- Changed templates and blocks:
  - block `admin_order_overview_total`, file `admin/tpl/order_overview.tpl`.
  - template `admin/tpl/order_article.tpl` 
  - template `admin/tpl/order_overview.tpl`  
  - template `admin/tpl/include/order_info.tpl`  

### Deprecated
- Azure theme is deprecated and in next release it will be removed from compilation.
- Deprecated classes and methods: Search for the notation `@deprecated` in the sourcecode. At a later time, please 
  use [this overview of source code documentation](https://oxidforge.org/en/source-code-documentation-overview), 
  pick the version you need and follow the link to it. On the navigation to the left hand side you will find a link 
  called `Deprecated list` which leads you to the wanted information.

### Removed
- config.inc.php options `iUtfMode`, `sDefaultDatabaseConnection` and `blSkipEuroReplace` because shop is utf-8.
- config.inc.php option `vendorDirectory`. Instead the constant VENDOR_PATH was introduced.

### Fixed
- Module deactivation/deletion/cleanup issues fixed which occured because of namespaces in modules.


## [6.0-beta.3] - 2017-03-14

See 
- [OXID eShop v6.0.0 Beta3 is published](https://oxidforge.org/en/oxid-eshop-v6-0-0-beta3-is-published.html)


## [6.0-beta.2] - 2017-12-13

See 
- [OXID eShop v6.0.0 Beta2 is published](https://oxidforge.org/en/oxid-eshop-v6-0-0-beta2-published.html)


## [6.0-beta.1] - 2016-11-30

See 
- [OXID eShop v6.0.0 Beta1 released](https://oxidforge.org/en/oxid-eshop-v6-0-0-beta1-released.html)
- [OXID eShop v6.0.0 Beta1: Overview of Changes](https://oxidforge.org/en/oxid-eshop-v6-0-0-beta1-overview-of-changes.html)
- [OXID eShop v6.0.0 Beta1: Detailed Code Changelog](https://oxidforge.org/en/oxid-eshop-v6-0-0-beta1-detailed-code-changelog.html)

[Unreleased]: https://github.com/OXID-eSales/oxideshop_ce/compare/b-6.2.x...master
[6.5.3]: https://github.com/OXID-eSales/oxideshop_ce/compare/v6.5.2...v6.5.3
[6.5.2]: https://github.com/OXID-eSales/oxideshop_ce/compare/v6.5.1...v6.5.2
[6.5.1]: https://github.com/OXID-eSales/oxideshop_ce/compare/v6.5.0...v6.5.1
[6.5.0]: https://github.com/OXID-eSales/oxideshop_ce/compare/v6.4.0...v6.5.0
[6.4.0]: https://github.com/OXID-eSales/oxideshop_ce/compare/v6.3.5...v6.4.0
[6.3.8]: https://github.com/OXID-eSales/oxideshop_ce/compare/v6.3.7...b-6.1.x
[6.3.7]: https://github.com/OXID-eSales/oxideshop_ce/compare/v6.3.6...v6.3.7
[6.3.6]: https://github.com/OXID-eSales/oxideshop_ce/compare/v6.3.5...v6.3.6
[6.3.5]: https://github.com/OXID-eSales/oxideshop_ce/compare/v6.3.4...v6.3.5
[6.3.4]: https://github.com/OXID-eSales/oxideshop_ce/compare/v6.3.3...v6.3.4
[6.3.3]: https://github.com/OXID-eSales/oxideshop_ce/compare/v6.3.2...v6.3.3
[6.3.2]: https://github.com/OXID-eSales/oxideshop_ce/compare/v6.3.1...v6.3.2
[6.3.1]: https://github.com/OXID-eSales/oxideshop_ce/compare/v6.3.0...v6.3.1
[6.3.0]: https://github.com/OXID-eSales/oxideshop_ce/compare/v6.2.1...v6.3.0
[6.2.4]: https://github.com/OXID-eSales/oxideshop_ce/compare/v6.2.3...v6.2.4
[6.2.3]: https://github.com/OXID-eSales/oxideshop_ce/compare/v6.2.2...v6.2.3
[6.2.2]: https://github.com/OXID-eSales/oxideshop_ce/compare/v6.2.1...v6.2.2
[6.2.1]: https://github.com/OXID-eSales/oxideshop_ce/compare/v6.2.0...v6.2.1
[6.2.0]: https://github.com/OXID-eSales/oxideshop_ce/compare/v6.1.0...v6.2.0
[6.1.0]: https://github.com/OXID-eSales/oxideshop_ce/compare/v6.0.0...v6.1.0
[6.0.0]: https://github.com/OXID-eSales/oxideshop_ce/compare/v6.0.0-rc.3...v6.0.0
[6.0.0-rc.3]: https://github.com/OXID-eSales/oxideshop_ce/compare/v6.0.0-rc.2...v6.0.0-rc.3
[6.0.0-rc.2]: https://github.com/OXID-eSales/oxideshop_ce/compare/v6.0.0-rc.1...v6.0.0-rc.2
[6.0.0-rc.1]: https://github.com/OXID-eSales/oxideshop_ce/compare/v6.0-beta.3...v6.0.0-rc.1
[6.0-beta.3]: https://github.com/OXID-eSales/oxideshop_ce/compare/v6.0-beta.2...v6.0-beta.3
[6.0-beta.2]: https://github.com/OXID-eSales/oxideshop_ce/compare/v6.0-beta.1...v6.0-beta.2
[6.0-beta.1]: https://github.com/OXID-eSales/oxideshop_ce/compare/v6.0-beta.1...v6.0-beta.2<|MERGE_RESOLUTION|>--- conflicted
+++ resolved
@@ -146,7 +146,6 @@
 - Betanote:
     - Class: `OxidEsales\EshopCommunity\Application\Component\Widget\BetaNote`
     - Method: `OxidEsales\EshopCommunity\Core\Controller\BaseController::showBetaNote()`
-<<<<<<< HEAD
 
 ### Fixed
 - Fix not working actions and promotions [#0005526](https://bugs.oxid-esales.com/view.php?id=5526)
@@ -177,8 +176,6 @@
 - Betanote:
     - Class: `OxidEsales\EshopCommunity\Application\Component\Widget\BetaNote`
     - Method: `OxidEsales\EshopCommunity\Core\Controller\BaseController::showBetaNote()`
-
-=======
 - Suggest (Recommend Product) feature:
     - Class `OxidEsales\EshopCommunity\Application\Controller\SuggestController`
     - Method: 
@@ -196,7 +193,6 @@
         - `RECOMMENDED_PRODUCTS`
         - `SHOP_CONFIG_ALLOW_SUGGEST_ARTICLE`
         - `HELP_SHOP_CONFIG_ALLOW_SUGGEST_ARTICLE`
->>>>>>> 3070374f
 ### Fixed
 - Change visibility of Session::setSessionCookie to protected for overwriting possibility [PR-785](https://github.com/OXID-eSales/oxideshop_ce/pull/785)
 
