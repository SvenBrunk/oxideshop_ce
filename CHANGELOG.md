--- conflicted
+++ resolved
@@ -4,7 +4,6 @@
 The format is based on [Keep a Changelog](http://keepachangelog.com/)
 and this project adheres to [Semantic Versioning](http://semver.org/).
 
-<<<<<<< HEAD
 ## [Unreleased]
 
 ### Added
@@ -80,10 +79,7 @@
 
 ### Security
 
-## [6.5.0] - Unreleased
-=======
 ## [6.5.0] - 2019-11-07
->>>>>>> 1d2a9734
 
 ### Added
 - oe-console command: oe:module:apply-configuration
