# Change Log for OXID eShop 6 Community Edition

All notable changes to this project will be documented in this file.
The format is based on [Keep a Changelog](http://keepachangelog.com/)
and this project adheres to [Semantic Versioning](http://semver.org/).

<<<<<<< HEAD
## [6.3.2] - Unreleased
=======
## [6.2.2] unreleased
>>>>>>> cc91ee4f

### Added

### Changed

### Deprecated

### Removed

### Fixed
<<<<<<< HEAD
- Wrong behaviour from getOrderArticleSelectList when values from selectionlists and variantselections are selected [PR-507](https://github.com/OXID-eSales/oxideshop_ce/pull/507) [0006539](https://bugs.oxid-esales.com/view.php?id=6539)
- Fix SQL file upload error [Bug #5764](https://bugs.oxid-esales.com/view.php?id=5764)
- Fixed admin login display in Windows 7 IE11 [PR-671](https://github.com/OXID-eSales/oxideshop_ce/pull/671)

### Security


## [6.3.1] - 2018-10-16

### Added
- New settings:
 `includeProductReviewLinksInEmail` defines, if a link to the product review is included in order confirmation email
- Language constants `source/Application/views/admin/[de,en]/lang.php`:
  `SHOP_CONFIG_INCLUDE_PRODUCT_REVIEW_LINKS_IN_ORDER_EMAIL` 

### Fixed
- Fix global variable name in startProfile [PR-651](https://github.com/OXID-eSales/oxideshop_ce/pull/651)
- Improve a check of module id in ModuleExtensionsCleaner::filterExtensionsByModuleId [PR-662](https://github.com/OXID-eSales/oxideshop_ce/pull/662)
- AccountReviewController extends correct AccountController [PR-664](https://github.com/OXID-eSales/oxideshop_ce/pull/664)
- Get correct oxid for attributes loaded by loadAttributesDisplayableInBasket [PR-452](https://github.com/OXID-eSales/oxideshop_ce/pull/452)
- Prevent usage of thankyou-controller in no order-context [PR-665](https://github.com/OXID-eSales/oxideshop_ce/pull/665)
- Send correct shop url to includeImages email template parser [PR-545](https://github.com/OXID-eSales/oxideshop_ce/pull/545)
- Wrong return value FrontendController.isVatIncluded [PR-666](https://github.com/OXID-eSales/oxideshop_ce/pull/666) [0006902](https://bugs.oxid-esales.com/view.php?id=6902)
- Fix filecache write/read race conditions [PR-658](https://github.com/OXID-eSales/oxideshop_ce/pull/658)
- Fix wrong variant article price calculation in rss [PR-498](https://github.com/OXID-eSales/oxideshop_ce/pull/498)
- Fix Syntax error in admin css [PR-669](https://github.com/OXID-eSales/oxideshop_ce/pull/669)

## [6.3.0] - 2018-07-31

### Added
- New blocks in `admin/tpl/voucherserie_groups.tpl`
  - `admin_voucherserie_relations`
  - `admin_voucherserie_groups_form`
  - `admin_voucherserie_categories_form`
  - `admin_voucherserie_articles_form`
- PSR3 Logger:
    - New settings:
        - `sLogLevel` in `config.inc.php`
    - New methods:
        - `OxidEsales\EshopCommunity\Core\Registry::getLogger`
        - `getLogger` in `overridablefunctions.php`
- Possibility to configure contact form required fields:
    - New settings:
        - `contactFormRequiredFields`
- Possibility for modules to add new smarty plugins:
    - New settings:
        - `moduleSmartyPluginDirectories`
    - New setting in module metadata.php
        - `smartyPluginDirectories`
- [Module metadata version 2.1](https://docs.oxid-esales.com/developer/en/6.1/modules/skeleton/metadataphp/version21.html)

### Changed
- Support for PHP 7.0 and 7.1, PHP 5.6 not supported any more
- Method visibility changed from private to protected [PR-636](https://github.com/OXID-eSales/oxideshop_ce/pull/636):
  - `OxidEsales\EshopCommunity\Core\Session::isSerializedBasketValid`
  - `OxidEsales\EshopCommunity\Core\Session::isClassInSerializedObject`
  - `OxidEsales\EshopCommunity\Core\Session::isClassOrNullInSerializedObjectAfterField`
  - `OxidEsales\EshopCommunity\Core\Session::isUnserializedBasketValid`
- Name attribute added to no wysiwyg textarea fields in admin

### Deprecated
- `writeToLog` in `bootstrap.php`
- `\OxidEsales\Eshop\Application\Model\FileChecker::class`
- `\OxidEsales\Eshop\Application\Model\FileCheckerResult::class`
- `\OxidEsales\EshopCommunity\Application\Controller\Admin\DiagnosticsMain::_checkOxidFiles`
- `\OxidEsales\EshopCommunity\Application\Controller\Admin\DiagnosticsMain::_getFileCheckReport`
- `\OxidEsales\EshopCommunity\Application\Controller\Admin\DiagnosticsMain::_getFilesToCheck`
- `\OxidEsales\EshopCommunity\Application\Model\Diagnostics::$_aFileCheckerExtensionList`
- `\OxidEsales\EshopCommunity\Application\Model\Diagnostics::$_aFileCheckerPathList`
- `\OxidEsales\EshopCommunity\Application\Model\Diagnostics::getFileCheckerExtensionList`
- `\OxidEsales\EshopCommunity\Application\Model\Diagnostics::getFileCheckerPathList`
- `\OxidEsales\EshopCommunity\Application\Model\Diagnostics::setFileCheckerExtensionList`
- `\OxidEsales\EshopCommunity\Application\Model\Diagnostics::setFileCheckerPathList`
- `\OxidEsales\EshopCommunity\Application\Model\FileChecker::class`
- `\OxidEsales\EshopCommunity\Application\Model\FileCheckerResult::class`
- `\OxidEsales\EshopCommunity\Core\Base::$_oConfig`
- `\OxidEsales\EshopCommunity\Core\Exception\ExceptionHandler::$_iDebug`
- `\OxidEsales\EshopCommunity\Core\Exception\ExceptionHandler::setIDebug`
- `\OxidEsales\EshopCommunity\Core\Exception\ExceptionHandler::writeExceptionToLog`
- `\OxidEsales\EshopCommunity\Core\Exception\ExceptionHandler::displayOfflinePage`
- `\OxidEsales\EshopCommunity\Core\Exception\ExceptionHandler::displayDebugMessage`
- `\OxidEsales\EshopCommunity\Core\Exception\ExceptionHandler::getFormattedException`
- `\OxidEsales\EshopCommunity\Core\Exception\StandardException::debugOut`
- `\OxidEsales\EshopCommunity\Core\OnlineCaller::_castExceptionAndWriteToLog`

### Removed
- Language constants `source/Application/views/admin/[de,en]/lang.php`:
  - `OXDIAG_CHKVERS_FULLREP`  
  - `OXDIAG_CHKVERSION`
  - `OXDIAG_COLL_CHKV_FILE_GET`
  - `OXDIAG_COLL_CHKV_NOTINST`
  - `OXDIAG_COLLECT_CHKVERS`
  - `OXDIAG_COLLECT_CHKVERS_DURATION`
  - `OXDIAG_ERRORMESSAGEVERSIONDOESNOTEXIST`
  - `OXDIAG_ERRORMESSAGEWEBSERVICEISNOTREACHABLE`
  - `OXDIAG_ERRORMESSAGEWEBSERVICERETURNEDNOXML`
  - `OXDIAG_ERRORVERSIONCOMPARE`
  - `OXDIAG_FORM_LIST_ALL_FILES`
  - `OXDIAG_INTROINFORMATION`
  - `OXDIAG_INTROINFORMATION_DATA_TRANSMITTED`
  - `OXDIAG_INTROINFORMATION_FILENAME_TO_BE_CHECKED`
  - `OXDIAG_INTROINFORMATION_MD5_CHECKSUM`
  - `OXDIAG_INTROINFORMATION_MORE_INFORMATION`
  - `OXDIAG_INTROINFORMATION_NO_PERSONAL_INFO`
  - `OXDIAG_INTROINFORMATION_OXID_ESALES_BLOG`
  - `OXDIAG_INTROINFORMATION_REVISION_DETECTED`
  - `OXDIAG_INTROINFORMATION_VERSION_DETECTED`
  - `OXDIAG_OBSOLETE`

### Fixed
- Use error_404_handler in article list controller in place of outdated 404 handling [PR-643](https://github.com/OXID-eSales/oxideshop_ce/pull/643)
=======
- Fix issue with shop roles readonly. [Bug 6851](https://bugs.oxid-esales.com/view.php?id=6851) 
>>>>>>> cc91ee4f

## [6.2.1] - 2018-07-31

### Added

### Changed
-  `\OxidEsales\EshopCommunity\Application\Component\BasketComponent::getPersistedParameters` filter simplified to allow 
arrays in persparams [PR-641](https://github.com/OXID-eSales/oxideshop_ce/pull/641)

### Deprecated

### Removed

### Fixed
- `\OxidEsales\EshopCommunity\Application\Controller\FrontendController::isVatIncluded` Fixed notices and performance 
improved [PR-642](https://github.com/OXID-eSales/oxideshop_ce/pull/642)

### Security
- [Bug 6818](https://bugs.oxid-esales.com/view.php?id=6818)

## [6.2.0] - 2018-03-27

### Added
- Possibility to delete shipping address via new method:
  - `OxidEsales\Eshop\Application\Component\UserComponent::deleteShippingAddress`
- Possibility to delete user account via new methods:
  - `OxidEsales\EshopCommunity\Application\Controller\AccountController::deleteAccount()`
  - `OxidEsales\EshopCommunity\Application\Controller\AccountController::isUserAllowedToDeleteOwnAccount()`
  - `OxidEsales\EshopCommunity\Application\Controller\AccountController::getAccountDeletionStatus()`
- Possibility for shop users to manage their reviews, configurable by admin:
  - New classes:
    - `OxidEsales\EshopCommunity\Application\Controller\AccountReviewController`
  - New methods:
    - `OxidEsales\EshopCommunity\Application\Controller\AccountController::isUserAllowedToManageOwnReviews`
    - `OxidEsales\EshopCommunity\Application\Controller\AccountController::getReviewAndRatingItemsCount`
    - `OxidEsales\EshopCommunity\Application\Controller\CompareController::isUserAllowedToManageOwnReviews`
    - `OxidEsales\EshopCommunity\Application\Controller\CompareController::getReviewAndRatingItemsCount`
    - `OxidEsales\EshopCommunity\Application\Model\Review::getProductReviewItemsCntByUserId`
    - `OxidEsales\EshopCommunity\Application\Model\Review::getReviewAndRatingListByUserId`    
  - New language constants in `Application/translations/[de/en]/lang.php`:
    - `ERROR_REVIEW_AND_RATING_NOT_DELETED`
    - `MY_REVIEWS`
  - New language constants in `Application/views/admin/[de/en]/lang.php`:
    - `SHOP_CONFIG_ALLOW_USERS_MANAGE_REVIEWS`
    - `SHOP_CONFIG_ALLOW_USERS_MANAGE_PRODUCT_REVIEWS`
- For displaying recommendations feature new method introduced:
  - `OxidEsales\EshopCommunity\Core\ViewConfig::getShowSuggest()`
- New settings which are configurable in admin area:
  - `blAllowSuggestArticle` - it's possible to disable recommendation feature.
  - `blAllowUsersToDeleteTheirAccount` - it's possible to allow users to delete their account.
  - `blAllowUsersToManageTheirReviews` - it's possible to allow users to manage their reviews.
- New methods:
  - `OxidEsales\EshopCommunity\Application\Model\User::isMallAdmin()`
  - `OxidEsales\EshopCommunity\Core\Registry::getRequest` [PR-626](https://github.com/OXID-eSales/oxideshop_ce/pull/626)
- Filter by working title in admin Selection lists list [PR-632](https://github.com/OXID-eSales/oxideshop_ce/pull/632)
- Article _oAmountPriceInfo list have unit prices calculated if quantity set for product [PR-619](https://github.com/OXID-eSales/oxideshop_ce/pull/619)
  - `fbrutamountprice` and `fnetamountprice` available for usage in template
  - prices already preformatted with current language/currency settings
- `\OxidEsales\Eshop\Application\Model\Order::finalizeOrder` triggers a complete re-validation of the selected payment 
   method.  
   New private methods: 
  - `\OxidEsales\EshopCommunity\Application\Model\Order::isValidPaymentId`
  - `\OxidEsales\EshopCommunity\Application\Model\Order::isValidPayment`

### Changed
- Loading for non widget classes via `widget.php` entry point have been declined. To allow a class to be loaded
via `widget.php` it must extend `\OxidEsales\Eshop\Application\Component\Widget\WidgetController`.
- `SeoEncoderArticle::_prepareArticleTitle` now uses `_getUrlExtension()` method in place of hardcoded `.html` extension [PR-634](https://github.com/OXID-eSales/oxideshop_ce/pull/634). 
- Add ^ to version constraint on doctrine/dbal [PR-635](https://github.com/OXID-eSales/oxideshop_ce/pull/635)
- Model performance micro optimizations [PR-646](https://github.com/OXID-eSales/oxideshop_ce/pull/646)

### Deprecated
- Recommendations feature will be moved to separate module:
  - `OxidEsales\EshopCommunity\Application\Controller\SuggestController`
  - `OxidEsales\EshopCommunity\Core\ViewConfig::getShowSuggest()`
  - Config option - `blAllowSuggestArticle`
  - Language constants: `SHOP_CONFIG_ALLOW_SUGGEST_ARTICLE`, `HELP_SHOP_CONFIG_ALLOW_SUGGEST_ARTICLE`
- `sOXIDPHP` parameter in `config.inc.php`

### Removed

### Fixed
- Banner image upload is not working [PR-624](https://github.com/OXID-eSales/oxideshop_ce/pull/624)
- imagecreatefromjpeg can't handle sequential jpeg's correctly [PR-627](https://github.com/OXID-eSales/oxideshop_ce/pull/627)
- Support large module list in oxconfig table [PR-633](https://github.com/OXID-eSales/oxideshop_ce/pull/633)
- Use flow theme logo image in offline page [PR-637](https://github.com/OXID-eSales/oxideshop_ce/pull/637)
- Use correct performance checkbox for index page manufacturers [PR-625](https://github.com/OXID-eSales/oxideshop_ce/pull/625)
- VAT message for b2b users with valid company id [PR-495](https://github.com/OXID-eSales/oxideshop_ce/pull/495)

## [6.1.0] - 2018-01-23

### Added
- Added classes:
  - Core\Form\FormFieldsTrimmer
  - Core\Form\FormFieldsTrimmerInterface
- Template blocks:
  - admin_article_variant_selectlist
  - admin_article_variant_extended
  - admin_article_variant_language_edit
  - admin_article_variant_bottom_extended
  - admin_order_remark_type
  - admin_user_remark_type
- New methods:
  - `OxidEsales\EshopCommunity\Core\InputValidator::addValidationError`
  - `OxidEsales\EshopCommunity\Application\Controller\Admin\ActionsMain::checkAccessToEditAction()`
  - `OxidEsales\EshopCommunity\Application\Controller\Admin\AdminController::isNewEditObject()`
  - `OxidEsales\EshopCommunity\Application\Model\Actions::isDefault()`
  - `OxidEsales\EshopCommunity\Core\Model\BaseModel::isPropertyLoaded()`
  - `OxidEsales\EshopCommunity\Application\Controller\TextEditorHandler::disableTextEditor()`
  - `OxidEsales\EshopCommunity\Application\Controller\TextEditorHandler::isTextEditorDisabled()`
  - `OxidEsales\EshopCommunity\Application\Controller\Admin\AdminDetailsController::configureTextEditorHandler()`
  - `OxidEsales\EshopCommunity\Application\Controller\Admin\AdminDetailsController::getTextEditorHandler()`

### Changed
- In voucher series generation, if Coupon Number radio button checked, the number is marked as Required now. [PR-476](https://github.com/OXID-eSales/oxideshop_ce/pull/476)
- Display full field names in product filter dropdown. [PR-614](https://github.com/OXID-eSales/oxideshop_ce/pull/614)
- Use getAdminTplLanguageArray() in Admin only. [PR-592](https://github.com/OXID-eSales/oxideshop_ce/pull/592)
- Delivery dates from past shouldn't be displayed. [PR-543](https://github.com/OXID-eSales/oxideshop_ce/pull/543)
- Readme.md and Contributing.md files are updated.
- CSS adapted in OXID eShop Setup to reflect new design, extracted styles to separate file `Setup/out/src/main.css`
- The function isset on a not loaded property of a model with lazy loading loads the property if it's possible and returns true. To check if property is loaded use BaseModel::isPropertyLoaded()
- admin template `article_main.tpl`

### Deprecated
- \OxidEsales\EshopCommunity\Application\Controller\Admin\ArticleSeo::_getSaveObjectId
- \OxidEsales\EshopCommunity\Application\Component\Widget\ServiceMenu::getCompareItemsCnt
- \OxidEsales\EshopCommunity\Core\Utils::strRot13
- \OxidEsales\EshopCommunity\Core\InputValidator::_addValidationError
- \OxidEsales\EshopCommunity\Application\Model\Order::ORDER_STATE_INVALIDDElADDRESSCHANGED
- \OxidEsales\EshopCommunity\Application\Model\Diagnostics::$_sRevision
- \OxidEsales\EshopCommunity\Application\Model\Diagnostics::getRevision()
- \OxidEsales\EshopCommunity\Application\Model\Diagnostics::setRevision()
- \OxidEsales\EshopCommunity\Application\Model\FileChecker::$_sRevision
- \OxidEsales\EshopCommunity\Application\Model\FileChecker::setRevision()
- \OxidEsales\EshopCommunity\Application\Model\FileChecker::getRevision()
- \OxidEsales\EshopCommunity\Core\Config::getRevision()
- \OxidEsales\EshopCommunity\Core\Controller\BaseController::getRevision()

### Removed
- 'Your market' selection was removed from Setup wizard, as this value is no longer evaluated
- Database transaction was removed from finalizeOrder method. Fixes bug [#6736](https://bugs.oxid-esales.com/view.php?id=6736)

### Fixed
- [Missing translations](https://bugs.oxid-esales.com/view.php?id=6721)
- [Manufacturer Seo urls not properly stored in database](https://bugs.oxid-esales.com/view.php?id=6694)
- [Change robots.txt entry from "Disallow: /agb/" to "Disallow: /AGB/"](https://bugs.oxid-esales.com/view.php?id=6703)
- [Not trimmed ZIP-Codes"](https://bugs.oxid-esales.com/view.php?id=6693)
- [admin/oxajax.php needs to handle module not namespaced ajax container classes](https://bugs.oxid-esales.com/view.php?id=6729)
- [Compare links in lists do not work correctly](https://bugs.oxid-esales.com/view.php?id=5354)
- [Transparent gif looses transparency when generated to different size](https://bugs.oxid-esales.com/view.php?id=3194)
- Additional cache variable for Article::getAttributesDisplayableInBasket [PR-616](https://github.com/OXID-eSales/oxideshop_ce/pull/616)
- [RSS feed for categories not sorted desc by time](https://bugs.oxid-esales.com/view.php?id=6739)
- [VariantHandler always uses brutto price for MD Variants](https://bugs.oxid-esales.com/view.php?id=6761)
- Expire SEO links for correct shop id [PR-594](https://github.com/OXID-eSales/oxideshop_ce/pull/594)
- [Module with namespaces not working on Windows](https://bugs.oxid-esales.com/view.php?id=6737)

## [6.0.0] - 2017-11-17

### Fixed
- [in source/admin/oxajax.php ControllerClassNameResolver is not used for resolving container. Can't create custom drag&drop in mod](https://bugs.oxid-esales.com/view.php?id=6668)
- [admin/oxajax.php needs to handle module namespaced ajax container classes](https://bugs.oxid-esales.com/view.php?id=6711)
- [Disabled controls are not clearly visible as not writable](https://bugs.oxid-esales.com/view.php?id=6702)

## [6.0.0-rc.3] - 2017-11-02

### Changed
- `\OxidEsales\Eshop\Application\Controller\FrontendController::getUserSelectedSorting()`
checks if element to sort is configured in Admin.
- Removed `exec()` calls in setup.
- Pagination has been changed:
for example previously it was "Geschenke/100/", now it will be "Geschenke?pgNr=99".
In addition these pages come with "robots" meta tag "noindex, follow".

### Deprecated
- `\OxidEsales\Eshop\Application\Controller\Admin\AdminController::$_sShopVersion`
- `\OxidEsales\Eshop\Application\Controller\Admin\AdminController::_getShopVersionNr()`
- `\OxidEsales\Eshop\Core\Config::getVersion()`
- In `oxshops` table field - `OXVERSION` is deprecated. This field value will not be updated anymore and will contain
"6.0.0" value. To retrieve correct shop version `OxidEsales\Eshop\Core\ShopVersion::getVersion()` must be used.
- `\OxidEsales\Eshop\Core\Config::getEdition()`
- In `oxshops` table field - `OXEDITION` is deprecated. To retrieve OXID eShop edition
facts component should be used: `\OxidEsales\Facts\Facts::getEdition()`.
- `\OxidEsales\Eshop\Application\Controller\Admin\ShopRdfa::submitUrl()`, because GR-Notify page feature was removed.
- `\OxidEsales\Eshop\Application\Controller\Admin\ShopRdfa::getHttpResponseCode()`, because GR-Notify page feature was
removed.
- Template block in *Application/views/admin/tpl/shop_rdfa.tpl* - `admin_shop_rdfa_submiturl`, because GR-Notify page
feature was removed.
- Config option blLoadDynContents as it's part of dynamic pages.
- `\OxidEsales\Eshop\Core\ShopControl::$_blHandlerSet`. This property is not used anymore.
- `\OxidEsales\Eshop\Core\WidgetControl::$_blHandlerSet`. This property is not used anymore.

### Removed
- Dynamic pages related code including.
- GR-Notify page feature.

### Fixed
- https://bugs.oxid-esales.com/view.php?id=6474 with PR#457
- https://bugs.oxid-esales.com/view.php?id=6155 with PR#431
- https://bugs.oxid-esales.com/view.php?id=6579 with PR#487
- https://bugs.oxid-esales.com/view.php?id=6465 with PR #458
- https://bugs.oxid-esales.com/view.php?id=6683
- https://bugs.oxid-esales.com/view.php?id=6695
- https://bugs.oxid-esales.com/view.php?id=6716

### Security
- https://bugs.oxid-esales.com/view.php?id=6678


## [6.0.0-rc.2] - 2017-08-15

### Added
- Integrate new Admin UI from digidesk backend UI Kit
- ddoe/wysiwyg-editor-module was added as requirement of OXID eShop Community Edition in composer.json
- Grace period reset email is sent on grace period reset.
- User and admin sessions are detached on E_ERROR type errors (in register_shutdown_function).
- Translation for GENERAL_ARTICLE_OXVARMAXPRICE, [Pull Request 572](https://github.com/OXID-eSales/oxideshop_ce/pull/572), [Pull Request 573](https://github.com/OXID-eSales/oxideshop_ce/pull/573)
- Added mkdir if folders not exist in _copyFile method, [Pull Request 590](https://github.com/OXID-eSales/oxideshop_ce/pull/590)

### Changed
- language constant `HELP_SHOP_CONFIG_SETORDELETECURRENCY`, [Pull Request 547](https://github.com/OXID-eSales/oxideshop_ce/pull/547)
- language constant `SHOP_CONFIG_SETORDELETECURRENCY`, [Pull Request 547](https://github.com/OXID-eSales/oxideshop_ce/pull/547)
- template `admin/tpl/shop_config.tpl`, [Pull Request 547](https://github.com/OXID-eSales/oxideshop_ce/pull/547)
- Css from admin login page moved to `out/admin/src/login.css`, [Pull Request 558](https://github.com/OXID-eSales/oxideshop_ce/pull/558)
- Database migrations and views regeneration is operating system independent which makes OXID eShop installable on Windows.  
- Classes of the `\OxidEsales\Eshop\` namespace are real (empty) classes now and called [`unified namespace classes`](http://oxid-eshop-developer-documentation.readthedocs.io/en/latest/modules/using_namespaces_in_modules.html).
- [Pull Request 557: Remove duplicate directory separator](https://github.com/OXID-eSales/oxideshop_ce/pull/557)
- [Pull Request 561: Fixup basket wrapping calculation](https://github.com/OXID-eSales/oxideshop_ce/pull/561)
- Introduce colon and ellipsis, [Pull Request 579](https://github.com/OXID-eSales/oxideshop_ce/pull/579), [Pull Request 581](https://github.com/OXID-eSales/oxideshop_ce/pull/581)

### Deprecated
- iUtfMode in config.inc.php. This property will be removed in the future as the shop will always use UTF-8.
- Class Core/Email: Rename $SMTP_PORT to $smtpPort, [Pull Request 563](https://github.com/OXID-eSales/oxideshop_ce/pull/563)

### Removed
- Azure theme was extracted from the OXID eShop CE repository to [separate repository](https://github.com/OXID-eSales/azure-theme).
  - Azure theme should not be used for new projects.
  - In case there is a need to use azure theme, install it via command: `composer require oxid-esales/azure-theme:^1.4.1`.

### Fixed
- Date formatting in EXCEPTION_LOG.txt: textual representation of the day was replaced by numerical representation (01 to 31)
- iUtfMode in config.inc.php: backwards compatibility restored. This setting was removed, but it is introduced again, as some modules still might use it.
- BaseModel::_update(): backwards compatibility restored. Returns always true on success or throws an exception. 
- Removed duplicate directory separators in vendor directory calculation methods, [Pull Request 557](https://github.com/OXID-eSales/oxideshop_ce/pull/557)
- BaseController::executeFunction throws ERROR_MESSAGE_SYSTEMCOMPONENT_CLASSNOTFOUND for metadata v2 modules in some cases, [#0006627](https://bugs.oxid-esales.com/view.php?id=6627)
- Template directories local class cache is cleared on smarty reinitialization [Change](https://github.com/OXID-eSales/oxideshop_ce/blob/90bf9facc7f7d80f48f72e631555d0ac29a3e061/source/Core/UtilsView.php#L82)
- Change primary key of database table `oxstates` to composite, [#0005029](https://bugs.oxid-esales.com/view.php?id=5029)
- Issue with basket reservations causing wrong stock levels in high load scenarios, [#0006102](https://bugs.oxid-esales.com/view.php?id=6102)
- Deactivating a module which extends basket causes shop maintenance mode, [#0006659](https://bugs.oxid-esales.com/view.php?id=6659)
- Pass along shopid to call to _loadFromDb(), [Pull Request 571](https://github.com/OXID-eSales/oxideshop_ce/pull/571)

## [6.0.0-rc.1] - 2017-04-07

### Added
- [Pull Request 425: Compatibility with Apache 2.4](https://github.com/OXID-eSales/oxideshop_ce/pull/425)
- [Metadata version 2.0](http://oxid-eshop-developer-documentation.readthedocs.io/en/latest/modules/metadata/version20.html)
- Added classes and methods:
  - ModuleChainsGenerator::getActiveChain()
  - ModuleList::parseModuleChains()
  - Core\Module\ModuleTranslationPathFinder

### Changed
- [Pull Request 550: replace intval with typecast](https://github.com/OXID-eSales/oxideshop_ce/pull/550)
- [Pull Request 555: Removed a commented debugging line](https://github.com/OXID-eSales/oxideshop_ce/pull/555)  
- Module section `extend` in the file metadata.php gets validated since metadata version 2.0.
- Database columns were changed due to unification of OXID eShop editions.
- In case OXID development tools are installed, IDE Helper generator will be run on every composer install/update.
- Not loadable module classes are now shown in `Problematic files` section.
- Only backwards compatible classes (e.g oxarticle) or classes from virtual namespace can be extended by modules.
- PayPal module, which is compatible with OXID eShop 6, has been added to the compilation.
- Changed templates and blocks:
  - block `admin_order_overview_total`, file `admin/tpl/order_overview.tpl`.
  - template `admin/tpl/order_article.tpl` 
  - template `admin/tpl/order_overview.tpl`  
  - template `admin/tpl/include/order_info.tpl`  

### Deprecated
- Azure theme is deprecated and in next release it will be removed from compilation.
- Deprecated classes and methods: Search for the notation `@deprecated` in the sourcecode. At a later time, please 
  use [this overview of source code documentation](https://oxidforge.org/en/source-code-documentation-overview), 
  pick the version you need and follow the link to it. On the navigation to the left hand side you will find a link 
  called `Deprecated list` which leads you to the wanted information.

### Removed
- config.inc.php options `iUtfMode`, `sDefaultDatabaseConnection` and `blSkipEuroReplace` because shop is utf-8.
- config.inc.php option `vendorDirectory`. Instead the constant VENDOR_PATH was introduced.

### Fixed
- Module deactivation/deletion/cleanup issues fixed which occured because of namespaces in modules.


## [6.0-beta.3] - 2017-03-14

See 
- [OXID eShop v6.0.0 Beta3 is published](https://oxidforge.org/en/oxid-eshop-v6-0-0-beta3-is-published.html)


## [6.0-beta.2] - 2017-12-13

See 
- [OXID eShop v6.0.0 Beta2 is published](https://oxidforge.org/en/oxid-eshop-v6-0-0-beta2-published.html)


## [6.0-beta.1] - 2016-11-30

See 
- [OXID eShop v6.0.0 Beta1 released](https://oxidforge.org/en/oxid-eshop-v6-0-0-beta1-released.html)
- [OXID eShop v6.0.0 Beta1: Overview of Changes](https://oxidforge.org/en/oxid-eshop-v6-0-0-beta1-overview-of-changes.html)
- [OXID eShop v6.0.0 Beta1: Detailed Code Changelog](https://oxidforge.org/en/oxid-eshop-v6-0-0-beta1-detailed-code-changelog.html)


[6.3.2]: https://github.com/OXID-eSales/oxideshop_ce/compare/v6.3.1...b-6.1.x
[6.3.1]: https://github.com/OXID-eSales/oxideshop_ce/compare/v6.3.0...v6.3.1
[6.3.0]: https://github.com/OXID-eSales/oxideshop_ce/compare/v6.2.1...v6.3.0
[6.2.1]: https://github.com/OXID-eSales/oxideshop_ce/compare/v6.2.0...v6.2.1
[6.2.0]: https://github.com/OXID-eSales/oxideshop_ce/compare/v6.1.0...v6.2.0
[6.1.0]: https://github.com/OXID-eSales/oxideshop_ce/compare/v6.0.0...v6.1.0
[6.0.0]: https://github.com/OXID-eSales/oxideshop_ce/compare/v6.0.0-rc.3...v6.0.0
[6.0.0-rc.3]: https://github.com/OXID-eSales/oxideshop_ce/compare/v6.0.0-rc.2...v6.0.0-rc.3
[6.0.0-rc.2]: https://github.com/OXID-eSales/oxideshop_ce/compare/v6.0.0-rc.1...v6.0.0-rc.2
[6.0.0-rc.1]: https://github.com/OXID-eSales/oxideshop_ce/compare/v6.0-beta.3...v6.0.0-rc.1
[6.0-beta.3]: https://github.com/OXID-eSales/oxideshop_ce/compare/v6.0-beta.2...v6.0-beta.3
[6.0-beta.2]: https://github.com/OXID-eSales/oxideshop_ce/compare/v6.0-beta.1...v6.0-beta.2
[6.0-beta.1]: https://github.com/OXID-eSales/oxideshop_ce/compare/v6.0-beta.1...v6.0-beta.2<|MERGE_RESOLUTION|>--- conflicted
+++ resolved
@@ -4,22 +4,17 @@
 The format is based on [Keep a Changelog](http://keepachangelog.com/)
 and this project adheres to [Semantic Versioning](http://semver.org/).
 
-<<<<<<< HEAD
 ## [6.3.2] - Unreleased
-=======
-## [6.2.2] unreleased
->>>>>>> cc91ee4f
-
-### Added
-
-### Changed
-
-### Deprecated
-
-### Removed
-
-### Fixed
-<<<<<<< HEAD
+
+### Added
+
+### Changed
+
+### Deprecated
+
+### Removed
+
+### Fixed
 - Wrong behaviour from getOrderArticleSelectList when values from selectionlists and variantselections are selected [PR-507](https://github.com/OXID-eSales/oxideshop_ce/pull/507) [0006539](https://bugs.oxid-esales.com/view.php?id=6539)
 - Fix SQL file upload error [Bug #5764](https://bugs.oxid-esales.com/view.php?id=5764)
 - Fixed admin login display in Windows 7 IE11 [PR-671](https://github.com/OXID-eSales/oxideshop_ce/pull/671)
@@ -131,9 +126,19 @@
 
 ### Fixed
 - Use error_404_handler in article list controller in place of outdated 404 handling [PR-643](https://github.com/OXID-eSales/oxideshop_ce/pull/643)
-=======
+
+## [6.2.2] unreleased
+
+### Added
+
+### Changed
+
+### Deprecated
+
+### Removed
+
+### Fixed
 - Fix issue with shop roles readonly. [Bug 6851](https://bugs.oxid-esales.com/view.php?id=6851) 
->>>>>>> cc91ee4f
 
 ## [6.2.1] - 2018-07-31
 
