# Change Log for OXID eShop Community Edition Core Component

All notable changes to this project will be documented in this file.
The format is based on [Keep a Changelog](http://keepachangelog.com/)
and this project adheres to [Semantic Versioning](http://semver.org/).

<<<<<<< HEAD
## [6.4.0] - Unreleased

### Fixed
- Fixed return type in Basket::getDiscounts [PR-659](https://github.com/OXID-eSales/oxideshop_ce/pull/659)
- Remove unused variables, decrease complexity [PR-668](https://github.com/OXID-eSales/oxideshop_ce/pull/668)

### Added
- New methods:
  - `OxidEsales\EshopCommunity\Core\Exception\ExceptionToDisplay::getValues` [PR-660](https://github.com/OXID-eSales/oxideshop_ce/pull/660)
  - `OxidEsales\EshopCommunity\Application\Model\Article::getStock` [PR-640](https://github.com/OXID-eSales/oxideshop_ce/pull/640)
- Log a warnings for missused db method calls [PR-649](https://github.com/OXID-eSales/oxideshop_ce/pull/649)
- New blocks:
  - `admin_module_sortlist` in `admin/tpl/module_sortlist.tpl` [PR-534](https://github.com/OXID-eSales/oxideshop_ce/pull/534)
- Log missing translations [PR-520](https://github.com/OXID-eSales/oxideshop_ce/pull/520)

### Changed
- category_main form layout improvements [PR-585](https://github.com/OXID-eSales/oxideshop_ce/pull/585)
- Split config parameter initialization from application initialization [PR-628](https://github.com/OXID-eSales/oxideshop_ce/pull/628)
- Increase default quantity of productimages to 12 (from 7) [PR-514](https://github.com/OXID-eSales/oxideshop_ce/pull/514)

### Removed
- Removed old not used blAutoSearchOnCat option from shop_config tab [PR-654](https://github.com/OXID-eSales/oxideshop_ce/pull/654)
- Removed unnecessary class imports [PR-667](https://github.com/OXID-eSales/oxideshop_ce/pull/667)

### Deprecated
- `\OxidEsales\EshopCommunity\Core\Base::setConfig`
- `\OxidEsales\EshopCommunity\Core\Base::getConfig`
- `\OxidEsales\EshopCommunity\Core\Email::$_oConfig`
- `\OxidEsales\EshopCommunity\Core\Email::setConfig`
- `\OxidEsales\EshopCommunity\Core\Email::getConfig`
=======
## [6.3.2] - Unreleased

### Added

### Changed

### Deprecated

### Removed

### Fixed
- Wrong behaviour from getOrderArticleSelectList when values from selectionlists and variantselections are selected [PR-507](https://github.com/OXID-eSales/oxideshop_ce/pull/507) [0006539](https://bugs.oxid-esales.com/view.php?id=6539)

### Security

>>>>>>> 5b7de69e

## [6.3.1] - 2018-10-16

### Added
- New settings:
 `includeProductReviewLinksInEmail` defines, if a link to the product review is included in order confirmation email
- Language constants `source/Application/views/admin/[de,en]/lang.php`:
  `SHOP_CONFIG_INCLUDE_PRODUCT_REVIEW_LINKS_IN_ORDER_EMAIL` 

### Fixed
- Fix global variable name in startProfile [PR-651](https://github.com/OXID-eSales/oxideshop_ce/pull/651)
- Improve a check of module id in ModuleExtensionsCleaner::filterExtensionsByModuleId [PR-662](https://github.com/OXID-eSales/oxideshop_ce/pull/662)
- AccountReviewController extends correct AccountController [PR-664](https://github.com/OXID-eSales/oxideshop_ce/pull/664)
- Get correct oxid for attributes loaded by loadAttributesDisplayableInBasket [PR-452](https://github.com/OXID-eSales/oxideshop_ce/pull/452)
- Prevent usage of thankyou-controller in no order-context [PR-665](https://github.com/OXID-eSales/oxideshop_ce/pull/665)
- Send correct shop url to includeImages email template parser [PR-545](https://github.com/OXID-eSales/oxideshop_ce/pull/545)
- Wrong return value FrontendController.isVatIncluded [PR-666](https://github.com/OXID-eSales/oxideshop_ce/pull/666) [0006902](https://bugs.oxid-esales.com/view.php?id=6902)
- Fix filecache write/read race conditions [PR-658](https://github.com/OXID-eSales/oxideshop_ce/pull/658)
- Fix wrong variant article price calculation in rss [PR-498](https://github.com/OXID-eSales/oxideshop_ce/pull/498)
- Fix Syntax error in admin css [PR-669](https://github.com/OXID-eSales/oxideshop_ce/pull/669)

## [6.3.0] - 2018-07-31

### Added
- New blocks in `admin/tpl/voucherserie_groups.tpl`
  - `admin_voucherserie_relations`
  - `admin_voucherserie_groups_form`
  - `admin_voucherserie_categories_form`
  - `admin_voucherserie_articles_form`
- PSR3 Logger:
    - New settings:
        - `sLogLevel` in `config.inc.php`
    - New methods:
        - `OxidEsales\EshopCommunity\Core\Registry::getLogger`
        - `getLogger` in `overridablefunctions.php`
- Possibility to configure contact form required fields:
    - New settings:
        - `contactFormRequiredFields`
- Possibility for modules to add new smarty plugins:
    - New settings:
        - `moduleSmartyPluginDirectories`
    - New setting in module metadata.php
        - `smartyPluginDirectories`
- [Module metadata version 2.1](https://docs.oxid-esales.com/developer/en/6.1/modules/skeleton/metadataphp/version21.html)

### Changed
- Support for PHP 7.0 and 7.1, PHP 5.6 not supported any more
- Method visibility changed from private to protected [PR-636](https://github.com/OXID-eSales/oxideshop_ce/pull/636):
  - `OxidEsales\EshopCommunity\Core\Session::isSerializedBasketValid`
  - `OxidEsales\EshopCommunity\Core\Session::isClassInSerializedObject`
  - `OxidEsales\EshopCommunity\Core\Session::isClassOrNullInSerializedObjectAfterField`
  - `OxidEsales\EshopCommunity\Core\Session::isUnserializedBasketValid`
- Name attribute added to no wysiwyg textarea fields in admin

### Deprecated
- `writeToLog` in `bootstrap.php`
- `\OxidEsales\Eshop\Application\Model\FileChecker::class`
- `\OxidEsales\Eshop\Application\Model\FileCheckerResult::class`
- `\OxidEsales\EshopCommunity\Application\Controller\Admin\DiagnosticsMain::_checkOxidFiles`
- `\OxidEsales\EshopCommunity\Application\Controller\Admin\DiagnosticsMain::_getFileCheckReport`
- `\OxidEsales\EshopCommunity\Application\Controller\Admin\DiagnosticsMain::_getFilesToCheck`
- `\OxidEsales\EshopCommunity\Application\Model\Diagnostics::$_aFileCheckerExtensionList`
- `\OxidEsales\EshopCommunity\Application\Model\Diagnostics::$_aFileCheckerPathList`
- `\OxidEsales\EshopCommunity\Application\Model\Diagnostics::getFileCheckerExtensionList`
- `\OxidEsales\EshopCommunity\Application\Model\Diagnostics::getFileCheckerPathList`
- `\OxidEsales\EshopCommunity\Application\Model\Diagnostics::setFileCheckerExtensionList`
- `\OxidEsales\EshopCommunity\Application\Model\Diagnostics::setFileCheckerPathList`
- `\OxidEsales\EshopCommunity\Application\Model\FileChecker::class`
- `\OxidEsales\EshopCommunity\Application\Model\FileCheckerResult::class`
- `\OxidEsales\EshopCommunity\Core\Base::$_oConfig`
- `\OxidEsales\EshopCommunity\Core\Exception\ExceptionHandler::$_iDebug`
- `\OxidEsales\EshopCommunity\Core\Exception\ExceptionHandler::setIDebug`
- `\OxidEsales\EshopCommunity\Core\Exception\ExceptionHandler::writeExceptionToLog`
- `\OxidEsales\EshopCommunity\Core\Exception\ExceptionHandler::displayOfflinePage`
- `\OxidEsales\EshopCommunity\Core\Exception\ExceptionHandler::displayDebugMessage`
- `\OxidEsales\EshopCommunity\Core\Exception\ExceptionHandler::getFormattedException`
- `\OxidEsales\EshopCommunity\Core\Exception\StandardException::debugOut`
- `\OxidEsales\EshopCommunity\Core\OnlineCaller::_castExceptionAndWriteToLog`

### Removed
- Language constants `source/Application/views/admin/[de,en]/lang.php`:
  - `OXDIAG_CHKVERS_FULLREP`  
  - `OXDIAG_CHKVERSION`
  - `OXDIAG_COLL_CHKV_FILE_GET`
  - `OXDIAG_COLL_CHKV_NOTINST`
  - `OXDIAG_COLLECT_CHKVERS`
  - `OXDIAG_COLLECT_CHKVERS_DURATION`
  - `OXDIAG_ERRORMESSAGEVERSIONDOESNOTEXIST`
  - `OXDIAG_ERRORMESSAGEWEBSERVICEISNOTREACHABLE`
  - `OXDIAG_ERRORMESSAGEWEBSERVICERETURNEDNOXML`
  - `OXDIAG_ERRORVERSIONCOMPARE`
  - `OXDIAG_FORM_LIST_ALL_FILES`
  - `OXDIAG_INTROINFORMATION`
  - `OXDIAG_INTROINFORMATION_DATA_TRANSMITTED`
  - `OXDIAG_INTROINFORMATION_FILENAME_TO_BE_CHECKED`
  - `OXDIAG_INTROINFORMATION_MD5_CHECKSUM`
  - `OXDIAG_INTROINFORMATION_MORE_INFORMATION`
  - `OXDIAG_INTROINFORMATION_NO_PERSONAL_INFO`
  - `OXDIAG_INTROINFORMATION_OXID_ESALES_BLOG`
  - `OXDIAG_INTROINFORMATION_REVISION_DETECTED`
  - `OXDIAG_INTROINFORMATION_VERSION_DETECTED`
  - `OXDIAG_OBSOLETE`

### Fixed
- Use error_404_handler in article list controller in place of outdated 404 handling [PR-643](https://github.com/OXID-eSales/oxideshop_ce/pull/643)
- Fix indents in config.inc.php.dist [PR-527](https://github.com/OXID-eSales/oxideshop_ce/pull/527)

## [6.2.1] - 2018-07-31

### Added

### Changed
-  `\OxidEsales\EshopCommunity\Application\Component\BasketComponent::getPersistedParameters` filter simplified to allow 
arrays in persparams [PR-641](https://github.com/OXID-eSales/oxideshop_ce/pull/641)

### Deprecated

### Removed

### Fixed
- `\OxidEsales\EshopCommunity\Application\Controller\FrontendController::isVatIncluded` Fixed notices and performance 
improved [PR-642](https://github.com/OXID-eSales/oxideshop_ce/pull/642)

### Security
- [Bug 6818](https://bugs.oxid-esales.com/view.php?id=6818)

## [6.2.0] - 2018-03-27

### Added
- Possibility to delete shipping address via new method:
  - `OxidEsales\Eshop\Application\Component\UserComponent::deleteShippingAddress`
- Possibility to delete user account via new methods:
  - `OxidEsales\EshopCommunity\Application\Controller\AccountController::deleteAccount()`
  - `OxidEsales\EshopCommunity\Application\Controller\AccountController::isUserAllowedToDeleteOwnAccount()`
  - `OxidEsales\EshopCommunity\Application\Controller\AccountController::getAccountDeletionStatus()`
- Possibility for shop users to manage their reviews, configurable by admin:
  - New classes:
    - `OxidEsales\EshopCommunity\Application\Controller\AccountReviewController`
  - New methods:
    - `OxidEsales\EshopCommunity\Application\Controller\AccountController::isUserAllowedToManageOwnReviews`
    - `OxidEsales\EshopCommunity\Application\Controller\AccountController::getReviewAndRatingItemsCount`
    - `OxidEsales\EshopCommunity\Application\Controller\CompareController::isUserAllowedToManageOwnReviews`
    - `OxidEsales\EshopCommunity\Application\Controller\CompareController::getReviewAndRatingItemsCount`
    - `OxidEsales\EshopCommunity\Application\Model\Review::getProductReviewItemsCntByUserId`
    - `OxidEsales\EshopCommunity\Application\Model\Review::getReviewAndRatingListByUserId`    
  - New language constants in `Application/translations/[de/en]/lang.php`:
    - `ERROR_REVIEW_AND_RATING_NOT_DELETED`
    - `MY_REVIEWS`
  - New language constants in `Application/views/admin/[de/en]/lang.php`:
    - `SHOP_CONFIG_ALLOW_USERS_MANAGE_REVIEWS`
    - `SHOP_CONFIG_ALLOW_USERS_MANAGE_PRODUCT_REVIEWS`
- For displaying recommendations feature new method introduced:
  - `OxidEsales\EshopCommunity\Core\ViewConfig::getShowSuggest()`
- New settings which are configurable in admin area:
  - `blAllowSuggestArticle` - it's possible to disable recommendation feature.
  - `blAllowUsersToDeleteTheirAccount` - it's possible to allow users to delete their account.
  - `blAllowUsersToManageTheirReviews` - it's possible to allow users to manage their reviews.
- New methods:
  - `OxidEsales\EshopCommunity\Application\Model\User::isMallAdmin()`
  - `OxidEsales\EshopCommunity\Core\Registry::getRequest` [PR-626](https://github.com/OXID-eSales/oxideshop_ce/pull/626)
- Filter by working title in admin Selection lists list [PR-632](https://github.com/OXID-eSales/oxideshop_ce/pull/632)
- Article _oAmountPriceInfo list have unit prices calculated if quantity set for product [PR-619](https://github.com/OXID-eSales/oxideshop_ce/pull/619)
  - `fbrutamountprice` and `fnetamountprice` available for usage in template
  - prices already preformatted with current language/currency settings
- `\OxidEsales\Eshop\Application\Model\Order::finalizeOrder` triggers a complete re-validation of the selected payment 
   method.  
   New private methods: 
  - `\OxidEsales\EshopCommunity\Application\Model\Order::isValidPaymentId`
  - `\OxidEsales\EshopCommunity\Application\Model\Order::isValidPayment`

### Changed
- Loading for non widget classes via `widget.php` entry point have been declined. To allow a class to be loaded
via `widget.php` it must extend `\OxidEsales\Eshop\Application\Component\Widget\WidgetController`.
- `SeoEncoderArticle::_prepareArticleTitle` now uses `_getUrlExtension()` method in place of hardcoded `.html` extension [PR-634](https://github.com/OXID-eSales/oxideshop_ce/pull/634). 
- Add ^ to version constraint on doctrine/dbal [PR-635](https://github.com/OXID-eSales/oxideshop_ce/pull/635)
- Model performance micro optimizations [PR-646](https://github.com/OXID-eSales/oxideshop_ce/pull/646)

### Deprecated
- Recommendations feature will be moved to separate module:
  - `OxidEsales\EshopCommunity\Application\Controller\SuggestController`
  - `OxidEsales\EshopCommunity\Core\ViewConfig::getShowSuggest()`
  - Config option - `blAllowSuggestArticle`
  - Language constants: `SHOP_CONFIG_ALLOW_SUGGEST_ARTICLE`, `HELP_SHOP_CONFIG_ALLOW_SUGGEST_ARTICLE`
- `sOXIDPHP` parameter in `config.inc.php`

### Removed

### Fixed
- Banner image upload is not working [PR-624](https://github.com/OXID-eSales/oxideshop_ce/pull/624)
- imagecreatefromjpeg can't handle sequential jpeg's correctly [PR-627](https://github.com/OXID-eSales/oxideshop_ce/pull/627)
- Support large module list in oxconfig table [PR-633](https://github.com/OXID-eSales/oxideshop_ce/pull/633)
- Use flow theme logo image in offline page [PR-637](https://github.com/OXID-eSales/oxideshop_ce/pull/637)
- Use correct performance checkbox for index page manufacturers [PR-625](https://github.com/OXID-eSales/oxideshop_ce/pull/625)
- VAT message for b2b users with valid company id [PR-495](https://github.com/OXID-eSales/oxideshop_ce/pull/495)

## [6.1.0] - 2018-01-23

### Added
- Added classes:
  - Core\Form\FormFieldsTrimmer
  - Core\Form\FormFieldsTrimmerInterface
- Template blocks:
  - admin_article_variant_selectlist
  - admin_article_variant_extended
  - admin_article_variant_language_edit
  - admin_article_variant_bottom_extended
  - admin_order_remark_type
  - admin_user_remark_type
- New methods:
  - `OxidEsales\EshopCommunity\Core\InputValidator::addValidationError`
  - `OxidEsales\EshopCommunity\Application\Controller\Admin\ActionsMain::checkAccessToEditAction()`
  - `OxidEsales\EshopCommunity\Application\Controller\Admin\AdminController::isNewEditObject()`
  - `OxidEsales\EshopCommunity\Application\Model\Actions::isDefault()`
  - `OxidEsales\EshopCommunity\Core\Model\BaseModel::isPropertyLoaded()`
  - `OxidEsales\EshopCommunity\Application\Controller\TextEditorHandler::disableTextEditor()`
  - `OxidEsales\EshopCommunity\Application\Controller\TextEditorHandler::isTextEditorDisabled()`
  - `OxidEsales\EshopCommunity\Application\Controller\Admin\AdminDetailsController::configureTextEditorHandler()`
  - `OxidEsales\EshopCommunity\Application\Controller\Admin\AdminDetailsController::getTextEditorHandler()`

### Changed
- In voucher series generation, if Coupon Number radio button checked, the number is marked as Required now. [PR-476](https://github.com/OXID-eSales/oxideshop_ce/pull/476)
- Display full field names in product filter dropdown. [PR-614](https://github.com/OXID-eSales/oxideshop_ce/pull/614)
- Use getAdminTplLanguageArray() in Admin only. [PR-592](https://github.com/OXID-eSales/oxideshop_ce/pull/592)
- Delivery dates from past shouldn't be displayed. [PR-543](https://github.com/OXID-eSales/oxideshop_ce/pull/543)
- Readme.md and Contributing.md files are updated.
- CSS adapted in OXID eShop Setup to reflect new design, extracted styles to separate file `Setup/out/src/main.css`
- The function isset on a not loaded property of a model with lazy loading loads the property if it's possible and returns true. To check if property is loaded use BaseModel::isPropertyLoaded()
- admin template `article_main.tpl`

### Deprecated
- \OxidEsales\EshopCommunity\Application\Controller\Admin\ArticleSeo::_getSaveObjectId
- \OxidEsales\EshopCommunity\Application\Component\Widget\ServiceMenu::getCompareItemsCnt
- \OxidEsales\EshopCommunity\Core\Utils::strRot13
- \OxidEsales\EshopCommunity\Core\InputValidator::_addValidationError
- \OxidEsales\EshopCommunity\Application\Model\Order::ORDER_STATE_INVALIDDElADDRESSCHANGED
- \OxidEsales\EshopCommunity\Application\Model\Diagnostics::$_sRevision
- \OxidEsales\EshopCommunity\Application\Model\Diagnostics::getRevision()
- \OxidEsales\EshopCommunity\Application\Model\Diagnostics::setRevision()
- \OxidEsales\EshopCommunity\Application\Model\FileChecker::$_sRevision
- \OxidEsales\EshopCommunity\Application\Model\FileChecker::setRevision()
- \OxidEsales\EshopCommunity\Application\Model\FileChecker::getRevision()
- \OxidEsales\EshopCommunity\Core\Config::getRevision()
- \OxidEsales\EshopCommunity\Core\Controller\BaseController::getRevision()

### Removed
- 'Your market' selection was removed from Setup wizard, as this value is no longer evaluated
- Database transaction was removed from finalizeOrder method. Fixes bug [#6736](https://bugs.oxid-esales.com/view.php?id=6736)

### Fixed
- [Missing translations](https://bugs.oxid-esales.com/view.php?id=6721)
- [Manufacturer Seo urls not properly stored in database](https://bugs.oxid-esales.com/view.php?id=6694)
- [Change robots.txt entry from "Disallow: /agb/" to "Disallow: /AGB/"](https://bugs.oxid-esales.com/view.php?id=6703)
- [Not trimmed ZIP-Codes"](https://bugs.oxid-esales.com/view.php?id=6693)
- [admin/oxajax.php needs to handle module not namespaced ajax container classes](https://bugs.oxid-esales.com/view.php?id=6729)
- [Compare links in lists do not work correctly](https://bugs.oxid-esales.com/view.php?id=5354)
- [Transparent gif looses transparency when generated to different size](https://bugs.oxid-esales.com/view.php?id=3194)
- Additional cache variable for Article::getAttributesDisplayableInBasket [PR-616](https://github.com/OXID-eSales/oxideshop_ce/pull/616)
- [RSS feed for categories not sorted desc by time](https://bugs.oxid-esales.com/view.php?id=6739)
- [VariantHandler always uses brutto price for MD Variants](https://bugs.oxid-esales.com/view.php?id=6761)
- Expire SEO links for correct shop id [PR-594](https://github.com/OXID-eSales/oxideshop_ce/pull/594)
- [Module with namespaces not working on Windows](https://bugs.oxid-esales.com/view.php?id=6737)

## [6.0.0] - 2017-11-17

### Fixed
- [in source/admin/oxajax.php ControllerClassNameResolver is not used for resolving container. Can't create custom drag&drop in mod](https://bugs.oxid-esales.com/view.php?id=6668)
- [admin/oxajax.php needs to handle module namespaced ajax container classes](https://bugs.oxid-esales.com/view.php?id=6711)
- [Disabled controls are not clearly visible as not writable](https://bugs.oxid-esales.com/view.php?id=6702)

## [6.0.0-rc.3] - 2017-11-02

### Changed
- `\OxidEsales\Eshop\Application\Controller\FrontendController::getUserSelectedSorting()`
checks if element to sort is configured in Admin.
- Removed `exec()` calls in setup.
- Pagination has been changed:
for example previously it was "Geschenke/100/", now it will be "Geschenke?pgNr=99".
In addition these pages come with "robots" meta tag "noindex, follow".

### Deprecated
- `\OxidEsales\Eshop\Application\Controller\Admin\AdminController::$_sShopVersion`
- `\OxidEsales\Eshop\Application\Controller\Admin\AdminController::_getShopVersionNr()`
- `\OxidEsales\Eshop\Core\Config::getVersion()`
- In `oxshops` table field - `OXVERSION` is deprecated. This field value will not be updated anymore and will contain
"6.0.0" value. To retrieve correct shop version `OxidEsales\Eshop\Core\ShopVersion::getVersion()` must be used.
- `\OxidEsales\Eshop\Core\Config::getEdition()`
- In `oxshops` table field - `OXEDITION` is deprecated. To retrieve OXID eShop edition
facts component should be used: `\OxidEsales\Facts\Facts::getEdition()`.
- `\OxidEsales\Eshop\Application\Controller\Admin\ShopRdfa::submitUrl()`, because GR-Notify page feature was removed.
- `\OxidEsales\Eshop\Application\Controller\Admin\ShopRdfa::getHttpResponseCode()`, because GR-Notify page feature was
removed.
- Template block in *Application/views/admin/tpl/shop_rdfa.tpl* - `admin_shop_rdfa_submiturl`, because GR-Notify page
feature was removed.
- Config option blLoadDynContents as it's part of dynamic pages.
- `\OxidEsales\Eshop\Core\ShopControl::$_blHandlerSet`. This property is not used anymore.
- `\OxidEsales\Eshop\Core\WidgetControl::$_blHandlerSet`. This property is not used anymore.

### Removed
- Dynamic pages related code including.
- GR-Notify page feature.

### Fixed
- https://bugs.oxid-esales.com/view.php?id=6474 with PR#457
- https://bugs.oxid-esales.com/view.php?id=6155 with PR#431
- https://bugs.oxid-esales.com/view.php?id=6579 with PR#487
- https://bugs.oxid-esales.com/view.php?id=6465 with PR #458
- https://bugs.oxid-esales.com/view.php?id=6683
- https://bugs.oxid-esales.com/view.php?id=6695
- https://bugs.oxid-esales.com/view.php?id=6716

### Security
- https://bugs.oxid-esales.com/view.php?id=6678


## [6.0.0-rc.2] - 2017-08-15

### Added
- Integrate new Admin UI from digidesk backend UI Kit
- ddoe/wysiwyg-editor-module was added as requirement of OXID eShop Community Edition in composer.json
- Grace period reset email is sent on grace period reset.
- User and admin sessions are detached on E_ERROR type errors (in register_shutdown_function).
- Translation for GENERAL_ARTICLE_OXVARMAXPRICE, [Pull Request 572](https://github.com/OXID-eSales/oxideshop_ce/pull/572), [Pull Request 573](https://github.com/OXID-eSales/oxideshop_ce/pull/573)
- Added mkdir if folders not exist in _copyFile method, [Pull Request 590](https://github.com/OXID-eSales/oxideshop_ce/pull/590)

### Changed
- language constant `HELP_SHOP_CONFIG_SETORDELETECURRENCY`, [Pull Request 547](https://github.com/OXID-eSales/oxideshop_ce/pull/547)
- language constant `SHOP_CONFIG_SETORDELETECURRENCY`, [Pull Request 547](https://github.com/OXID-eSales/oxideshop_ce/pull/547)
- template `admin/tpl/shop_config.tpl`, [Pull Request 547](https://github.com/OXID-eSales/oxideshop_ce/pull/547)
- Css from admin login page moved to `out/admin/src/login.css`, [Pull Request 558](https://github.com/OXID-eSales/oxideshop_ce/pull/558)
- Database migrations and views regeneration is operating system independent which makes OXID eShop installable on Windows.  
- Classes of the `\OxidEsales\Eshop\` namespace are real (empty) classes now and called [`unified namespace classes`](http://oxid-eshop-developer-documentation.readthedocs.io/en/latest/modules/using_namespaces_in_modules.html).
- [Pull Request 557: Remove duplicate directory separator](https://github.com/OXID-eSales/oxideshop_ce/pull/557)
- [Pull Request 561: Fixup basket wrapping calculation](https://github.com/OXID-eSales/oxideshop_ce/pull/561)
- Introduce colon and ellipsis, [Pull Request 579](https://github.com/OXID-eSales/oxideshop_ce/pull/579), [Pull Request 581](https://github.com/OXID-eSales/oxideshop_ce/pull/581)

### Deprecated
- iUtfMode in config.inc.php. This property will be removed in the future as the shop will always use UTF-8.
- Class Core/Email: Rename $SMTP_PORT to $smtpPort, [Pull Request 563](https://github.com/OXID-eSales/oxideshop_ce/pull/563)

### Removed
- Azure theme was extracted from the OXID eShop CE repository to [separate repository](https://github.com/OXID-eSales/azure-theme).
  - Azure theme should not be used for new projects.
  - In case there is a need to use azure theme, install it via command: `composer require oxid-esales/azure-theme:^1.4.1`.

### Fixed
- Date formatting in EXCEPTION_LOG.txt: textual representation of the day was replaced by numerical representation (01 to 31)
- iUtfMode in config.inc.php: backwards compatibility restored. This setting was removed, but it is introduced again, as some modules still might use it.
- BaseModel::_update(): backwards compatibility restored. Returns always true on success or throws an exception. 
- Removed duplicate directory separators in vendor directory calculation methods, [Pull Request 557](https://github.com/OXID-eSales/oxideshop_ce/pull/557)
- BaseController::executeFunction throws ERROR_MESSAGE_SYSTEMCOMPONENT_CLASSNOTFOUND for metadata v2 modules in some cases, [#0006627](https://bugs.oxid-esales.com/view.php?id=6627)
- Template directories local class cache is cleared on smarty reinitialization [Change](https://github.com/OXID-eSales/oxideshop_ce/blob/90bf9facc7f7d80f48f72e631555d0ac29a3e061/source/Core/UtilsView.php#L82)
- Change primary key of database table `oxstates` to composite, [#0005029](https://bugs.oxid-esales.com/view.php?id=5029)
- Issue with basket reservations causing wrong stock levels in high load scenarios, [#0006102](https://bugs.oxid-esales.com/view.php?id=6102)
- Deactivating a module which extends basket causes shop maintenance mode, [#0006659](https://bugs.oxid-esales.com/view.php?id=6659)
- Pass along shopid to call to _loadFromDb(), [Pull Request 571](https://github.com/OXID-eSales/oxideshop_ce/pull/571)

## [6.0.0-rc.1] - 2017-04-07

### Added
- [Pull Request 425: Compatibility with Apache 2.4](https://github.com/OXID-eSales/oxideshop_ce/pull/425)
- [Metadata version 2.0](http://oxid-eshop-developer-documentation.readthedocs.io/en/latest/modules/metadata/version20.html)
- Added classes and methods:
  - ModuleChainsGenerator::getActiveChain()
  - ModuleList::parseModuleChains()
  - Core\Module\ModuleTranslationPathFinder

### Changed
- [Pull Request 550: replace intval with typecast](https://github.com/OXID-eSales/oxideshop_ce/pull/550)
- [Pull Request 555: Removed a commented debugging line](https://github.com/OXID-eSales/oxideshop_ce/pull/555)  
- Module section `extend` in the file metadata.php gets validated since metadata version 2.0.
- Database columns were changed due to unification of OXID eShop editions.
- In case OXID development tools are installed, IDE Helper generator will be run on every composer install/update.
- Not loadable module classes are now shown in `Problematic files` section.
- Only backwards compatible classes (e.g oxarticle) or classes from virtual namespace can be extended by modules.
- PayPal module, which is compatible with OXID eShop 6, has been added to the compilation.
- Changed templates and blocks:
  - block `admin_order_overview_total`, file `admin/tpl/order_overview.tpl`.
  - template `admin/tpl/order_article.tpl` 
  - template `admin/tpl/order_overview.tpl`  
  - template `admin/tpl/include/order_info.tpl`  

### Deprecated
- Azure theme is deprecated and in next release it will be removed from compilation.
- Deprecated classes and methods: Search for the notation `@deprecated` in the sourcecode. At a later time, please 
  use [this overview of source code documentation](https://oxidforge.org/en/source-code-documentation-overview), 
  pick the version you need and follow the link to it. On the navigation to the left hand side you will find a link 
  called `Deprecated list` which leads you to the wanted information.

### Removed
- config.inc.php options `iUtfMode`, `sDefaultDatabaseConnection` and `blSkipEuroReplace` because shop is utf-8.
- config.inc.php option `vendorDirectory`. Instead the constant VENDOR_PATH was introduced.

### Fixed
- Module deactivation/deletion/cleanup issues fixed which occured because of namespaces in modules.


## [6.0-beta.3] - 2017-03-14

See 
- [OXID eShop v6.0.0 Beta3 is published](https://oxidforge.org/en/oxid-eshop-v6-0-0-beta3-is-published.html)


## [6.0-beta.2] - 2017-12-13

See 
- [OXID eShop v6.0.0 Beta2 is published](https://oxidforge.org/en/oxid-eshop-v6-0-0-beta2-published.html)


## [6.0-beta.1] - 2016-11-30

See 
- [OXID eShop v6.0.0 Beta1 released](https://oxidforge.org/en/oxid-eshop-v6-0-0-beta1-released.html)
- [OXID eShop v6.0.0 Beta1: Overview of Changes](https://oxidforge.org/en/oxid-eshop-v6-0-0-beta1-overview-of-changes.html)
- [OXID eShop v6.0.0 Beta1: Detailed Code Changelog](https://oxidforge.org/en/oxid-eshop-v6-0-0-beta1-detailed-code-changelog.html)


[6.3.2]: https://github.com/OXID-eSales/oxideshop_ce/compare/v6.3.1...b-6.1.x
[6.3.1]: https://github.com/OXID-eSales/oxideshop_ce/compare/v6.3.0...v6.3.1
[6.3.0]: https://github.com/OXID-eSales/oxideshop_ce/compare/v6.2.1...v6.3.0
[6.2.1]: https://github.com/OXID-eSales/oxideshop_ce/compare/v6.2.0...v6.2.1
[6.2.0]: https://github.com/OXID-eSales/oxideshop_ce/compare/v6.1.0...v6.2.0
[6.1.0]: https://github.com/OXID-eSales/oxideshop_ce/compare/v6.0.0...v6.1.0
[6.0.0]: https://github.com/OXID-eSales/oxideshop_ce/compare/v6.0.0-rc.3...v6.0.0
[6.0.0-rc.3]: https://github.com/OXID-eSales/oxideshop_ce/compare/v6.0.0-rc.2...v6.0.0-rc.3
[6.0.0-rc.2]: https://github.com/OXID-eSales/oxideshop_ce/compare/v6.0.0-rc.1...v6.0.0-rc.2
[6.0.0-rc.1]: https://github.com/OXID-eSales/oxideshop_ce/compare/v6.0-beta.3...v6.0.0-rc.1
[6.0-beta.3]: https://github.com/OXID-eSales/oxideshop_ce/compare/v6.0-beta.2...v6.0-beta.3
[6.0-beta.2]: https://github.com/OXID-eSales/oxideshop_ce/compare/v6.0-beta.1...v6.0-beta.2
[6.0-beta.1]: https://github.com/OXID-eSales/oxideshop_ce/compare/v6.0-beta.1...v6.0-beta.2<|MERGE_RESOLUTION|>--- conflicted
+++ resolved
@@ -4,7 +4,6 @@
 The format is based on [Keep a Changelog](http://keepachangelog.com/)
 and this project adheres to [Semantic Versioning](http://semver.org/).
 
-<<<<<<< HEAD
 ## [6.4.0] - Unreleased
 
 ### Fixed
@@ -35,7 +34,8 @@
 - `\OxidEsales\EshopCommunity\Core\Email::$_oConfig`
 - `\OxidEsales\EshopCommunity\Core\Email::setConfig`
 - `\OxidEsales\EshopCommunity\Core\Email::getConfig`
-=======
+
+
 ## [6.3.2] - Unreleased
 
 ### Added
@@ -51,7 +51,6 @@
 
 ### Security
 
->>>>>>> 5b7de69e
 
 ## [6.3.1] - 2018-10-16
 
