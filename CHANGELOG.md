# Change Log for OXID eShop Community Edition Core Component

All notable changes to this project will be documented in this file.
The format is based on [Keep a Changelog](http://keepachangelog.com/)
and this project adheres to [Semantic Versioning](http://semver.org/).

<<<<<<< HEAD
## [6.3.0] - 2018-07-31
=======
## [6.4.0] - Unreleased

### Added
- New methods:
  - `OxidEsales\EshopCommunity\Core\Exception\ExceptionToDisplay::getValues` [PR-660](https://github.com/OXID-eSales/oxideshop_ce/pull/660)
  - `OxidEsales\EshopCommunity\Application\Model\Article::getStock` [PR-640](https://github.com/OXID-eSales/oxideshop_ce/pull/640)
- Log a warnings for missused db method calls [PR-649](https://github.com/OXID-eSales/oxideshop_ce/pull/649)

### Changed
- category_main form layout improvements [PR-585](https://github.com/OXID-eSales/oxideshop_ce/pull/585)

### Fixed
- Fix global variable name in startProfile [PR-651](https://github.com/OXID-eSales/oxideshop_ce/pull/651)
- Improve a check of module id in ModuleExtensionsCleaner::filterExtensionsByModuleId [PR-662](https://github.com/OXID-eSales/oxideshop_ce/pull/662)
- Fixed return type in Basket::getDiscounts [PR-659](https://github.com/OXID-eSales/oxideshop_ce/pull/659)

## [6.3.0] - Unreleased
>>>>>>> 52e14e6e

### Added
- New blocks in `admin/tpl/voucherserie_groups.tpl`
  - `admin_voucherserie_relations`
  - `admin_voucherserie_groups_form`
  - `admin_voucherserie_categories_form`
  - `admin_voucherserie_articles_form`
- PSR3 Logger:
    - New settings:
        - `sLogLevel` in `config.inc.php`
    - New methods:
        - `OxidEsales\EshopCommunity\Core\Registry::getLogger`
        - `getLogger` in `overridablefunctions.php`
- Possibility to configure contact form required fields:
    - New settings:
        - `contactFormRequiredFields`
- Possibility for modules to add new smarty plugins:
    - New settings:
        - `moduleSmartyPluginDirectories`
    - New setting in module metadata.php
        - `smartyPluginDirectories`
- [Module metadata version 2.1](https://docs.oxid-esales.com/developer/en/6.1/modules/skeleton/metadataphp/version21.html)

### Changed
- Support for PHP 7.0 and 7.1, PHP 5.6 not supported any more
- Method visibility changed from private to protected [PR-636](https://github.com/OXID-eSales/oxideshop_ce/pull/636):
  - `OxidEsales\EshopCommunity\Core\Session::isSerializedBasketValid`
  - `OxidEsales\EshopCommunity\Core\Session::isClassInSerializedObject`
  - `OxidEsales\EshopCommunity\Core\Session::isClassOrNullInSerializedObjectAfterField`
  - `OxidEsales\EshopCommunity\Core\Session::isUnserializedBasketValid`
- Name attribute added to no wysiwyg textarea fields in admin

### Deprecated
- `writeToLog` in `bootstrap.php`
- `\OxidEsales\Eshop\Application\Model\FileChecker::class`
- `\OxidEsales\Eshop\Application\Model\FileCheckerResult::class`
- `\OxidEsales\EshopCommunity\Application\Controller\Admin\DiagnosticsMain::_checkOxidFiles`
- `\OxidEsales\EshopCommunity\Application\Controller\Admin\DiagnosticsMain::_getFileCheckReport`
- `\OxidEsales\EshopCommunity\Application\Controller\Admin\DiagnosticsMain::_getFilesToCheck`
- `\OxidEsales\EshopCommunity\Application\Model\Diagnostics::$_aFileCheckerExtensionList`
- `\OxidEsales\EshopCommunity\Application\Model\Diagnostics::$_aFileCheckerPathList`
- `\OxidEsales\EshopCommunity\Application\Model\Diagnostics::getFileCheckerExtensionList`
- `\OxidEsales\EshopCommunity\Application\Model\Diagnostics::getFileCheckerPathList`
- `\OxidEsales\EshopCommunity\Application\Model\Diagnostics::setFileCheckerExtensionList`
- `\OxidEsales\EshopCommunity\Application\Model\Diagnostics::setFileCheckerPathList`
- `\OxidEsales\EshopCommunity\Application\Model\FileChecker::class`
- `\OxidEsales\EshopCommunity\Application\Model\FileCheckerResult::class`
- `\OxidEsales\EshopCommunity\Core\Base::$_oConfig`
- `\OxidEsales\EshopCommunity\Core\Exception\ExceptionHandler::$_iDebug`
- `\OxidEsales\EshopCommunity\Core\Exception\ExceptionHandler::setIDebug`
- `\OxidEsales\EshopCommunity\Core\Exception\ExceptionHandler::writeExceptionToLog`
- `\OxidEsales\EshopCommunity\Core\Exception\ExceptionHandler::displayOfflinePage`
- `\OxidEsales\EshopCommunity\Core\Exception\ExceptionHandler::displayDebugMessage`
- `\OxidEsales\EshopCommunity\Core\Exception\ExceptionHandler::getFormattedException`
- `\OxidEsales\EshopCommunity\Core\Exception\StandardException::debugOut`
- `\OxidEsales\EshopCommunity\Core\OnlineCaller::_castExceptionAndWriteToLog`

### Removed
- Language constants `source/Application/views/admin/[de,en]/lang.php`:
  - `OXDIAG_CHKVERS_FULLREP`  
  - `OXDIAG_CHKVERSION`
  - `OXDIAG_COLL_CHKV_FILE_GET`
  - `OXDIAG_COLL_CHKV_NOTINST`
  - `OXDIAG_COLLECT_CHKVERS`
  - `OXDIAG_COLLECT_CHKVERS_DURATION`
  - `OXDIAG_ERRORMESSAGEVERSIONDOESNOTEXIST`
  - `OXDIAG_ERRORMESSAGEWEBSERVICEISNOTREACHABLE`
  - `OXDIAG_ERRORMESSAGEWEBSERVICERETURNEDNOXML`
  - `OXDIAG_ERRORVERSIONCOMPARE`
  - `OXDIAG_FORM_LIST_ALL_FILES`
  - `OXDIAG_INTROINFORMATION`
  - `OXDIAG_INTROINFORMATION_DATA_TRANSMITTED`
  - `OXDIAG_INTROINFORMATION_FILENAME_TO_BE_CHECKED`
  - `OXDIAG_INTROINFORMATION_MD5_CHECKSUM`
  - `OXDIAG_INTROINFORMATION_MORE_INFORMATION`
  - `OXDIAG_INTROINFORMATION_NO_PERSONAL_INFO`
  - `OXDIAG_INTROINFORMATION_OXID_ESALES_BLOG`
  - `OXDIAG_INTROINFORMATION_REVISION_DETECTED`
  - `OXDIAG_INTROINFORMATION_VERSION_DETECTED`
  - `OXDIAG_OBSOLETE`

### Fixed
- Use error_404_handler in article list controller in place of outdated 404 handling [PR-643](https://github.com/OXID-eSales/oxideshop_ce/pull/643)

## [6.2.1] - 2018-07-31

### Added

### Changed
-  `\OxidEsales\EshopCommunity\Application\Component\BasketComponent::getPersistedParameters` filter simplified to allow 
arrays in persparams [PR-641](https://github.com/OXID-eSales/oxideshop_ce/pull/641)

### Deprecated

### Removed

### Fixed
- `\OxidEsales\EshopCommunity\Application\Controller\FrontendController::isVatIncluded` Fixed notices and performance 
improved [PR-642](https://github.com/OXID-eSales/oxideshop_ce/pull/642)

### Security
- [Bug 6818](https://bugs.oxid-esales.com/view.php?id=6818)

## [6.2.0] - 2018-03-27

### Added
- Possibility to delete shipping address via new method:
  - `OxidEsales\Eshop\Application\Component\UserComponent::deleteShippingAddress`
- Possibility to delete user account via new methods:
  - `OxidEsales\EshopCommunity\Application\Controller\AccountController::deleteAccount()`
  - `OxidEsales\EshopCommunity\Application\Controller\AccountController::isUserAllowedToDeleteOwnAccount()`
  - `OxidEsales\EshopCommunity\Application\Controller\AccountController::getAccountDeletionStatus()`
- Possibility for shop users to manage their reviews, configurable by admin:
  - New classes:
    - `OxidEsales\EshopCommunity\Application\Controller\AccountReviewController`
  - New methods:
    - `OxidEsales\EshopCommunity\Application\Controller\AccountController::isUserAllowedToManageOwnReviews`
    - `OxidEsales\EshopCommunity\Application\Controller\AccountController::getReviewAndRatingItemsCount`
    - `OxidEsales\EshopCommunity\Application\Controller\CompareController::isUserAllowedToManageOwnReviews`
    - `OxidEsales\EshopCommunity\Application\Controller\CompareController::getReviewAndRatingItemsCount`
    - `OxidEsales\EshopCommunity\Application\Model\Review::getProductReviewItemsCntByUserId`
    - `OxidEsales\EshopCommunity\Application\Model\Review::getReviewAndRatingListByUserId`    
  - New language constants in `Application/translations/[de/en]/lang.php`:
    - `ERROR_REVIEW_AND_RATING_NOT_DELETED`
    - `MY_REVIEWS`
  - New language constants in `Application/views/admin/[de/en]/lang.php`:
    - `SHOP_CONFIG_ALLOW_USERS_MANAGE_REVIEWS`
    - `SHOP_CONFIG_ALLOW_USERS_MANAGE_PRODUCT_REVIEWS`
- For displaying recommendations feature new method introduced:
  - `OxidEsales\EshopCommunity\Core\ViewConfig::getShowSuggest()`
- New settings which are configurable in admin area:
  - `blAllowSuggestArticle` - it's possible to disable recommendation feature.
  - `blAllowUsersToDeleteTheirAccount` - it's possible to allow users to delete their account.
  - `blAllowUsersToManageTheirReviews` - it's possible to allow users to manage their reviews.
- New methods:
  - `OxidEsales\EshopCommunity\Application\Model\User::isMallAdmin()`
  - `OxidEsales\EshopCommunity\Core\Registry::getRequest` [PR-626](https://github.com/OXID-eSales/oxideshop_ce/pull/626)
- Filter by working title in admin Selection lists list [PR-632](https://github.com/OXID-eSales/oxideshop_ce/pull/632)
- Article _oAmountPriceInfo list have unit prices calculated if quantity set for product [PR-619](https://github.com/OXID-eSales/oxideshop_ce/pull/619)
  - `fbrutamountprice` and `fnetamountprice` available for usage in template
  - prices already preformatted with current language/currency settings
- `\OxidEsales\Eshop\Application\Model\Order::finalizeOrder` triggers a complete re-validation of the selected payment 
   method.  
   New private methods: 
  - `\OxidEsales\EshopCommunity\Application\Model\Order::isValidPaymentId`
  - `\OxidEsales\EshopCommunity\Application\Model\Order::isValidPayment`

### Changed
- Loading for non widget classes via `widget.php` entry point have been declined. To allow a class to be loaded
via `widget.php` it must extend `\OxidEsales\Eshop\Application\Component\Widget\WidgetController`.
- `SeoEncoderArticle::_prepareArticleTitle` now uses `_getUrlExtension()` method in place of hardcoded `.html` extension [PR-634](https://github.com/OXID-eSales/oxideshop_ce/pull/634). 
- Add ^ to version constraint on doctrine/dbal [PR-635](https://github.com/OXID-eSales/oxideshop_ce/pull/635)
- Model performance micro optimizations [PR-646](https://github.com/OXID-eSales/oxideshop_ce/pull/646)

### Deprecated
- Recommendations feature will be moved to separate module:
  - `OxidEsales\EshopCommunity\Application\Controller\SuggestController`
  - `OxidEsales\EshopCommunity\Core\ViewConfig::getShowSuggest()`
  - Config option - `blAllowSuggestArticle`
  - Language constants: `SHOP_CONFIG_ALLOW_SUGGEST_ARTICLE`, `HELP_SHOP_CONFIG_ALLOW_SUGGEST_ARTICLE`
- `sOXIDPHP` parameter in `config.inc.php`

### Removed

### Fixed
- Banner image upload is not working [PR-624](https://github.com/OXID-eSales/oxideshop_ce/pull/624)
- imagecreatefromjpeg can't handle sequential jpeg's correctly [PR-627](https://github.com/OXID-eSales/oxideshop_ce/pull/627)
- Support large module list in oxconfig table [PR-633](https://github.com/OXID-eSales/oxideshop_ce/pull/633)
- Use flow theme logo image in offline page [PR-637](https://github.com/OXID-eSales/oxideshop_ce/pull/637)
- Use correct performance checkbox for index page manufacturers [PR-625](https://github.com/OXID-eSales/oxideshop_ce/pull/625)
- VAT message for b2b users with valid company id [PR-495](https://github.com/OXID-eSales/oxideshop_ce/pull/495)

## [6.1.0] - 2018-01-23

### Added
- Added classes:
  - Core\Form\FormFieldsTrimmer
  - Core\Form\FormFieldsTrimmerInterface
- Template blocks:
  - admin_article_variant_selectlist
  - admin_article_variant_extended
  - admin_article_variant_language_edit
  - admin_article_variant_bottom_extended
  - admin_order_remark_type
  - admin_user_remark_type
- New methods:
  - `OxidEsales\EshopCommunity\Core\InputValidator::addValidationError`
  - `OxidEsales\EshopCommunity\Application\Controller\Admin\ActionsMain::checkAccessToEditAction()`
  - `OxidEsales\EshopCommunity\Application\Controller\Admin\AdminController::isNewEditObject()`
  - `OxidEsales\EshopCommunity\Application\Model\Actions::isDefault()`
  - `OxidEsales\EshopCommunity\Core\Model\BaseModel::isPropertyLoaded()`
  - `OxidEsales\EshopCommunity\Application\Controller\TextEditorHandler::disableTextEditor()`
  - `OxidEsales\EshopCommunity\Application\Controller\TextEditorHandler::isTextEditorDisabled()`
  - `OxidEsales\EshopCommunity\Application\Controller\Admin\AdminDetailsController::configureTextEditorHandler()`
  - `OxidEsales\EshopCommunity\Application\Controller\Admin\AdminDetailsController::getTextEditorHandler()`

### Changed
- In voucher series generation, if Coupon Number radio button checked, the number is marked as Required now. [PR-476](https://github.com/OXID-eSales/oxideshop_ce/pull/476)
- Display full field names in product filter dropdown. [PR-614](https://github.com/OXID-eSales/oxideshop_ce/pull/614)
- Use getAdminTplLanguageArray() in Admin only. [PR-592](https://github.com/OXID-eSales/oxideshop_ce/pull/592)
- Delivery dates from past shouldn't be displayed. [PR-543](https://github.com/OXID-eSales/oxideshop_ce/pull/543)
- Readme.md and Contributing.md files are updated.
- CSS adapted in OXID eShop Setup to reflect new design, extracted styles to separate file `Setup/out/src/main.css`
- The function isset on a not loaded property of a model with lazy loading loads the property if it's possible and returns true. To check if property is loaded use BaseModel::isPropertyLoaded()
- admin template `article_main.tpl`

### Deprecated
- \OxidEsales\EshopCommunity\Application\Controller\Admin\ArticleSeo::_getSaveObjectId
- \OxidEsales\EshopCommunity\Application\Component\Widget\ServiceMenu::getCompareItemsCnt
- \OxidEsales\EshopCommunity\Core\Utils::strRot13
- \OxidEsales\EshopCommunity\Core\InputValidator::_addValidationError
- \OxidEsales\EshopCommunity\Application\Model\Order::ORDER_STATE_INVALIDDElADDRESSCHANGED
- \OxidEsales\EshopCommunity\Application\Model\Diagnostics::$_sRevision
- \OxidEsales\EshopCommunity\Application\Model\Diagnostics::getRevision()
- \OxidEsales\EshopCommunity\Application\Model\Diagnostics::setRevision()
- \OxidEsales\EshopCommunity\Application\Model\FileChecker::$_sRevision
- \OxidEsales\EshopCommunity\Application\Model\FileChecker::setRevision()
- \OxidEsales\EshopCommunity\Application\Model\FileChecker::getRevision()
- \OxidEsales\EshopCommunity\Core\Config::getRevision()
- \OxidEsales\EshopCommunity\Core\Controller\BaseController::getRevision()

### Removed
- 'Your market' selection was removed from Setup wizard, as this value is no longer evaluated
- Database transaction was removed from finalizeOrder method. Fixes bug [#6736](https://bugs.oxid-esales.com/view.php?id=6736)

### Fixed
- [Missing translations](https://bugs.oxid-esales.com/view.php?id=6721)
- [Manufacturer Seo urls not properly stored in database](https://bugs.oxid-esales.com/view.php?id=6694)
- [Change robots.txt entry from "Disallow: /agb/" to "Disallow: /AGB/"](https://bugs.oxid-esales.com/view.php?id=6703)
- [Not trimmed ZIP-Codes"](https://bugs.oxid-esales.com/view.php?id=6693)
- [admin/oxajax.php needs to handle module not namespaced ajax container classes](https://bugs.oxid-esales.com/view.php?id=6729)
- [Compare links in lists do not work correctly](https://bugs.oxid-esales.com/view.php?id=5354)
- [Transparent gif looses transparency when generated to different size](https://bugs.oxid-esales.com/view.php?id=3194)
- Additional cache variable for Article::getAttributesDisplayableInBasket [PR-616](https://github.com/OXID-eSales/oxideshop_ce/pull/616)
- [RSS feed for categories not sorted desc by time](https://bugs.oxid-esales.com/view.php?id=6739)
- [VariantHandler always uses brutto price for MD Variants](https://bugs.oxid-esales.com/view.php?id=6761)
- Expire SEO links for correct shop id [PR-594](https://github.com/OXID-eSales/oxideshop_ce/pull/594)
- [Module with namespaces not working on Windows](https://bugs.oxid-esales.com/view.php?id=6737)

## [6.0.0] - 2017-11-17

### Fixed
- [in source/admin/oxajax.php ControllerClassNameResolver is not used for resolving container. Can't create custom drag&drop in mod](https://bugs.oxid-esales.com/view.php?id=6668)
- [admin/oxajax.php needs to handle module namespaced ajax container classes](https://bugs.oxid-esales.com/view.php?id=6711)
- [Disabled controls are not clearly visible as not writable](https://bugs.oxid-esales.com/view.php?id=6702)

## [6.0.0-rc.3] - 2017-11-02

### Changed
- `\OxidEsales\Eshop\Application\Controller\FrontendController::getUserSelectedSorting()`
checks if element to sort is configured in Admin.
- Removed `exec()` calls in setup.
- Pagination has been changed:
for example previously it was "Geschenke/100/", now it will be "Geschenke?pgNr=99".
In addition these pages come with "robots" meta tag "noindex, follow".

### Deprecated
- `\OxidEsales\Eshop\Application\Controller\Admin\AdminController::$_sShopVersion`
- `\OxidEsales\Eshop\Application\Controller\Admin\AdminController::_getShopVersionNr()`
- `\OxidEsales\Eshop\Core\Config::getVersion()`
- In `oxshops` table field - `OXVERSION` is deprecated. This field value will not be updated anymore and will contain
"6.0.0" value. To retrieve correct shop version `OxidEsales\Eshop\Core\ShopVersion::getVersion()` must be used.
- `\OxidEsales\Eshop\Core\Config::getEdition()`
- In `oxshops` table field - `OXEDITION` is deprecated. To retrieve OXID eShop edition
facts component should be used: `\OxidEsales\Facts\Facts::getEdition()`.
- `\OxidEsales\Eshop\Application\Controller\Admin\ShopRdfa::submitUrl()`, because GR-Notify page feature was removed.
- `\OxidEsales\Eshop\Application\Controller\Admin\ShopRdfa::getHttpResponseCode()`, because GR-Notify page feature was
removed.
- Template block in *Application/views/admin/tpl/shop_rdfa.tpl* - `admin_shop_rdfa_submiturl`, because GR-Notify page
feature was removed.
- Config option blLoadDynContents as it's part of dynamic pages.
- `\OxidEsales\Eshop\Core\ShopControl::$_blHandlerSet`. This property is not used anymore.
- `\OxidEsales\Eshop\Core\WidgetControl::$_blHandlerSet`. This property is not used anymore.

### Removed
- Dynamic pages related code including.
- GR-Notify page feature.

### Fixed
- https://bugs.oxid-esales.com/view.php?id=6474 with PR#457
- https://bugs.oxid-esales.com/view.php?id=6155 with PR#431
- https://bugs.oxid-esales.com/view.php?id=6579 with PR#487
- https://bugs.oxid-esales.com/view.php?id=6465 with PR #458
- https://bugs.oxid-esales.com/view.php?id=6683
- https://bugs.oxid-esales.com/view.php?id=6695
- https://bugs.oxid-esales.com/view.php?id=6716

### Security
- https://bugs.oxid-esales.com/view.php?id=6678


## [6.0.0-rc.2] - 2017-08-15

### Added
- Integrate new Admin UI from digidesk backend UI Kit
- ddoe/wysiwyg-editor-module was added as requirement of OXID eShop Community Edition in composer.json
- Grace period reset email is sent on grace period reset.
- User and admin sessions are detached on E_ERROR type errors (in register_shutdown_function).
- Translation for GENERAL_ARTICLE_OXVARMAXPRICE, [Pull Request 572](https://github.com/OXID-eSales/oxideshop_ce/pull/572), [Pull Request 573](https://github.com/OXID-eSales/oxideshop_ce/pull/573)
- Added mkdir if folders not exist in _copyFile method, [Pull Request 590](https://github.com/OXID-eSales/oxideshop_ce/pull/590)

### Changed
- language constant `HELP_SHOP_CONFIG_SETORDELETECURRENCY`, [Pull Request 547](https://github.com/OXID-eSales/oxideshop_ce/pull/547)
- language constant `SHOP_CONFIG_SETORDELETECURRENCY`, [Pull Request 547](https://github.com/OXID-eSales/oxideshop_ce/pull/547)
- template `admin/tpl/shop_config.tpl`, [Pull Request 547](https://github.com/OXID-eSales/oxideshop_ce/pull/547)
- Css from admin login page moved to `out/admin/src/login.css`, [Pull Request 558](https://github.com/OXID-eSales/oxideshop_ce/pull/558)
- Database migrations and views regeneration is operating system independent which makes OXID eShop installable on Windows.  
- Classes of the `\OxidEsales\Eshop\` namespace are real (empty) classes now and called [`unified namespace classes`](http://oxid-eshop-developer-documentation.readthedocs.io/en/latest/modules/using_namespaces_in_modules.html).
- [Pull Request 557: Remove duplicate directory separator](https://github.com/OXID-eSales/oxideshop_ce/pull/557)
- [Pull Request 561: Fixup basket wrapping calculation](https://github.com/OXID-eSales/oxideshop_ce/pull/561)
- Introduce colon and ellipsis, [Pull Request 579](https://github.com/OXID-eSales/oxideshop_ce/pull/579), [Pull Request 581](https://github.com/OXID-eSales/oxideshop_ce/pull/581)

### Deprecated
- iUtfMode in config.inc.php. This property will be removed in the future as the shop will always use UTF-8.
- Class Core/Email: Rename $SMTP_PORT to $smtpPort, [Pull Request 563](https://github.com/OXID-eSales/oxideshop_ce/pull/563)

### Removed
- Azure theme was extracted from the OXID eShop CE repository to [separate repository](https://github.com/OXID-eSales/azure-theme).
  - Azure theme should not be used for new projects.
  - In case there is a need to use azure theme, install it via command: `composer require oxid-esales/azure-theme:^1.4.1`.

### Fixed
- Date formatting in EXCEPTION_LOG.txt: textual representation of the day was replaced by numerical representation (01 to 31)
- iUtfMode in config.inc.php: backwards compatibility restored. This setting was removed, but it is introduced again, as some modules still might use it.
- BaseModel::_update(): backwards compatibility restored. Returns always true on success or throws an exception. 
- Removed duplicate directory separators in vendor directory calculation methods, [Pull Request 557](https://github.com/OXID-eSales/oxideshop_ce/pull/557)
- BaseController::executeFunction throws ERROR_MESSAGE_SYSTEMCOMPONENT_CLASSNOTFOUND for metadata v2 modules in some cases, [#0006627](https://bugs.oxid-esales.com/view.php?id=6627)
- Template directories local class cache is cleared on smarty reinitialization [Change](https://github.com/OXID-eSales/oxideshop_ce/blob/90bf9facc7f7d80f48f72e631555d0ac29a3e061/source/Core/UtilsView.php#L82)
- Change primary key of database table `oxstates` to composite, [#0005029](https://bugs.oxid-esales.com/view.php?id=5029)
- Issue with basket reservations causing wrong stock levels in high load scenarios, [#0006102](https://bugs.oxid-esales.com/view.php?id=6102)
- Deactivating a module which extends basket causes shop maintenance mode, [#0006659](https://bugs.oxid-esales.com/view.php?id=6659)
- Pass along shopid to call to _loadFromDb(), [Pull Request 571](https://github.com/OXID-eSales/oxideshop_ce/pull/571)

## [6.0.0-rc.1] - 2017-04-07

### Added
- [Pull Request 425: Compatibility with Apache 2.4](https://github.com/OXID-eSales/oxideshop_ce/pull/425)
- [Metadata version 2.0](http://oxid-eshop-developer-documentation.readthedocs.io/en/latest/modules/metadata/version20.html)
- Added classes and methods:
  - ModuleChainsGenerator::getActiveChain()
  - ModuleList::parseModuleChains()
  - Core\Module\ModuleTranslationPathFinder

### Changed
- [Pull Request 550: replace intval with typecast](https://github.com/OXID-eSales/oxideshop_ce/pull/550)
- [Pull Request 555: Removed a commented debugging line](https://github.com/OXID-eSales/oxideshop_ce/pull/555)  
- Module section `extend` in the file metadata.php gets validated since metadata version 2.0.
- Database columns were changed due to unification of OXID eShop editions.
- In case OXID development tools are installed, IDE Helper generator will be run on every composer install/update.
- Not loadable module classes are now shown in `Problematic files` section.
- Only backwards compatible classes (e.g oxarticle) or classes from virtual namespace can be extended by modules.
- PayPal module, which is compatible with OXID eShop 6, has been added to the compilation.
- Changed templates and blocks:
  - block `admin_order_overview_total`, file `admin/tpl/order_overview.tpl`.
  - template `admin/tpl/order_article.tpl` 
  - template `admin/tpl/order_overview.tpl`  
  - template `admin/tpl/include/order_info.tpl`  

### Deprecated
- Azure theme is deprecated and in next release it will be removed from compilation.
- Deprecated classes and methods: Search for the notation `@deprecated` in the sourcecode. At a later time, please 
  use [this overview of source code documentation](https://oxidforge.org/en/source-code-documentation-overview), 
  pick the version you need and follow the link to it. On the navigation to the left hand side you will find a link 
  called `Deprecated list` which leads you to the wanted information.

### Removed
- config.inc.php options `iUtfMode`, `sDefaultDatabaseConnection` and `blSkipEuroReplace` because shop is utf-8.
- config.inc.php option `vendorDirectory`. Instead the constant VENDOR_PATH was introduced.

### Fixed
- Module deactivation/deletion/cleanup issues fixed which occured because of namespaces in modules.


## [6.0-beta.3] - 2017-03-14

See 
- [OXID eShop v6.0.0 Beta3 is published](https://oxidforge.org/en/oxid-eshop-v6-0-0-beta3-is-published.html)


## [6.0-beta.2] - 2017-12-13

See 
- [OXID eShop v6.0.0 Beta2 is published](https://oxidforge.org/en/oxid-eshop-v6-0-0-beta2-published.html)


## [6.0-beta.1] - 2016-11-30

See 
- [OXID eShop v6.0.0 Beta1 released](https://oxidforge.org/en/oxid-eshop-v6-0-0-beta1-released.html)
- [OXID eShop v6.0.0 Beta1: Overview of Changes](https://oxidforge.org/en/oxid-eshop-v6-0-0-beta1-overview-of-changes.html)
- [OXID eShop v6.0.0 Beta1: Detailed Code Changelog](https://oxidforge.org/en/oxid-eshop-v6-0-0-beta1-detailed-code-changelog.html)


[6.3.0]: https://github.com/OXID-eSales/oxideshop_ce/compare/v6.2.1...v6.3.0
[6.2.1]: https://github.com/OXID-eSales/oxideshop_ce/compare/v6.2.0...v6.2.1
[6.2.0]: https://github.com/OXID-eSales/oxideshop_ce/compare/v6.1.0...v6.2.0
[6.1.0]: https://github.com/OXID-eSales/oxideshop_ce/compare/v6.0.0...v6.1.0
[6.0.0]: https://github.com/OXID-eSales/oxideshop_ce/compare/v6.0.0-rc.3...v6.0.0
[6.0.0-rc.3]: https://github.com/OXID-eSales/oxideshop_ce/compare/v6.0.0-rc.2...v6.0.0-rc.3
[6.0.0-rc.2]: https://github.com/OXID-eSales/oxideshop_ce/compare/v6.0.0-rc.1...v6.0.0-rc.2
[6.0.0-rc.1]: https://github.com/OXID-eSales/oxideshop_ce/compare/v6.0-beta.3...v6.0.0-rc.1
[6.0-beta.3]: https://github.com/OXID-eSales/oxideshop_ce/compare/v6.0-beta.2...v6.0-beta.3
[6.0-beta.2]: https://github.com/OXID-eSales/oxideshop_ce/compare/v6.0-beta.1...v6.0-beta.2
[6.0-beta.1]: https://github.com/OXID-eSales/oxideshop_ce/compare/v6.0-beta.1...v6.0-beta.2<|MERGE_RESOLUTION|>--- conflicted
+++ resolved
@@ -4,9 +4,6 @@
 The format is based on [Keep a Changelog](http://keepachangelog.com/)
 and this project adheres to [Semantic Versioning](http://semver.org/).
 
-<<<<<<< HEAD
-## [6.3.0] - 2018-07-31
-=======
 ## [6.4.0] - Unreleased
 
 ### Added
@@ -23,8 +20,7 @@
 - Improve a check of module id in ModuleExtensionsCleaner::filterExtensionsByModuleId [PR-662](https://github.com/OXID-eSales/oxideshop_ce/pull/662)
 - Fixed return type in Basket::getDiscounts [PR-659](https://github.com/OXID-eSales/oxideshop_ce/pull/659)
 
-## [6.3.0] - Unreleased
->>>>>>> 52e14e6e
+## [6.3.0] - 2018-07-31
 
 ### Added
 - New blocks in `admin/tpl/voucherserie_groups.tpl`
