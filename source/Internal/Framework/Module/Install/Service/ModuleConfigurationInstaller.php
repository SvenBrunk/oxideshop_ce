<?php

/**
 * Copyright © OXID eSales AG. All rights reserved.
 * See LICENSE file for license details.
 */

declare(strict_types=1);

namespace OxidEsales\EshopCommunity\Internal\Framework\Module\Install\Service;

<<<<<<< HEAD
use OxidEsales\EshopCommunity\Internal\Framework\Module\Configuration\{
    Dao\ProjectConfigurationDaoInterface,
    DataObject\ModuleConfiguration,
    DataObject\ProjectConfiguration,
    DataObject\ShopConfiguration,
    Service\ModuleConfigurationMergingServiceInterface
};
use OxidEsales\EshopCommunity\Internal\Framework\Module\MetaData\{
    DataMapper\MetaDataToModuleConfigurationDataMapperInterface,
    Exception\InvalidMetaDataException,
    Service\MetaDataProviderInterface
};
use OxidEsales\EshopCommunity\Internal\Transition\Utility\BasicContextInterface;
use OxidEsales\EshopCommunity\Internal\Transition\Utility\ContextInterface;
=======
use OxidEsales\EshopCommunity\Internal\Framework\Module\MetaData\Dao\ModuleConfigurationDaoInterface;
use OxidEsales\EshopCommunity\Internal\Framework\Module\Configuration\Dao\ProjectConfigurationDaoInterface;
use OxidEsales\EshopCommunity\Internal\Framework\Module\Configuration\DataObject\ModuleConfiguration;
use OxidEsales\EshopCommunity\Internal\Framework\Module\Configuration\DataObject\ProjectConfiguration;
use OxidEsales\EshopCommunity\Internal\Framework\Module\Configuration\DataObject\ShopConfiguration;
use OxidEsales\EshopCommunity\Internal\Framework\Module\Configuration\Service\ModuleConfigurationMergingServiceInterface;
use OxidEsales\EshopCommunity\Internal\Framework\Module\MetaData\Exception\InvalidMetaDataException;
use OxidEsales\EshopCommunity\Internal\Transition\Utility\BasicContextInterface;
>>>>>>> 6ed2cc29
use Webmozart\PathUtil\Path;

class ModuleConfigurationInstaller implements ModuleConfigurationInstallerInterface
{
    /**
     * @var ProjectConfigurationDaoInterface
     */
    private $projectConfigurationDao;

    /**
     * @var BasicContextInterface
     */
    private $context;

    /**
     * @var ModuleConfigurationMergingServiceInterface
     */
    private $moduleConfigurationMergingService;

    /**
     * @var ModuleConfigurationDaoInterface
     */
    private $moduleConfigurationDao;

    /**
     * @var ModuleConfigurationDaoInterface
     */
    private $metadataModuleConfigurationDao;

    /**
     * @param ProjectConfigurationDaoInterface $projectConfigurationDao
     * @param BasicContextInterface $context
     * @param ModuleConfigurationMergingServiceInterface $moduleConfigurationMergingService
     * @param ModuleConfigurationDaoInterface $metadataModuleConfigurationDao
     */
    public function __construct(
        ProjectConfigurationDaoInterface $projectConfigurationDao,
<<<<<<< HEAD
        MetaDataProviderInterface $metadataProvider,
        MetaDataToModuleConfigurationDataMapperInterface $metadataMapper,
        ModuleConfigurationMergingServiceInterface $moduleConfigurationMergingService,
        BasicContextInterface $context
=======
        BasicContextInterface $context,
        ModuleConfigurationMergingServiceInterface $moduleConfigurationMergingService,
        ModuleConfigurationDaoInterface $metadataModuleConfigurationDao
>>>>>>> 6ed2cc29
    ) {
        $this->projectConfigurationDao = $projectConfigurationDao;
        $this->context = $context;
        $this->moduleConfigurationMergingService = $moduleConfigurationMergingService;
        $this->metadataModuleConfigurationDao = $metadataModuleConfigurationDao;
    }

    /**
     * @param string $moduleSourcePath
     * @param string $moduleTargetPath
     */
    public function install(string $moduleSourcePath, string $moduleTargetPath): void
    {
        $moduleConfiguration = $this->metadataModuleConfigurationDao->get($moduleSourcePath);

        $moduleConfiguration->setPath($this->getModuleRelativePath($moduleTargetPath));

        $projectConfiguration = $this->projectConfigurationDao->getConfiguration();
        $projectConfiguration = $this->addModuleConfigurationToAllShops($moduleConfiguration, $projectConfiguration);

        $this->projectConfigurationDao->save($projectConfiguration);
    }

    /**
     * @param string $modulePath
     */
    public function uninstall(string $modulePath): void
    {
        $moduleConfiguration = $this->metadataModuleConfigurationDao->get($modulePath);
        $projectConfiguration = $this->projectConfigurationDao->getConfiguration();

        foreach ($projectConfiguration->getShopConfigurations() as $shopConfiguration) {
            if ($shopConfiguration->hasModuleConfiguration($moduleConfiguration->getId())) {
                $shopConfiguration->deleteModuleConfiguration($moduleConfiguration->getId());
            }
        }

        $this->projectConfigurationDao->save($projectConfiguration);
    }

    /**
     * @param string $moduleFullPath
     *
     * @return bool
     * @throws InvalidMetaDataException
     */
    public function isInstalled(string $moduleFullPath): bool
    {
        $moduleConfiguration = $this->metadataModuleConfigurationDao->get($moduleFullPath);
        $projectConfiguration = $this->projectConfigurationDao->getConfiguration();

        foreach ($projectConfiguration->getShopConfigurations() as $shopConfiguration) {
            /** @var $shopConfiguration ShopConfiguration */
            if ($shopConfiguration->hasModuleConfiguration($moduleConfiguration->getId())) {
                return true;
            }
        }

        return false;
    }

    /**
     * @param ModuleConfiguration  $moduleConfiguration
     * @param ProjectConfiguration $projectConfiguration
     *
     * @return ProjectConfiguration
     */
    private function addModuleConfigurationToAllShops(
        ModuleConfiguration $moduleConfiguration,
        ProjectConfiguration $projectConfiguration
    ): ProjectConfiguration {

        foreach ($projectConfiguration->getShopConfigurations() as $shopConfiguration) {
            $this->moduleConfigurationMergingService->merge($shopConfiguration, $moduleConfiguration);
        }

        return $projectConfiguration;
    }

    /**
     * @param string $moduleTargetPath
     * @return string
     */
    private function getModuleRelativePath(string $moduleTargetPath): string
    {
        return Path::isRelative($moduleTargetPath)
            ? $moduleTargetPath
            : Path::makeRelative($moduleTargetPath, $this->context->getModulesPath());
    }
}<|MERGE_RESOLUTION|>--- conflicted
+++ resolved
@@ -9,23 +9,7 @@
 
 namespace OxidEsales\EshopCommunity\Internal\Framework\Module\Install\Service;
 
-<<<<<<< HEAD
-use OxidEsales\EshopCommunity\Internal\Framework\Module\Configuration\{
-    Dao\ProjectConfigurationDaoInterface,
-    DataObject\ModuleConfiguration,
-    DataObject\ProjectConfiguration,
-    DataObject\ShopConfiguration,
-    Service\ModuleConfigurationMergingServiceInterface
-};
-use OxidEsales\EshopCommunity\Internal\Framework\Module\MetaData\{
-    DataMapper\MetaDataToModuleConfigurationDataMapperInterface,
-    Exception\InvalidMetaDataException,
-    Service\MetaDataProviderInterface
-};
-use OxidEsales\EshopCommunity\Internal\Transition\Utility\BasicContextInterface;
-use OxidEsales\EshopCommunity\Internal\Transition\Utility\ContextInterface;
-=======
-use OxidEsales\EshopCommunity\Internal\Framework\Module\MetaData\Dao\ModuleConfigurationDaoInterface;
+use OxidEsales\EshopCommunity\Internal\Framework\Module\Configuration\Dao\ModuleConfigurationDaoInterface;
 use OxidEsales\EshopCommunity\Internal\Framework\Module\Configuration\Dao\ProjectConfigurationDaoInterface;
 use OxidEsales\EshopCommunity\Internal\Framework\Module\Configuration\DataObject\ModuleConfiguration;
 use OxidEsales\EshopCommunity\Internal\Framework\Module\Configuration\DataObject\ProjectConfiguration;
@@ -33,7 +17,6 @@
 use OxidEsales\EshopCommunity\Internal\Framework\Module\Configuration\Service\ModuleConfigurationMergingServiceInterface;
 use OxidEsales\EshopCommunity\Internal\Framework\Module\MetaData\Exception\InvalidMetaDataException;
 use OxidEsales\EshopCommunity\Internal\Transition\Utility\BasicContextInterface;
->>>>>>> 6ed2cc29
 use Webmozart\PathUtil\Path;
 
 class ModuleConfigurationInstaller implements ModuleConfigurationInstallerInterface
@@ -56,11 +39,6 @@
     /**
      * @var ModuleConfigurationDaoInterface
      */
-    private $moduleConfigurationDao;
-
-    /**
-     * @var ModuleConfigurationDaoInterface
-     */
     private $metadataModuleConfigurationDao;
 
     /**
@@ -71,16 +49,9 @@
      */
     public function __construct(
         ProjectConfigurationDaoInterface $projectConfigurationDao,
-<<<<<<< HEAD
-        MetaDataProviderInterface $metadataProvider,
-        MetaDataToModuleConfigurationDataMapperInterface $metadataMapper,
-        ModuleConfigurationMergingServiceInterface $moduleConfigurationMergingService,
-        BasicContextInterface $context
-=======
         BasicContextInterface $context,
         ModuleConfigurationMergingServiceInterface $moduleConfigurationMergingService,
         ModuleConfigurationDaoInterface $metadataModuleConfigurationDao
->>>>>>> 6ed2cc29
     ) {
         $this->projectConfigurationDao = $projectConfigurationDao;
         $this->context = $context;
