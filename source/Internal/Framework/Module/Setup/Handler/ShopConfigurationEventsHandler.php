--- conflicted
+++ resolved
@@ -25,16 +25,8 @@
     /**
      * @param ShopConfigurationSettingDaoInterface $shopConfigurationSettingDao
      */
-<<<<<<< HEAD
-    public function __construct(
-        string $shopConfigurationSettingName,
-        ShopConfigurationSettingDaoInterface $shopConfigurationSettingDao
-    ) {
-        $this->shopConfigurationSettingName = $shopConfigurationSettingName;
-=======
     public function __construct(ShopConfigurationSettingDaoInterface $shopConfigurationSettingDao)
     {
->>>>>>> d3220f0a
         $this->shopConfigurationSettingDao = $shopConfigurationSettingDao;
     }
 
