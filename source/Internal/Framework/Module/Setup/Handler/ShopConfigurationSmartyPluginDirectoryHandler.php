--- conflicted
+++ resolved
@@ -33,10 +33,6 @@
      * @param ShopConfigurationSettingDaoInterface $shopConfigurationSettingDao
      */
     public function __construct(
-<<<<<<< HEAD
-        string $settingName,
-=======
->>>>>>> f55b7abb
         string $shopConfigurationSettingName,
         ShopConfigurationSettingDaoInterface $shopConfigurationSettingDao
     ) {
