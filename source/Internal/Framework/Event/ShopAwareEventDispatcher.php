<?php

/**
 * Copyright © OXID eSales AG. All rights reserved.
 * See LICENSE file for license details.
 */

declare(strict_types=1);

namespace OxidEsales\EshopCommunity\Internal\Framework\Event;

use Symfony\Contracts\EventDispatcher\Event;
use Symfony\Component\EventDispatcher\EventDispatcher;
use Psr\EventDispatcher\StoppableEventInterface;

class ShopAwareEventDispatcher extends EventDispatcher
{
    /**
     * Triggers the listeners of an event.
     *
     * This method checks if this event should be called within the given shop
     *
     * @param callable[] $listeners The event listeners
     * @param string     $eventName The name of the event to dispatch
     * @param object     $event     The event object to pass to the event handlers/listeners
     */
    protected function callListeners(iterable $listeners, string $eventName, object $event)
    {
        $stoppable = $event instanceof StoppableEventInterface;

        foreach ($listeners as $listener) {
            if ($stoppable && $event->isPropagationStopped()) {
                break;
            }
            if (
                is_array($listener) &&
                is_object($listener[0]) &&
                in_array(ShopAwareInterface::class, class_implements($listener[0])) &&
<<<<<<< HEAD
                !$listener[0]->isActive()
=======
                ! $listener[0]->isActive()
>>>>>>> f2e0a058
            ) {
                continue;
            }
            $listener($event, $eventName, $this);
        }
    }
}<|MERGE_RESOLUTION|>--- conflicted
+++ resolved
@@ -36,11 +36,7 @@
                 is_array($listener) &&
                 is_object($listener[0]) &&
                 in_array(ShopAwareInterface::class, class_implements($listener[0])) &&
-<<<<<<< HEAD
-                !$listener[0]->isActive()
-=======
                 ! $listener[0]->isActive()
->>>>>>> f2e0a058
             ) {
                 continue;
             }
