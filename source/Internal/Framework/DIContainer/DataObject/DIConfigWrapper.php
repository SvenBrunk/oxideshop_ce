<?php

/**
 * Copyright © OXID eSales AG. All rights reserved.
 * See LICENSE file for license details.
 */

declare(strict_types=1);

namespace OxidEsales\EshopCommunity\Internal\Framework\DIContainer\DataObject;

use OxidEsales\EshopCommunity\Internal\Framework\DIContainer\Exception\SystemServiceOverwriteException;
use OxidEsales\EshopCommunity\Internal\Framework\DIContainer\Exception\MissingServiceException;
use Psr\Container\ContainerInterface;
use OxidEsales\EshopCommunity\Internal\Framework\DIContainer\Exception\NoServiceYamlException;

class DIConfigWrapper
{
    private const SERVICE_SECTION = 'services';
    private const RESOURCE_KEY = 'resource';
    private const IMPORTS_SECTION = 'imports';

    private $sectionDefaults = [self::SERVICE_SECTION => ['_defaults' => ['public' => false, 'autowire' => true]]];

    /**
     * @var array
     */
    private $configArray;

    /**
     * DIConfigWrapper constructor.
     *
     * @param array $configArray
     */
    public function __construct(array $configArray)
    {
        $this->configArray = $configArray;
    }

    /**
     * @param string $importFilePath
     * @throws NoServiceYamlException
     * @return void
     */
    public function addImport(string $importFilePath): void
    {
        $normalizedImportPath = $this->normalizePath($importFilePath);

        $this->addSectionIfMissing(static::IMPORTS_SECTION);
        foreach ($this->getImports() as $import) {
            if ($import[static::RESOURCE_KEY] === $normalizedImportPath) {
                return;
            }
        }
        $this->configArray[static::IMPORTS_SECTION][] = [static::RESOURCE_KEY => $normalizedImportPath];
    }

    /**
     * @return array
     */
    public function getImportFileNames(): array
    {
        $importFileNames = [];
        foreach ($this->getImports() as $import) {
            $importFileNames[] = $import[static::RESOURCE_KEY];
        }
        return $importFileNames;
    }

    /**
     * @param string $importFilePath
     */
    public function removeImport(string $importFilePath)
    {
        try {
            $normalizedImportPath = $this->normalizePath($importFilePath);
        } catch (NoServiceYamlException $e) {
            $normalizedImportPath = $importFilePath;
        }

        $imports = [];
        foreach ($this->getImports() as $import) {
            if ($import[static::RESOURCE_KEY] !== $normalizedImportPath) {
                $imports[] = $import;
            }
        }
        $this->configArray[static::IMPORTS_SECTION] = $imports;
    }

    /**
     * @param string $serviceKey
     *
     * @return bool
     */
    public function hasService(string $serviceKey): bool
    {
        try {
            $this->getService($serviceKey);
        } catch (MissingServiceException $e) {
            return false;
        }
        return true;
    }

    /**
     * @param string $serviceKey
     *
     * @return DIServiceWrapper
     * @throws MissingServiceException
     */
    public function getService(string $serviceKey): DIServiceWrapper
    {
        /** @var DIServiceWrapper $service */
        foreach ($this->getServices() as $service) {
            if ($service->getKey() === $serviceKey) {
                return $service;
            }
        }
        throw new MissingServiceException("Service $serviceKey not found");
    }

    /**
     * @param DIServiceWrapper $service
     */
    public function addOrUpdateService(DIServiceWrapper $service)
    {
        $this->addSectionIfMissing(static::SERVICE_SECTION);
        $this->configArray[static::SERVICE_SECTION][$service->getKey()] = $service->getServiceAsArray();
    }

    /**
     * @return array
     */
    public function getConfigAsArray(): array
    {
        $this->cleanUpConfig();

        return $this->configArray;
    }

    /**
     * @param ContainerInterface $container
     *
     * @throws SystemServiceOverwriteException
     */
    public function checkServices(ContainerInterface $container)
    {
        /** @var DIServiceWrapper $service */
        foreach ($this->getServices() as $service) {
            if ($container->has($service->getKey())) {
                throw new SystemServiceOverwriteException($service->getKey() . ' is already defined');
            }
        }
    }

    /**
     * Checks that the service classes configured for a
     * module / package are really usable. It may happen
     * that module code is still in the modules directory
     * but is removed from autoloading. In this case, the
     * services.yaml file should not be evaluated in any
     * way.
     *
     * @return bool
     */
    public function checkServiceClassesCanBeLoaded(): bool
    {
        foreach ($this->getServices() as $service) {
            if (! $service->checkClassExists()) {
                return false;
            }
        }
        return true;
    }

    /**
     * @return array
     */
    private function getImports(): array
    {
        if (!\array_key_exists(static::IMPORTS_SECTION, $this->configArray)) {
            return [];
        }

        return $this->configArray[static::IMPORTS_SECTION];
    }

    /**
     * @return DIServiceWrapper[]
     */
    public function getServices(): array
    {
        if (!array_key_exists(static::SERVICE_SECTION, $this->configArray)) {
            return [];
        }
        $services = [];
        foreach ($this->configArray[static::SERVICE_SECTION] as $serviceKey => $serviceArray) {
            $services[] = new DIServiceWrapper($serviceKey, $serviceArray);
        }
        return $services;
    }

    /**
     * @param string $path
     *
     * @return string
     * @throws NoServiceYamlException
     */
    private function normalizePath(string $path)
    {
        $realPath = realpath($path);
        if (!$realPath) {
            throw new NoServiceYamlException();
        }

        return $realPath;
    }

    /**
     * Removes not activated services and
     * empty import or service sections from the array
     */
    private function cleanUpConfig()
    {
        $this->removeInactiveServices();
        $this->removeEmptySections();
    }

    /**
     * Removes section entries when they are empty
     */
    private function removeEmptySections()
    {
        $sections = [static::IMPORTS_SECTION, static::SERVICE_SECTION];
        foreach ($sections as $section) {
            if (
<<<<<<< HEAD
                \array_key_exists($section, $this->configArray) &&
=======
                array_key_exists($section, $this->configArray) &&
>>>>>>> f2e0a058
                (!$this->configArray[$section] || !count($this->configArray[$section]))
            ) {
                unset($this->configArray[$section]);
            }
        }
    }

    private function removeInactiveServices()
    {
        /** @var DIServiceWrapper $service */
        foreach ($this->getServices() as $service) {
            if ($service->isShopAware() && !$service->hasActiveShops()) {
                $this->removeService($service);
            }
        }
    }

    /**
     * @param DIServiceWrapper $service
     */
    private function removeService(DIServiceWrapper $service)
    {
        unset($this->configArray['services'][$service->getKey()]);
    }

    /**
     * @param string $section
     */
    private function addSectionIfMissing($section)
    {
        if (!\array_key_exists($section, $this->configArray)) {
            if (\array_key_exists($section, $this->sectionDefaults)) {
                $this->configArray[$section] = $this->sectionDefaults[$section];
            } else {
                $this->configArray[$section] = [];
            }
        }
    }
}<|MERGE_RESOLUTION|>--- conflicted
+++ resolved
@@ -13,6 +13,8 @@
 use OxidEsales\EshopCommunity\Internal\Framework\DIContainer\Exception\MissingServiceException;
 use Psr\Container\ContainerInterface;
 use OxidEsales\EshopCommunity\Internal\Framework\DIContainer\Exception\NoServiceYamlException;
+
+use function array_key_exists;
 
 class DIConfigWrapper
 {
@@ -178,7 +180,7 @@
      */
     private function getImports(): array
     {
-        if (!\array_key_exists(static::IMPORTS_SECTION, $this->configArray)) {
+        if (!array_key_exists(static::IMPORTS_SECTION, $this->configArray)) {
             return [];
         }
 
@@ -234,11 +236,7 @@
         $sections = [static::IMPORTS_SECTION, static::SERVICE_SECTION];
         foreach ($sections as $section) {
             if (
-<<<<<<< HEAD
-                \array_key_exists($section, $this->configArray) &&
-=======
                 array_key_exists($section, $this->configArray) &&
->>>>>>> f2e0a058
                 (!$this->configArray[$section] || !count($this->configArray[$section]))
             ) {
                 unset($this->configArray[$section]);
@@ -269,8 +267,8 @@
      */
     private function addSectionIfMissing($section)
     {
-        if (!\array_key_exists($section, $this->configArray)) {
-            if (\array_key_exists($section, $this->sectionDefaults)) {
+        if (!array_key_exists($section, $this->configArray)) {
+            if (array_key_exists($section, $this->sectionDefaults)) {
                 $this->configArray[$section] = $this->sectionDefaults[$section];
             } else {
                 $this->configArray[$section] = [];
