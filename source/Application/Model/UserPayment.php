<?php

/**
 * Copyright © OXID eSales AG. All rights reserved.
 * See LICENSE file for license details.
 */

namespace OxidEsales\EshopCommunity\Application\Model;

use OxidEsales\Eshop\Core\Registry;
use oxRegistry;
use oxDb;

/**
 * User payment manager.
 * Performs assigning, loading, inserting and updating functions for
 * user payment.
 */
class UserPayment extends \OxidEsales\Eshop\Core\Model\BaseModel
{
    /**
     * Name of current class
     *
     * @var string
     */
    protected $_sClassName = 'oxuserpayment';

    /**
     * Payment info object
     *
     * @var oxpayment
     */
    protected $_oPayment = null;

    /**
     * current dyn values
     *
     * @var array
     */
    protected $_aDynValues = null;

    /**
     * Special getter for oxpayments__oxdesc field
     *
     * @param string $sName name of field
     *
     * @return string
     */
    public function __get($sName)
    {
        //due to compatibility with templates
        if ($sName == 'oxpayments__oxdesc') {
            if ($this->_oPayment === null) {
                $this->_oPayment = oxNew(\OxidEsales\Eshop\Application\Model\Payment::class);
                $this->_oPayment->load($this->oxuserpayments__oxpaymentsid->value);
            }

            return $this->_oPayment->oxpayments__oxdesc;
        }

        if ($sName == 'aDynValues') {
            if ($this->_aDynValues === null) {
                $this->_aDynValues = $this->getDynValues();
            }

            return $this->_aDynValues;
        }

        return parent::__get($sName);
    }

    /**
     * Class constructor. Sets payment key for encoding sensitive data and
     */
    public function __construct()
    {
        parent::__construct();
        $this->init('oxuserpayments');
    }

    /**
     * Loads user payment object
     *
     * @param string $sOxId oxuserpayment id
     *
     * @return mixed
     */
    public function load($sOxId)
    {
        $sSelect = 'select oxid, oxuserid, oxpaymentsid, oxvalue
                    from oxuserpayments where oxid = ' . \OxidEsales\Eshop\Core\DatabaseProvider::getDb()->quote($sOxId);

        return $this->assignRecord($sSelect);
    }


    /**
     * Inserts payment information to DB. Returns insert status.
     *
     * @return bool
     * @deprecated underscore prefix violates PSR12, will be renamed to "insert" in next major
     */
    protected function _insert() // phpcs:ignore PSR2.Methods.MethodDeclaration.Underscore
    {
        $blRet = parent::_insert();

        return $blRet;
    }

    /**
<<<<<<< HEAD
=======
     * Updates payment record in DB. Returns update status.
     *
     * @return bool
     * @deprecated underscore prefix violates PSR12, will be renamed to "update" in next major
     */
    protected function _update() // phpcs:ignore PSR2.Methods.MethodDeclaration.Underscore
    {

        //encode sensitive data
        if ($sValue = $this->oxuserpayments__oxvalue->value) {
            // Function is called from inside a transaction in Category::save (see ESDEV-3804 and ESDEV-3822).
            // No need to explicitly force master here.
            $database = \OxidEsales\Eshop\Core\DatabaseProvider::getDb();

            $sEncodedValue = $database->getOne("select encode( " . $database->quote($sValue) . ", '" . $this->getPaymentKey() . "' )");
            $this->oxuserpayments__oxvalue->setValue($sEncodedValue);
        }

        $blRet = parent::_update();

        //restore, as encoding was needed only for saving
        if ($sEncodedValue) {
            $this->oxuserpayments__oxvalue->setValue($sValue);
        }

        return $blRet;
    }

    /**
     * Set store or not credit card information in db
     *
     * @param bool $blStoreCreditCardInfo store or not credit card info
     *
     * @deprecated since v6.5.1 (2019-02-07); credit card payment method will be no longer supported
     */
    public function setStoreCreditCardInfo($blStoreCreditCardInfo)
    {
        $this->_blStoreCreditCardInfo = $blStoreCreditCardInfo;
    }

    /**
     * Get store or not credit card information in db parameter
     *
     * @deprecated since v6.5.1 (2019-02-07); credit card payment method will be no longer supported
     *
     * @return bool
     */
    public function getStoreCreditCardInfo()
    {
        return $this->_blStoreCreditCardInfo;
    }

    /**
>>>>>>> 9229a1f8
     * Get user payment by payment id
     *
     * @param \OxidEsales\Eshop\Application\Model\User $oUser        user object
     * @param string                                   $sPaymentType payment type
     *
     * @return bool
     */
    public function getPaymentByPaymentType($oUser = null, $sPaymentType = null)
    {
        $blGet = false;
        if ($oUser && $sPaymentType != null) {
            $oDb = \OxidEsales\Eshop\Core\DatabaseProvider::getDb();
            $sQ = 'select oxpaymentid from oxorder where oxpaymenttype = :oxpaymenttype and
                    oxuserid = :oxuserid order by oxorderdate desc';
            $params = [
                ':oxpaymenttype' => $sPaymentType,
                ':oxuserid' => $oUser->getId()
            ];

            if (($sOxId = $oDb->getOne($sQ, $params))) {
                $blGet = $this->load($sOxId);
            }
        }

        return $blGet;
    }

    /**
     * Returns an array of dyn payment values
     *
     * @return array
     */
    public function getDynValues()
    {
        if (!$this->_aDynValues) {
            $sRawDynValue = null;
            if (is_object($this->oxuserpayments__oxvalue)) {
                $sRawDynValue = $this->oxuserpayments__oxvalue->getRawValue();
            }

            $this->_aDynValues = \OxidEsales\Eshop\Core\Registry::getUtils()->assignValuesFromText($sRawDynValue);
        }

        return $this->_aDynValues;
    }

    /**
     * sets the dyn values
     *
     * @param array $aDynValues the array of dy values
     */
    public function setDynValues($aDynValues)
    {
        $this->_aDynValues = $aDynValues;
    }
}<|MERGE_RESOLUTION|>--- conflicted
+++ resolved
@@ -108,62 +108,6 @@
     }
 
     /**
-<<<<<<< HEAD
-=======
-     * Updates payment record in DB. Returns update status.
-     *
-     * @return bool
-     * @deprecated underscore prefix violates PSR12, will be renamed to "update" in next major
-     */
-    protected function _update() // phpcs:ignore PSR2.Methods.MethodDeclaration.Underscore
-    {
-
-        //encode sensitive data
-        if ($sValue = $this->oxuserpayments__oxvalue->value) {
-            // Function is called from inside a transaction in Category::save (see ESDEV-3804 and ESDEV-3822).
-            // No need to explicitly force master here.
-            $database = \OxidEsales\Eshop\Core\DatabaseProvider::getDb();
-
-            $sEncodedValue = $database->getOne("select encode( " . $database->quote($sValue) . ", '" . $this->getPaymentKey() . "' )");
-            $this->oxuserpayments__oxvalue->setValue($sEncodedValue);
-        }
-
-        $blRet = parent::_update();
-
-        //restore, as encoding was needed only for saving
-        if ($sEncodedValue) {
-            $this->oxuserpayments__oxvalue->setValue($sValue);
-        }
-
-        return $blRet;
-    }
-
-    /**
-     * Set store or not credit card information in db
-     *
-     * @param bool $blStoreCreditCardInfo store or not credit card info
-     *
-     * @deprecated since v6.5.1 (2019-02-07); credit card payment method will be no longer supported
-     */
-    public function setStoreCreditCardInfo($blStoreCreditCardInfo)
-    {
-        $this->_blStoreCreditCardInfo = $blStoreCreditCardInfo;
-    }
-
-    /**
-     * Get store or not credit card information in db parameter
-     *
-     * @deprecated since v6.5.1 (2019-02-07); credit card payment method will be no longer supported
-     *
-     * @return bool
-     */
-    public function getStoreCreditCardInfo()
-    {
-        return $this->_blStoreCreditCardInfo;
-    }
-
-    /**
->>>>>>> 9229a1f8
      * Get user payment by payment id
      *
      * @param \OxidEsales\Eshop\Application\Model\User $oUser        user object
