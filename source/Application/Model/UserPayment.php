<?php

/**
 * Copyright © OXID eSales AG. All rights reserved.
 * See LICENSE file for license details.
 */

namespace OxidEsales\EshopCommunity\Application\Model;

use OxidEsales\Eshop\Core\Registry;
use oxRegistry;
use oxDb;

/**
 * User payment manager.
 * Performs assigning, loading, inserting and updating functions for
 * user payment.
 *
 */
class UserPayment extends \OxidEsales\Eshop\Core\Model\BaseModel
{
    // you can change this if you want more security
    // DO NOT !! CHANGE THIS FILE AND STORE CREDIT CARD INFORMATION
    // THIS IS MORE THAN LIKELY ILLEGAL !!
    // CHECK YOUR CREDIT CARD CONTRACT

    /**
     * Payment information encryption key
     *
     * @deprecated since v6.6.0 (2019-11-15); Database encoding was completely removed and property is not used anymore.
     *
     * @var string.
     */
    protected $_sPaymentKey = 'fq45QS09_fqyx09239QQ';

    /**
     * Name of current class
     *
     * @var string
     */
    protected $_sClassName = 'oxuserpayment';

    /**
     * Store credit card information in db or not
     *
     * @var bool
     */
    protected $_blStoreCreditCardInfo = null;

    /**
     * Payment info object
     *
     * @var oxpayment
     */
    protected $_oPayment = null;

    /**
     * current dyn values
     *
     * @var array
     */
    protected $_aDynValues = null;

    /**
     * Special getter for oxpayments__oxdesc field
     *
     * @param string $sName name of field
     *
     * @return string
     */
    public function __get($sName)
    {
        //due to compatibility with templates
        if ($sName == 'oxpayments__oxdesc') {
            if ($this->_oPayment === null) {
                $this->_oPayment = oxNew(\OxidEsales\Eshop\Application\Model\Payment::class);
                $this->_oPayment->load($this->oxuserpayments__oxpaymentsid->value);
            }

            return $this->_oPayment->oxpayments__oxdesc;
        }

        if ($sName == 'aDynValues') {
            if ($this->_aDynValues === null) {
                $this->_aDynValues = $this->getDynValues();
            }

            return $this->_aDynValues;
        }

        return parent::__get($sName);
    }

    /**
     * Class constructor. Sets payment key for encoding sensitive data and
     */
    public function __construct()
    {
        parent::__construct();
        $this->init('oxuserpayments');
<<<<<<< HEAD
        $this->_sPaymentKey = str_rot13($this->_sPaymentKey);
        $this->setStoreCreditCardInfo(\OxidEsales\Eshop\Core\Registry::getConfig()->getConfigParam('blStoreCreditCardInfo'));
=======
        $this->_sPaymentKey = Registry::getUtils()->strRot13($this->_sPaymentKey);
        $this->setStoreCreditCardInfo(Registry::getConfig()->getConfigParam('blStoreCreditCardInfo'));
>>>>>>> 59f51026
    }

    /**
     * Returns payment key used for DB value description
     *
     * @deprecated since v6.6.0 (2019-11-15); Database encoding was completely removed and method is not used anymore.
     *
     * @return string
     */
    public function getPaymentKey()
    {
        return $this->_sPaymentKey;
    }

    /**
     * Loads user payment object
     *
     * @param string $sOxId oxuserpayment id
     *
     * @return mixed
     */
    public function load($sOxId)
    {
        $sSelect = 'select oxid, oxuserid, oxpaymentsid, oxvalue
                    from oxuserpayments where oxid = ' . \OxidEsales\Eshop\Core\DatabaseProvider::getDb()->quote($sOxId);

        return $this->assignRecord($sSelect);
    }


    /**
     * Inserts payment information to DB. Returns insert status.
     *
     * @return bool
     *
     * @deprecated since v6.5.0 (2019-11-28); oxidcreditcard will be no longer supported so Method will be removed
     *
     */
    protected function _insert()
    {
        // we do not store credit card information
        // check and in case skip it
        if (!$this->getStoreCreditCardInfo() && $this->oxuserpayments__oxpaymentsid->value == 'oxidcreditcard') {
            return true;
        }

        $blRet = parent::_insert();

        return $blRet;
    }

    /**
     * Set store or not credit card information in db
     *
     * @param bool $blStoreCreditCardInfo store or not credit card info
     */
    public function setStoreCreditCardInfo($blStoreCreditCardInfo)
    {
        $this->_blStoreCreditCardInfo = $blStoreCreditCardInfo;
    }

    /**
     * Get store or not credit card information in db parameter
     *
     * @return bool
     */
    public function getStoreCreditCardInfo()
    {
        return $this->_blStoreCreditCardInfo;
    }

    /**
     * Get user payment by payment id
     *
     * @param \OxidEsales\Eshop\Application\Model\User $oUser        user object
     * @param string                                   $sPaymentType payment type
     *
     * @return bool
     */
    public function getPaymentByPaymentType($oUser = null, $sPaymentType = null)
    {
        $blGet = false;
        if ($oUser && $sPaymentType != null) {
            $oDb = \OxidEsales\Eshop\Core\DatabaseProvider::getDb();
            $sQ = 'select oxpaymentid from oxorder where oxpaymenttype = :oxpaymenttype and
                    oxuserid = :oxuserid order by oxorderdate desc';
            $params = [
                ':oxpaymenttype' => $sPaymentType,
                ':oxuserid' => $oUser->getId()
            ];

            if (($sOxId = $oDb->getOne($sQ, $params))) {
                $blGet = $this->load($sOxId);
            }
        }

        return $blGet;
    }

    /**
     * Returns an array of dyn payment values
     *
     * @return array
     *
     * @deprecated since v6.5.0 (2019-11-28); oxidcreditcard will be no longer supported so Method will be removed
     *
     */
    public function getDynValues()
    {
        if (!$this->getStoreCreditCardInfo() && $this->oxuserpayments__oxpaymentsid->value == 'oxidcreditcard') {
            return null;
        }

        if (!$this->_aDynValues) {
            $sRawDynValue = null;
            if (is_object($this->oxuserpayments__oxvalue)) {
                $sRawDynValue = $this->oxuserpayments__oxvalue->getRawValue();
            }

            $this->_aDynValues = \OxidEsales\Eshop\Core\Registry::getUtils()->assignValuesFromText($sRawDynValue);
        }

        return $this->_aDynValues;
    }

    /**
     * sets the dyn values
     *
     * @param array $aDynValues the array of dy values
     */
    public function setDynValues($aDynValues)
    {
        $this->_aDynValues = $aDynValues;
    }
}<|MERGE_RESOLUTION|>--- conflicted
+++ resolved
@@ -98,13 +98,8 @@
     {
         parent::__construct();
         $this->init('oxuserpayments');
-<<<<<<< HEAD
-        $this->_sPaymentKey = str_rot13($this->_sPaymentKey);
-        $this->setStoreCreditCardInfo(\OxidEsales\Eshop\Core\Registry::getConfig()->getConfigParam('blStoreCreditCardInfo'));
-=======
         $this->_sPaymentKey = Registry::getUtils()->strRot13($this->_sPaymentKey);
         $this->setStoreCreditCardInfo(Registry::getConfig()->getConfigParam('blStoreCreditCardInfo'));
->>>>>>> 59f51026
     }
 
     /**
