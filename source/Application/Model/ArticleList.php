<?php
/**
 * Copyright © OXID eSales AG. All rights reserved.
 * See LICENSE file for license details.
 */

namespace OxidEsales\EshopCommunity\Application\Model;

use OxidEsales\Eshop\Core\DatabaseProvider;
use oxRegistry;
use Exception;
use oxDb;
use OxidEsales\Eshop\Core\Registry;
use OxidEsales\Eshop\Core\Database\Adapter\DatabaseInterface;
use OxidEsales\Eshop\Core\Exception\DatabaseErrorException;

/**
 * Article list manager.
 * Collects list of article according to collection rules (categories, etc.).
 *
 */
class ArticleList extends \OxidEsales\Eshop\Core\Model\ListModel
{
    /**
     * @var string SQL addon for sorting
     */
    protected $_sCustomSorting;

    /**
     * List Object class name
     *
     * @var string
     */
    protected $_sObjectsInListName = 'oxarticle';

    /**
     * Set to true if Select Lists should be laoded
     *
     * @var bool
     */
    protected $_blLoadSelectLists = false;

    /**
     * Set Custom Sorting, simply an order by....
     *
     * @param string $sSorting Custom sorting
     */
    public function setCustomSorting($sSorting)
    {
        $this->_sCustomSorting = $sSorting;
    }

    /**
     * Call enableSelectLists() for loading select lists in lst articles
     */
    public function enableSelectLists()
    {
        $this->_blLoadSelectLists = true;
    }

    /**
     * @inheritdoc
     * In addition to the parent method, this method includes profiling.
     *
     * @param string $sql        SQL select statement or prepared statement
     * @param array  $parameters Parameters to be used in a prepared statement
     */
    public function selectString($sql, array $parameters = [])
    {
        startProfile("loadinglists");
        parent::selectString($sql, $parameters);
        stopProfile("loadinglists");
    }

    /**
     * Get history article id's from session or cookie.
     *
     * @return array
     */
    public function getHistoryArticles()
    {
        $session = \OxidEsales\Eshop\Core\Registry::getSession();
        if ($aArticlesIds = $session->getVariable('aHistoryArticles')) {
            return $aArticlesIds;
        } elseif ($sArticlesIds = \OxidEsales\Eshop\Core\Registry::getUtilsServer()->getOxCookie('aHistoryArticles')) {
            return explode('|', $sArticlesIds);
        }
    }

    /**
     * Set history article id's to session or cookie
     *
     * @param array $aArticlesIds array history article ids
     */
    public function setHistoryArticles($aArticlesIds)
    {
        $session = \OxidEsales\Eshop\Core\Registry::getSession();
        if ($session->getId()) {
            $session->setVariable('aHistoryArticles', $aArticlesIds);
            // clean cookie, if session started
            \OxidEsales\Eshop\Core\Registry::getUtilsServer()->setOxCookie('aHistoryArticles', '');
        } else {
            \OxidEsales\Eshop\Core\Registry::getUtilsServer()->setOxCookie('aHistoryArticles', implode('|', $aArticlesIds));
        }
    }

    /**
     * Loads up to 4 history (normally recently seen) articles from session, and adds $sArtId to history.
     * Returns article id array.
     *
     * @param string $sArtId Article ID
     * @param int    $iCnt   product count
     */
    public function loadHistoryArticles($sArtId, $iCnt = 4)
    {
        $aHistoryArticles = $this->getHistoryArticles();
        $aHistoryArticles[] = $sArtId;

        // removing duplicates
        $aHistoryArticles = array_unique($aHistoryArticles);
        if (count($aHistoryArticles) > ($iCnt + 1)) {
            array_shift($aHistoryArticles);
        }

        $this->setHistoryArticles($aHistoryArticles);

        //remove current article and return array
        //asignment =, not ==
        if (($iCurrentArt = array_search($sArtId, $aHistoryArticles)) !== false) {
            unset($aHistoryArticles[$iCurrentArt]);
        }

        $aHistoryArticles = array_values($aHistoryArticles);
        $this->loadIds($aHistoryArticles);
        $this->sortByIds($aHistoryArticles);
    }

    /**
     * sort this list by given order.
     *
     * @param array $aIds ordered ids
     */
    public function sortByIds($aIds)
    {
        $this->_aOrderMap = array_flip($aIds);
        uksort($this->_aArray, [$this, '_sortByOrderMapCallback']);
    }

    /**
     * callback function only used from sortByIds
     *
     * @param string $key1 1st key
     * @param string $key2 2nd key
     *
     * @see oxArticleList::sortByIds
     *
     * @return int
     */
    protected function _sortByOrderMapCallback($key1, $key2)
    {
        if (isset($this->_aOrderMap[$key1])) {
            if (isset($this->_aOrderMap[$key2])) {
                $iDiff = $this->_aOrderMap[$key2] - $this->_aOrderMap[$key1];
                if ($iDiff > 0) {
                    return -1;
                } elseif ($iDiff < 0) {
                    return 1;
                } else {
                    return 0;
                }
            } else {
                // first is here, but 2nd is not - 1st gets more priority
                return -1;
            }
        } elseif (isset($this->_aOrderMap[$key2])) {
            // first is not here, but 2nd is - 2nd gets more priority
            return 1;
        } else {
            // both unset, equal
            return 0;
        }
    }

    /**
     * Loads newest shops articles from DB.
     *
     * @param int $iLimit Select limit
     */
    public function loadNewestArticles($iLimit = null)
    {
        //has module?
        $myConfig = \OxidEsales\Eshop\Core\Registry::getConfig();

        if (!$myConfig->getConfigParam('bl_perfLoadPriceForAddList')) {
            $this->getBaseObject()->disablePriceLoad();
        }

        $this->_aArray = [];
        switch ($myConfig->getConfigParam('iNewestArticlesMode')) {
            case 0:
                // switched off, do nothing
                break;
            case 1:
                // manually entered
                $this->loadActionArticles('oxnewest', $iLimit);
                break;
            case 2:
                $sArticleTable = getViewName('oxarticles');
                if ($myConfig->getConfigParam('blNewArtByInsert')) {
                    $sType = 'oxinsert';
                } else {
                    $sType = 'oxtimestamp';
                }
                $sSelect = "select * from $sArticleTable ";
                $sSelect .= "where oxparentid = '' and " . $this->getBaseObject()->getSqlActiveSnippet() . " and oxissearch = 1 order by $sType desc ";
                if (!($iLimit = (int) $iLimit)) {
                    $iLimit = $myConfig->getConfigParam('iNrofNewcomerArticles');
                }
                $sSelect .= "limit " . $iLimit;

                $this->selectString($sSelect);
                break;
        }
    }

    /**
     * Load top 5 articles
     *
     * @param int $iLimit Select limit
     */
    public function loadTop5Articles($iLimit = null)
    {
        //has module?
        $myConfig = \OxidEsales\Eshop\Core\Registry::getConfig();

        if (!$myConfig->getConfigParam('bl_perfLoadPriceForAddList')) {
            $this->getBaseObject()->disablePriceLoad();
        }

        switch ($myConfig->getConfigParam('iTop5Mode')) {
            case 0:
                // switched off, do nothing
                break;
            case 1:
                // manually entered
                $this->loadActionArticles('oxtop5', $iLimit);
                break;
            case 2:
                $sArticleTable = getViewName('oxarticles');

                //by default limit 5
                $sLimit = ($iLimit > 0) ? "limit " . $iLimit : 'limit 5';

                $sSelect = "select * from $sArticleTable ";
                $sSelect .= "where " . $this->getBaseObject()->getSqlActiveSnippet() . " and $sArticleTable.oxissearch = 1 ";
                $sSelect .= "and $sArticleTable.oxparentid = '' and $sArticleTable.oxsoldamount>0 ";
                $sSelect .= "order by $sArticleTable.oxsoldamount desc $sLimit";

                $this->selectString($sSelect);
                break;
        }
    }

    /**
     * Loads shop AktionArticles.
     *
     * @param string $sActionID Action id
     * @param int    $iLimit    Select limit
     *
     * @return null
     */
    public function loadActionArticles($sActionID, $iLimit = null)
    {
        // Performance
        if (!trim($sActionID)) {
            return;
        }

<<<<<<< HEAD
        $sShopID = \OxidEsales\Eshop\Core\Registry::getConfig()->getShopId();
        $sActionID = \OxidEsales\Eshop\Core\DatabaseProvider::getDb()->quote(strtolower($sActionID));
=======
        $sShopID = $this->getConfig()->getShopId();
        $sActionID = strtolower($sActionID);
>>>>>>> 7c8c1c73

        //echo $sSelect;
        $oBaseObject = $this->getBaseObject();
        $sArticleTable = $oBaseObject->getViewName();
        $sArticleFields = $oBaseObject->getSelectFields();

        $oBase = oxNew(\OxidEsales\Eshop\Application\Model\Actions::class);
        $sActiveSql = $oBase->getSqlActiveSnippet();
        $sViewName = $oBase->getViewName();

        $sLimit = ($iLimit > 0) ? "limit " . $iLimit : '';

        $sSelect = "select $sArticleFields from oxactions2article
                              left join $sArticleTable on $sArticleTable.oxid = oxactions2article.oxartid
                              left join $sViewName on $sViewName.oxid = oxactions2article.oxactionid
                              where oxactions2article.oxshopid = :oxshopid  
                                  and oxactions2article.oxactionid = :oxactionid 
                                  and $sActiveSql
                                  and $sArticleTable.oxid is not null and " . $oBaseObject->getSqlActiveSnippet() . "
                              order by oxactions2article.oxsort $sLimit";

        $this->selectString($sSelect, [
            ':oxshopid' => $sShopID,
            ':oxactionid' => $sActionID
        ]);
    }

    /**
     * Loads article cross selling
     *
     * @param string $sArticleId Article id
     *
     * @return null
     */
    public function loadArticleCrossSell($sArticleId)
    {
        $myConfig = \OxidEsales\Eshop\Core\Registry::getConfig();

        // Performance
        if (!$myConfig->getConfigParam('bl_perfLoadCrossselling')) {
            return null;
        }

        $oBaseObject = $this->getBaseObject();
        $sArticleTable = $oBaseObject->getViewName();

        $sSelect = "SELECT $sArticleTable.*
                        FROM $sArticleTable INNER JOIN oxobject2article ON oxobject2article.oxobjectid=$sArticleTable.oxid ";
        $sSelect .= "WHERE oxobject2article.oxarticlenid = :oxarticlenid ";
        $sSelect .= " AND " . $oBaseObject->getSqlActiveSnippet();

        // #525 bidirectional cross selling
        if ($myConfig->getConfigParam('blBidirectCross')) {
            $sSelect = "
                (
                    SELECT $sArticleTable.* FROM $sArticleTable
                        INNER JOIN oxobject2article AS O2A1 on
                            ( O2A1.oxobjectid = $sArticleTable.oxid AND O2A1.oxarticlenid = :oxarticlenid )
                    WHERE 1
                    AND " . $oBaseObject->getSqlActiveSnippet() . "
                    AND ($sArticleTable.oxid != :oxarticlenid)
                )
                UNION
                (
                    SELECT $sArticleTable.* FROM $sArticleTable
                        INNER JOIN oxobject2article AS O2A2 ON
                            ( O2A2.oxarticlenid = $sArticleTable.oxid AND O2A2.oxobjectid = :oxarticlenid )
                    WHERE 1
                    AND " . $oBaseObject->getSqlActiveSnippet() . "
                    AND ($sArticleTable.oxid != :oxarticlenid)
                )";
        }

        $this->setSqlLimit(0, $myConfig->getConfigParam('iNrofCrossellArticles'));
        $this->selectString($sSelect, [
            ':oxarticlenid' => $sArticleId
        ]);
    }

    /**
     * Loads article accessories
     *
     * @param string $sArticleId Article id
     *
     * @return null
     */
    public function loadArticleAccessoires($sArticleId)
    {
        $myConfig = \OxidEsales\Eshop\Core\Registry::getConfig();

        // Performance
        if (!$myConfig->getConfigParam('bl_perfLoadAccessoires')) {
            return;
        }

        $oBaseObject = $this->getBaseObject();
        $sArticleTable = $oBaseObject->getViewName();

        $sSelect = "select $sArticleTable.* from oxaccessoire2article 
            left join $sArticleTable on oxaccessoire2article.oxobjectid=$sArticleTable.oxid ";
        $sSelect .= "where oxaccessoire2article.oxarticlenid = :oxarticlenid ";
        $sSelect .= " and $sArticleTable.oxid is not null and " . $oBaseObject->getSqlActiveSnippet();
        //sorting articles
        $sSelect .= " order by oxaccessoire2article.oxsort";

        $this->selectString($sSelect, [
            ':oxarticlenid' => $sArticleId
        ]);
    }

    /**
     * Loads only ID's and create Fake objects for cmp_categories.
     *
     * @param string $sCatId         Category tree ID
     * @param array  $aSessionFilter Like array ( catid => array( attrid => value,...))
     */
    public function loadCategoryIds($sCatId, $aSessionFilter)
    {
        $sArticleTable = $this->getBaseObject()->getViewName();
        $sSelect = $this->_getCategorySelect($sArticleTable . '.oxid as oxid', $sCatId, $aSessionFilter);

        $this->_createIdListFromSql($sSelect);
    }

    /**
     * Loads articles for the give Category
     *
     * @param string $sCatId         Category tree ID
     * @param array  $aSessionFilter Like array ( catid => array( attrid => value,...))
     * @param int    $iLimit         Limit
     *
     * @return integer total Count of Articles in this Category
     */
    public function loadCategoryArticles($sCatId, $aSessionFilter, $iLimit = null)
    {
        $sArticleFields = $this->getBaseObject()->getSelectFields();

        $sSelect = $this->_getCategorySelect($sArticleFields, $sCatId, $aSessionFilter);

        // calc count - we can not use count($this) here as we might have paging enabled
        // #1970C - if any filters are used, we can not use cached category article count
        $iArticleCount = null;
        if ($aSessionFilter) {
            $iArticleCount = \OxidEsales\Eshop\Core\DatabaseProvider::getDb()->getOne($this->_getCategoryCountSelect($sCatId, $aSessionFilter));
        }

        if ($iLimit = (int) $iLimit) {
            $sSelect .= " LIMIT $iLimit";
        }

        $this->selectString($sSelect);

        if ($iArticleCount !== null) {
            return $iArticleCount;
        }

        // this select is FAST so no need to hazzle here with getNrOfArticles()
        return \OxidEsales\Eshop\Core\Registry::getUtilsCount()->getCatArticleCount($sCatId);
    }

    /**
     * Loads articles for the recommlist
     *
     * @deprecated since v5.3 (2016-06-17); Listmania will be moved to an own module.
     *
     * @param string $sRecommId       Recommlist ID
     * @param string $sArticlesFilter Additional filter for recommlist's items
     */
    public function loadRecommArticles($sRecommId, $sArticlesFilter = null)
    {
        $sSelect = $this->_getArticleSelect($sRecommId, $sArticlesFilter);
        $this->selectString($sSelect);
    }

    /**
     * Loads only ID's and create Fake objects.
     *
     * @deprecated since v5.3 (2016-06-17); Listmania will be moved to an own module.
     *
     * @param string $sRecommId       Recommlist ID
     * @param string $sArticlesFilter Additional filter for recommlist's items
     */
    public function loadRecommArticleIds($sRecommId, $sArticlesFilter)
    {
        $sSelect = $this->_getArticleSelect($sRecommId, $sArticlesFilter);

        $sArtView = getViewName('oxarticles');
        $sPartial = substr($sSelect, strpos($sSelect, ' from '));
        $sSelect = "select distinct $sArtView.oxid $sPartial ";

        $this->_createIdListFromSql($sSelect);
    }

    /**
     * Returns the appropriate SQL select
     *
     * @deprecated since v5.3 (2016-06-17); Listmania will be moved to an own module.
     *
     * @param string $sRecommId       Recommlist ID
     * @param string $sArticlesFilter Additional filter for recommlist's items
     *
     * @return string
     */
    protected function _getArticleSelect($sRecommId, $sArticlesFilter = null)
    {
        $sRecommId = \OxidEsales\Eshop\Core\DatabaseProvider::getDb()->quote($sRecommId);

        $sArtView = getViewName('oxarticles');
        $sSelect = "select distinct $sArtView.*, oxobject2list.oxdesc from oxobject2list ";
        $sSelect .= "left join $sArtView on oxobject2list.oxobjectid = $sArtView.oxid ";
        $sSelect .= "where (oxobject2list.oxlistid = $sRecommId) " . $sArticlesFilter;

        return $sSelect;
    }

    /**
     * Loads only ID's and create Fake objects for cmp_categories.
     *
     * @param string $sSearchStr          Search string
     * @param string $sSearchCat          Search within category
     * @param string $sSearchVendor       Search within vendor
     * @param string $sSearchManufacturer Search within manufacturer
     */
    public function loadSearchIds($sSearchStr = '', $sSearchCat = '', $sSearchVendor = '', $sSearchManufacturer = '')
    {
        $oDb = \OxidEsales\Eshop\Core\DatabaseProvider::getDb();
        $sSearchCat = $sSearchCat ? $sSearchCat : null;
        $sSearchVendor = $sSearchVendor ? $sSearchVendor : null;
        $sSearchManufacturer = $sSearchManufacturer ? $sSearchManufacturer : null;

        $sWhere = null;

        if ($sSearchStr) {
            $sWhere = $this->_getSearchSelect($sSearchStr);
        }

        $sArticleTable = getViewName('oxarticles');

        // longdesc field now is kept on different table
        $sDescJoin = $this->getDescriptionJoin();

        // load the articles
        $sSelect = "select $sArticleTable.oxid, $sArticleTable.oxtimestamp from $sArticleTable $sDescJoin where ";

        // must be additional conditions in select if searching in category
        if ($sSearchCat) {
            $sO2CView = getViewName('oxobject2category');
            $sSelect = "select $sArticleTable.oxid from $sO2CView as oxobject2category, $sArticleTable $sDescJoin ";
            $sSelect .= "where oxobject2category.oxcatnid=" . $oDb->quote($sSearchCat) . " and oxobject2category.oxobjectid=$sArticleTable.oxid and ";
        }
        $sSelect .= $this->getBaseObject()->getSqlActiveSnippet();
        $sSelect .= " and $sArticleTable.oxparentid = '' and $sArticleTable.oxissearch = 1 ";

        // #671
        if ($sSearchVendor) {
            $sSelect .= " and $sArticleTable.oxvendorid = " . $oDb->quote($sSearchVendor) . " ";
        }

        if ($sSearchManufacturer) {
            $sSelect .= " and $sArticleTable.oxmanufacturerid = " . $oDb->quote($sSearchManufacturer) . " ";
        }
        $sSelect .= $sWhere;

        if ($this->_sCustomSorting) {
            $sSelect .= " order by {$this->_sCustomSorting} ";
        }

        $this->_createIdListFromSql($sSelect);
    }

    /**
     * Loads Id list of appropriate price products
     *
     * @param float $dPriceFrom Starting price
     * @param float $dPriceTo   Max price
     */
    public function loadPriceIds($dPriceFrom, $dPriceTo)
    {
        $sSelect = $this->_getPriceSelect($dPriceFrom, $dPriceTo);
        $this->_createIdListFromSql($sSelect);
    }

    /**
     * Loads articles, that price is bigger than passed $dPriceFrom and smaller
     * than passed $dPriceTo. Returns count of selected articles.
     *
     * @param double $dPriceFrom Price from
     * @param double $dPriceTo   Price to
     * @param object $oCategory  Active category object
     *
     * @return integer
     */
    public function loadPriceArticles($dPriceFrom, $dPriceTo, $oCategory = null)
    {
        $sSelect = $this->_getPriceSelect($dPriceFrom, $dPriceTo);

        startProfile("loadPriceArticles");
        $this->selectString($sSelect);
        stopProfile("loadPriceArticles");

        if (!$oCategory) {
            return $this->count();
        }

        return \OxidEsales\Eshop\Core\Registry::getUtilsCount()->getPriceCatArticleCount($oCategory->getId(), $dPriceFrom, $dPriceTo);
    }

    /**
     * Loads Products for specified vendor
     *
     * @param string $sVendorId Vendor id
     */
    public function loadVendorIDs($sVendorId)
    {
        $sSelect = $this->_getVendorSelect($sVendorId);
        $this->_createIdListFromSql($sSelect);
    }

    /**
     * Loads Products for specified Manufacturer
     *
     * @param string $sManufacturerId Manufacturer id
     */
    public function loadManufacturerIDs($sManufacturerId)
    {
        $sSelect = $this->_getManufacturerSelect($sManufacturerId);
        $this->_createIdListFromSql($sSelect);
    }

    /**
     * Loads articles that belongs to vendor, passed by parameter $sVendorId.
     * Returns count of selected articles.
     *
     * @param string $sVendorId Vendor ID
     * @param object $oVendor   Active vendor object
     *
     * @return integer
     */
    public function loadVendorArticles($sVendorId, $oVendor = null)
    {
        $sSelect = $this->_getVendorSelect($sVendorId);
        $this->selectString($sSelect);

        return \OxidEsales\Eshop\Core\Registry::getUtilsCount()->getVendorArticleCount($sVendorId);
    }

    /**
     * Loads articles that belongs to Manufacturer, passed by parameter $sManufacturerId.
     * Returns count of selected articles.
     *
     * @param string $sManufacturerId Manufacturer ID
     * @param object $oManufacturer   Active Manufacturer object
     *
     * @return integer
     */
    public function loadManufacturerArticles($sManufacturerId, $oManufacturer = null)
    {
        $sSelect = $this->_getManufacturerSelect($sManufacturerId);
        $this->selectString($sSelect);

        return \OxidEsales\Eshop\Core\Registry::getUtilsCount()->getManufacturerArticleCount($sManufacturerId);
    }

    /**
     * Load the list by article ids
     *
     * @param array $aIds Article ID array
     *
     * @return null;
     */
    public function loadIds($aIds)
    {
        if (!count($aIds)) {
            $this->clear();

            return;
        }

        $oBaseObject = $this->getBaseObject();
        $sArticleTable = $oBaseObject->getViewName();
        $sArticleFields = $oBaseObject->getSelectFields();

        $oxIdsSql = implode(',', \OxidEsales\Eshop\Core\DatabaseProvider::getDb()->quoteArray($aIds));

        $sSelect = "select $sArticleFields from $sArticleTable ";
        $sSelect .= "where $sArticleTable.oxid in ( " . $oxIdsSql . " ) and ";
        $sSelect .= $oBaseObject->getSqlActiveSnippet();

        $this->selectString($sSelect);
    }

    /**
     * Loads the article list by orders ids
     *
     * @param array $aOrders user orders array
     *
     * @return null;
     */
    public function loadOrderArticles($aOrders)
    {
        if (!count($aOrders)) {
            $this->clear();

            return;
        }

        foreach ($aOrders as $iKey => $oOrder) {
            $aOrdersIds[] = $oOrder->getId();
        }

        $oBaseObject = $this->getBaseObject();
        $sArticleTable = $oBaseObject->getViewName();
        $sArticleFields = $oBaseObject->getSelectFields();
        $sArticleFields = str_replace("`$sArticleTable`.`oxid`", "`oxorderarticles`.`oxartid` AS `oxid`", $sArticleFields);

        $sSelect = "SELECT $sArticleFields FROM oxorderarticles ";
        $sSelect .= "left join $sArticleTable on oxorderarticles.oxartid = $sArticleTable.oxid ";
        $sSelect .= "WHERE oxorderarticles.oxorderid IN ( '" . implode("','", $aOrdersIds) . "' ) ";
        $sSelect .= "order by $sArticleTable.oxid ";

        $this->selectString($sSelect);

        // not active or not available products must not have button "tobasket"
        $sNow = date('Y-m-d H:i:s');
        foreach ($this as $oArticle) {
            if (!$oArticle->oxarticles__oxactive->value &&
                (
                    $oArticle->oxarticles__oxactivefrom->value > $sNow ||
                 $oArticle->oxarticles__oxactiveto->value < $sNow
                )
            ) {
                $oArticle->setBuyableState(false);
            }
        }
    }

    /**
     * Loads list of low stock state products
     *
     * @param array $aBasketContents product ids array
     */
    public function loadStockRemindProducts($aBasketContents)
    {
        if (is_array($aBasketContents) && count($aBasketContents)) {
            $oDb = \OxidEsales\Eshop\Core\DatabaseProvider::getDb();
            foreach ($aBasketContents as $oBasketItem) {
                $aArtIds[] = $oDb->quote($oBasketItem->getProductId());
            }

            $oBaseObject = $this->getBaseObject();

            $sFieldNames = $oBaseObject->getSelectFields();
            $sTable = $oBaseObject->getViewName();

            // fetching actual db stock state and reminder status
            $sQ = "select {$sFieldNames} from {$sTable} where {$sTable}.oxid in ( " . implode(",", $aArtIds) . " ) and
                          oxremindactive = '1' and oxstock <= oxremindamount";
            $this->selectString($sQ);

            // updating stock reminder state
            if ($this->count()) {
                $sQ = "update {$sTable} set oxremindactive = '2' where {$sTable}.oxid in ( " . implode(",", $aArtIds) . " ) and
                              oxremindactive = '1' and oxstock <= oxremindamount";
                $oDb->execute($sQ);
            }
        }
    }

    /**
     * Calculates, updates and returns next price renew time
     *
     * @return int
     */
    public function renewPriceUpdateTime()
    {
        $iTimeToUpdate = $this->fetchNextUpdateTime();

        // next day?
        $iCurrUpdateTime = \OxidEsales\Eshop\Core\Registry::getUtilsDate()->getTime();
        $iNextUpdateTime = $iCurrUpdateTime + 3600 * 24;

        // renew next update time
        if (!$iTimeToUpdate || $iTimeToUpdate > $iNextUpdateTime) {
            $iTimeToUpdate = $iNextUpdateTime;
        }

        \OxidEsales\Eshop\Core\Registry::getConfig()->saveShopConfVar("num", "iTimeToUpdatePrices", $iTimeToUpdate);

        return $iTimeToUpdate;
    }

    /**
     * Updates prices where new price > 0, update time != '0000-00-00 00:00:00'
     * and <= CURRENT_TIMESTAMP. Returns update execution state (result of \OxidEsales\Eshop\Core\DatabaseProvider::execute())
     *
     * @param bool $blForceUpdate if true, forces price update without timeout check, default value is FALSE
     *
     * @throws Exception
     *
     * @return mixed
     */
    public function updateUpcomingPrices($blForceUpdate = false)
    {
        $blUpdated = false;

        if ($blForceUpdate || $this->_canUpdatePrices()) {
            // Transaction picks master automatically (see ESDEV-3804 and ESDEV-3822).
            $database = \OxidEsales\Eshop\Core\DatabaseProvider::getDb();

            $database->startTransaction();
            try {
                $sCurrUpdateTime = date("Y-m-d H:i:s", \OxidEsales\Eshop\Core\Registry::getUtilsDate()->getTime());

                // Collect article id's for later recalculation.
                $sQ = "SELECT `oxid` FROM `oxarticles`
                   WHERE `oxupdatepricetime` > 0 AND `oxupdatepricetime` <= :oxupdatepricetime";

                $aUpdatedArticleIds = $database->getCol($sQ, [
                    ':oxupdatepricetime' => $sCurrUpdateTime
                ]);

                // updating oxarticles
                $blUpdated = $this->updateOxArticles($sCurrUpdateTime, $database);

                // renew update time in case update is not forced
                if (!$blForceUpdate) {
                    $this->renewPriceUpdateTime();
                }

                $database->commitTransaction();
            } catch (Exception $exception) {
                $database->rollbackTransaction();
                throw $exception;
            }

            // recalculate oxvarminprice and oxvarmaxprice for parent
            if (is_array($aUpdatedArticleIds)) {
                foreach ($aUpdatedArticleIds as $sArticleId) {
                    $oArticle = oxNew(\OxidEsales\Eshop\Application\Model\Article::class);
                    $oArticle->load($sArticleId);
                    $oArticle->onChange();
                }
            }

            $this->updateArticles($aUpdatedArticleIds);
        }

        return $blUpdated;
    }

    /**
     * fills the list simply with keys of the oxid and the position as value for the given sql
     *
     * @param string $sSql SQL select
     */
    protected function _createIdListFromSql($sSql)
    {
        $rs = \OxidEsales\Eshop\Core\DatabaseProvider::getDb(\OxidEsales\Eshop\Core\DatabaseProvider::FETCH_MODE_ASSOC)->select($sSql);
        if ($rs != false && $rs->count() > 0) {
            while (!$rs->EOF) {
                $rs->fields = array_change_key_case($rs->fields, CASE_LOWER);
                $this[$rs->fields['oxid']] = $rs->fields['oxid']; //only the oxid
                $rs->fetchRow();
            }
        }
    }

    /**
     * Returns sql to fetch ids of articles fitting current filter
     *
     * @param string $sCatId  category id
     * @param array  $aFilter filters for this category
     *
     * @return string
     */
    protected function _getFilterIdsSql($sCatId, $aFilter)
    {
        $sO2CView = getViewName('oxobject2category');
        $sO2AView = getViewName('oxobject2attribute');

        $sFilter = '';
        $iCnt = 0;

        $oDb = \OxidEsales\Eshop\Core\DatabaseProvider::getDb();
        foreach ($aFilter as $sAttrId => $sValue) {
            if ($sValue) {
                if ($sFilter) {
                    $sFilter .= ' or ';
                }
                $sValue = $oDb->quote($sValue);
                $sAttrId = $oDb->quote($sAttrId);

                $sFilter .= "( oa.oxattrid = {$sAttrId} and oa.oxvalue = {$sValue} )";
                $iCnt++;
            }
        }
        if ($sFilter) {
            $sFilter = "WHERE $sFilter ";
        }

        $sFilterSelect = "select oc.oxobjectid as oxobjectid, count(*) as cnt from ";
        $sFilterSelect .= "(SELECT * FROM $sO2CView WHERE $sO2CView.oxcatnid = '$sCatId' GROUP BY $sO2CView.oxobjectid, $sO2CView.oxcatnid) as oc ";
        $sFilterSelect .= "INNER JOIN $sO2AView as oa ON ( oa.oxobjectid = oc.oxobjectid ) ";

        return $sFilterSelect . "{$sFilter} GROUP BY oa.oxobjectid HAVING cnt = $iCnt ";
    }

    /**
     * Returns filtered articles sql "oxid in (filtered ids)" part
     *
     * @param string $sCatId  category id
     * @param array  $aFilter filters for this category
     *
     * @return string
     */
    protected function _getFilterSql($sCatId, $aFilter)
    {
        $sArticleTable = getViewName('oxarticles');
        $aIds = \OxidEsales\Eshop\Core\DatabaseProvider::getDb(\OxidEsales\Eshop\Core\DatabaseProvider::FETCH_MODE_ASSOC)->getAll($this->_getFilterIdsSql($sCatId, $aFilter));
        $sIds = '';

        if ($aIds) {
            foreach ($aIds as $aArt) {
                if ($sIds) {
                    $sIds .= ', ';
                }
                $sIds .= \OxidEsales\Eshop\Core\DatabaseProvider::getDb()->quote(current($aArt));
            }

            if ($sIds) {
                $sFilterSql = " and $sArticleTable.oxid in ( $sIds ) ";
            }
            // bug fix #0001695: if no articles found return false
        } elseif (!(current($aFilter) == '' && count(array_unique($aFilter)) == 1)) {
            $sFilterSql = " and false ";
        }

        return $sFilterSql;
    }

    /**
     * Creates SQL Statement to load Articles, etc.
     *
     * @param string $sFields        Fields which are loaded e.g. "oxid" or "*" etc.
     * @param string $sCatId         Category tree ID
     * @param array  $aSessionFilter Like array ( catid => array( attrid => value,...))
     *
     * @return string SQL
     */
    protected function _getCategorySelect($sFields, $sCatId, $aSessionFilter)
    {
        $sArticleTable = getViewName('oxarticles');
        $sO2CView = getViewName('oxobject2category');

        // ----------------------------------
        // sorting
        $sSorting = '';
        if ($this->_sCustomSorting) {
            $sSorting = " {$this->_sCustomSorting} , ";
        }

        // ----------------------------------
        // filtering ?
        $sFilterSql = '';
        $iLang = \OxidEsales\Eshop\Core\Registry::getLang()->getBaseLanguage();
        if ($aSessionFilter && isset($aSessionFilter[$sCatId][$iLang])) {
            $sFilterSql = $this->_getFilterSql($sCatId, $aSessionFilter[$sCatId][$iLang]);
        }

        $oDb = \OxidEsales\Eshop\Core\DatabaseProvider::getDb();

        $sSelect = "SELECT $sFields, $sArticleTable.oxtimestamp FROM $sO2CView as oc left join $sArticleTable
                    ON $sArticleTable.oxid = oc.oxobjectid
                    WHERE " . $this->getBaseObject()->getSqlActiveSnippet() . " and $sArticleTable.oxparentid = ''
                    and oc.oxcatnid = " . $oDb->quote($sCatId) . " $sFilterSql ORDER BY $sSorting oc.oxpos, oc.oxobjectid ";

        return $sSelect;
    }

    /**
     * Creates SQL Statement to load Articles Count, etc.
     *
     * @param string $sCatId         Category tree ID
     * @param array  $aSessionFilter Like array ( catid => array( attrid => value,...))
     *
     * @return string SQL
     */
    protected function _getCategoryCountSelect($sCatId, $aSessionFilter)
    {
        $sArticleTable = getViewName('oxarticles');
        $sO2CView = getViewName('oxobject2category');


        // ----------------------------------
        // filtering ?
        $sFilterSql = '';
        $iLang = \OxidEsales\Eshop\Core\Registry::getLang()->getBaseLanguage();
        if ($aSessionFilter && isset($aSessionFilter[$sCatId][$iLang])) {
            $sFilterSql = $this->_getFilterSql($sCatId, $aSessionFilter[$sCatId][$iLang]);
        }

        $oDb = \OxidEsales\Eshop\Core\DatabaseProvider::getDb();

        $sSelect = "SELECT COUNT(*) FROM $sO2CView as oc left join $sArticleTable
                    ON $sArticleTable.oxid = oc.oxobjectid
                    WHERE " . $this->getBaseObject()->getSqlActiveSnippet() . " and $sArticleTable.oxparentid = ''
                    and oc.oxcatnid = " . $oDb->quote($sCatId) . " $sFilterSql ";

        return $sSelect;
    }

    /**
     * Forms and returns SQL query string for search in DB.
     *
     * @param string $sSearchString searching string
     *
     * @return string
     */
    protected function _getSearchSelect($sSearchString)
    {
        // check if it has string at all
        if (!$sSearchString || !str_replace(' ', '', $sSearchString)) {
            return '';
        }

        $oDb = \OxidEsales\Eshop\Core\DatabaseProvider::getDb();
        $myConfig = \OxidEsales\Eshop\Core\Registry::getConfig();
        $sArticleTable = $this->getBaseObject()->getViewName();

        $aSearch = explode(' ', $sSearchString);

        $sSearch = ' and ( ';
        $blSep = false;

        // #723
        if ($myConfig->getConfigParam('blSearchUseAND')) {
            $sSearchSep = ' and ';
        } else {
            $sSearchSep = ' or ';
        }

        $aSearchCols = $myConfig->getConfigParam('aSearchCols');
        $myUtilsString = \OxidEsales\Eshop\Core\Registry::getUtilsString();
        foreach ($aSearch as $sSearchString) {
            if (!strlen($sSearchString)) {
                continue;
            }

            if ($blSep) {
                $sSearch .= $sSearchSep;
            }
            $blSep2 = false;
            $sSearch .= '( ';

            $sUml = $myUtilsString->prepareStrForSearch($sSearchString);
            foreach ($aSearchCols as $sField) {
                if ($blSep2) {
                    $sSearch .= ' or ';
                }

                // as long description now is on different table table must differ
                $sSearchTable = $this->getSearchTableName($sArticleTable, $sField);

                $sSearch .= $sSearchTable . '.' . $sField . ' like ' . $oDb->quote('%' . $sSearchString . '%') . ' ';
                if ($sUml) {
                    $sSearch .= ' or ' . $sSearchTable . '.' . $sField . ' like ' . $oDb->quote('%' . $sUml . '%');
                }
                $blSep2 = true;
            }
            $sSearch .= ' ) ';
            $blSep = true;
        }
        $sSearch .= ' ) ';

        return $sSearch;
    }

    /**
     * Builds SQL for selecting articles by price
     *
     * @param double $dPriceFrom Starting price
     * @param double $dPriceTo   Max price
     *
     * @return string
     */
    protected function _getPriceSelect($dPriceFrom, $dPriceTo)
    {
        $oBaseObject = $this->getBaseObject();
        $sArticleTable = $oBaseObject->getViewName();
        $sSelectFields = $oBaseObject->getSelectFields();

        $sSelect = "select {$sSelectFields} from {$sArticleTable} where oxvarminprice >= 0 ";
        $sSelect .= $dPriceTo ? "and oxvarminprice <= " . (double) $dPriceTo . " " : " ";
        $sSelect .= $dPriceFrom ? "and oxvarminprice  >= " . (double) $dPriceFrom . " " : " ";

        $sSelect .= " and " . $oBaseObject->getSqlActiveSnippet() . " and {$sArticleTable}.oxissearch = 1";

        if (!$this->_sCustomSorting) {
            $sSelect .= " order by {$sArticleTable}.oxvarminprice asc , {$sArticleTable}.oxid";
        } else {
            $sSelect .= " order by {$this->_sCustomSorting}, {$sArticleTable}.oxid ";
        }

        return $sSelect;
    }

    /**
     * Builds vendor select SQL statement
     *
     * @param string $sVendorId Vendor ID
     *
     * @return string
     */
    protected function _getVendorSelect($sVendorId)
    {
        $sArticleTable = getViewName('oxarticles');
        $oBaseObject = $this->getBaseObject();
        $sFieldNames = $oBaseObject->getSelectFields();
        $sSelect = "select $sFieldNames from $sArticleTable ";
        $sSelect .= "where $sArticleTable.oxvendorid = " . \OxidEsales\Eshop\Core\DatabaseProvider::getDb()->quote($sVendorId) . " ";
        $sSelect .= " and " . $oBaseObject->getSqlActiveSnippet() . " and $sArticleTable.oxparentid = ''  ";

        if ($this->_sCustomSorting) {
            $sSelect .= " ORDER BY {$this->_sCustomSorting} ";
        }

        return $sSelect;
    }

    /**
     * Builds Manufacturer select SQL statement
     *
     * @param string $sManufacturerId Manufacturer ID
     *
     * @return string
     */
    protected function _getManufacturerSelect($sManufacturerId)
    {
        $sArticleTable = getViewName('oxarticles');
        $oBaseObject = $this->getBaseObject();
        $sFieldNames = $oBaseObject->getSelectFields();
        $sSelect = "select $sFieldNames from $sArticleTable ";
        $sSelect .= "where $sArticleTable.oxmanufacturerid = " . \OxidEsales\Eshop\Core\DatabaseProvider::getDb()->quote($sManufacturerId) . " ";
        $sSelect .= " and " . $oBaseObject->getSqlActiveSnippet() . " and $sArticleTable.oxparentid = ''  ";

        if ($this->_sCustomSorting) {
            $sSelect .= " ORDER BY {$this->_sCustomSorting} ";
        }

        return $sSelect;
    }

    /**
     * Checks if price update can be executed - current time > next price update time
     *
     * @return bool
     */
    protected function _canUpdatePrices()
    {
        $oConfig = \OxidEsales\Eshop\Core\Registry::getConfig();
        $blCan = false;

        // crontab is off?
        if (!$oConfig->getConfigParam("blUseCron")) {
            $iTimeToUpdate = $oConfig->getConfigParam("iTimeToUpdatePrices");
            if (!$iTimeToUpdate || $iTimeToUpdate <= \OxidEsales\Eshop\Core\Registry::getUtilsDate()->getTime()) {
                $blCan = true;
            }
        }

        return $blCan;
    }

    /**
     * Method fetches next update time for renewing price update time.
     *
     * @return string
     */
    protected function fetchNextUpdateTime()
    {
        // Function is called inside a transaction or from admin backend which uses master connection only.
        // Transaction picks master automatically (see ESDEV-3804 and ESDEV-3822).
        $database = \OxidEsales\Eshop\Core\DatabaseProvider::getDb();

        // fetching next update time
        $sQ = $this->getQueryToFetchNextUpdateTime();

        $iTimeToUpdate = $database->getOne(sprintf($sQ, "`oxarticles`"));

        return $iTimeToUpdate;
    }

    /**
     * Returns query to fetch next update time.
     *
     * @return string
     */
    protected function getQueryToFetchNextUpdateTime()
    {
        return "select unix_timestamp( oxupdatepricetime ) from %s where oxupdatepricetime > 0 order by oxupdatepricetime asc";
    }

    /**
     * Updates article.
     *
     * @param string            $sCurrUpdateTime
     * @param DatabaseInterface $oDb
     *
     * @return mixed
     */
    protected function updateOxArticles($sCurrUpdateTime, $oDb)
    {
        $sQ = $this->getQueryToUpdateOxArticle($sCurrUpdateTime);
        $blUpdated = $oDb->execute(sprintf($sQ, "`oxarticles`"));

        return $blUpdated;
    }

    /**
     * Method returns query to update article.
     *
     * @param string $sCurrUpdateTime
     *
     * @return string
     */
    protected function getQueryToUpdateOxArticle($sCurrUpdateTime)
    {
        $sQ = "UPDATE %s SET
                       `oxprice`  = IF( `oxupdateprice` > 0, `oxupdateprice`, `oxprice` ),
                       `oxpricea` = IF( `oxupdatepricea` > 0, `oxupdatepricea`, `oxpricea` ),
                       `oxpriceb` = IF( `oxupdatepriceb` > 0, `oxupdatepriceb`, `oxpriceb` ),
                       `oxpricec` = IF( `oxupdatepricec` > 0, `oxupdatepricec`, `oxpricec` ),
                       `oxupdatepricetime` = 0,
                       `oxupdateprice`     = 0,
                       `oxupdatepricea`    = 0,
                       `oxupdatepriceb`    = 0,
                       `oxupdatepricec`    = 0
                   WHERE
                       `oxupdatepricetime` > 0 AND
                       `oxupdatepricetime` <= '{$sCurrUpdateTime}'";
        return $sQ;
    }

    /**
     * Method is used for overloading.
     *
     * @param array $aUpdatedArticleIds
     */
    protected function updateArticles($aUpdatedArticleIds)
    {
    }

    /**
     * Get description join. Needed in case of searching for data in table oxartextends or its views.
     *
     * @return string
     */
    protected function getDescriptionJoin()
    {
        $table = Registry::get(\OxidEsales\Eshop\Core\TableViewNameGenerator::class)->getViewName('oxarticles');
        $descriptionJoin = '';
        $searchColumns = \OxidEsales\Eshop\Core\Registry::getConfig()->getConfigParam('aSearchCols');

        if (is_array($searchColumns) && in_array('oxlongdesc', $searchColumns)) {
            $viewName = getViewName('oxartextends');
            $descriptionJoin = " LEFT JOIN $viewName ON {$viewName}.oxid={$table}.oxid ";
        }
        return $descriptionJoin;
    }

    /**
     * Get search table name.
     * Needed in case of searching for data in table oxartextends or its views.
     *
     * @param string $table
     * @param string $field Chose table depending on field.
     *
     * @return string
     */
    protected function getSearchTableName($table, $field)
    {
        $searchTable = $table;

        if ($field == 'oxlongdesc') {
            $searchTable = Registry::get(\OxidEsales\Eshop\Core\TableViewNameGenerator::class)->getViewName('oxartextends');
        }

        return $searchTable;
    }
}<|MERGE_RESOLUTION|>--- conflicted
+++ resolved
@@ -276,13 +276,8 @@
             return;
         }
 
-<<<<<<< HEAD
-        $sShopID = \OxidEsales\Eshop\Core\Registry::getConfig()->getShopId();
-        $sActionID = \OxidEsales\Eshop\Core\DatabaseProvider::getDb()->quote(strtolower($sActionID));
-=======
         $sShopID = $this->getConfig()->getShopId();
         $sActionID = strtolower($sActionID);
->>>>>>> 7c8c1c73
 
         //echo $sSelect;
         $oBaseObject = $this->getBaseObject();
