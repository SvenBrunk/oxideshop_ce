--- conflicted
+++ resolved
@@ -81,11 +81,7 @@
         $sArticleId = $this->getArticle()->getId();
         $db = \OxidEsales\Eshop\Core\DatabaseProvider::getDb(\OxidEsales\Eshop\Core\DatabaseProvider::FETCH_MODE_ASSOC);
 
-<<<<<<< HEAD
-        if (!$this->isAdmin() && \OxidEsales\Eshop\Core\Registry::getConfig()->getConfigParam('blVariantInheritAmountPrice') && $this->getArticle()->getParentId()) {
-=======
-        if ($this->getConfig()->getConfigParam('blVariantInheritAmountPrice') && $this->getArticle()->getParentId()) {
->>>>>>> c03e3766
+        if (\OxidEsales\Eshop\Core\Registry::getConfig()->getConfigParam('blVariantInheritAmountPrice') && $this->getArticle()->getParentId()) {
             $sArticleId = $this->getArticle()->getParentId();
         }
 
