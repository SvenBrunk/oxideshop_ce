<?php

/**
 * Copyright © OXID eSales AG. All rights reserved.
 * See LICENSE file for license details.
 */

namespace OxidEsales\EshopCommunity\Application\Model;

use oxDb;
use stdClass;
use oxRegistry;
use oxField;

/**
 * Voucher manager.
 * Performs deletion, generating, assigning to group and other voucher
 * managing functions.
 */
class Voucher extends \OxidEsales\Eshop\Core\Model\BaseModel
{
    protected $_oSerie = null;

    /**
     * Vouchers does not need shop id check as this causes problems with
     * inherited vouchers. Voucher validity check is made by oxVoucher::getVoucherByNr()
     *
     * @var bool
     */
    protected $_blDisableShopCheck = true;

    /**
     * @var string Name of current class
     */
    protected $_sClassName = 'oxvoucher';

    /**
     * Class constructor, initiates parent constructor (parent::oxBase()).
     */
    public function __construct()
    {
        parent::__construct();
        $this->init('oxvouchers');
    }

    /**
     * Gets voucher from db by given number.
     *
     * @param string $sVoucherNr         Voucher number
     * @param array  $aVouchers          Array of available vouchers (default array())
     * @param bool   $blCheckavalability check if voucher is still reserver od not
     *
     * @throws oxVoucherException exception
     *
     * @return mixed
     */
    public function getVoucherByNr($sVoucherNr, $aVouchers = [], $blCheckavalability = false)
    {
        $oRet = null;
        if (!empty($sVoucherNr)) {
            $sViewName = $this->getViewName();
            $sSeriesViewName = getViewName('oxvoucherseries');
            $oDb = \OxidEsales\Eshop\Core\DatabaseProvider::getMaster();

            $sQ = "select {$sViewName}.* from {$sViewName}, {$sSeriesViewName} where
                        {$sSeriesViewName}.oxid = {$sViewName}.oxvoucherserieid and
                        {$sViewName}.oxvouchernr = " . $oDb->quote($sVoucherNr) . " and ";

            if (is_array($aVouchers)) {
                foreach ($aVouchers as $sVoucherId => $sSkipVoucherNr) {
                    $sQ .= "{$sViewName}.oxid != " . $oDb->quote($sVoucherId) . " and ";
                }
            }
            $sQ .= "( {$sViewName}.oxorderid is NULL || {$sViewName}.oxorderid = '' ) ";
            $sQ .= " and ( {$sViewName}.oxdateused is NULL || {$sViewName}.oxdateused = 0 ) ";

            //voucher timeout for 3 hours
            if ($blCheckavalability) {
                $iTime = time() - $this->_getVoucherTimeout();
                $sQ .= " and {$sViewName}.oxreserved < '{$iTime}' ";
            }

            $sQ .= " limit 1 FOR UPDATE";

            if (!($oRet = $this->assignRecord($sQ))) {
                $oEx = oxNew(\OxidEsales\Eshop\Core\Exception\VoucherException::class);
                $oEx->setMessage('ERROR_MESSAGE_VOUCHER_NOVOUCHER');
                $oEx->setVoucherNr($sVoucherNr);
                throw $oEx;
            }
        }

        return $oRet;
    }

    /**
     * marks voucher as used
     *
     * @param string $sOrderId  order id
     * @param string $sUserId   user id
     * @param double $dDiscount used discount
     */
    public function markAsUsed($sOrderId, $sUserId, $dDiscount)
    {
        //saving oxreserved field
        if ($this->oxvouchers__oxid->value) {
            $this->oxvouchers__oxorderid->setValue($sOrderId);
            $this->oxvouchers__oxuserid->setValue($sUserId);
            $this->oxvouchers__oxdiscount->setValue($dDiscount);
            $this->oxvouchers__oxdateused->setValue(date("Y-m-d", \OxidEsales\Eshop\Core\Registry::getUtilsDate()->getTime()));
            $this->save();
        }
    }

    /**
     * mark voucher as reserved
     */
    public function markAsReserved()
    {
        //saving oxreserved field
        $sVoucherID = $this->oxvouchers__oxid->value;

        if ($sVoucherID) {
            $oDb = \OxidEsales\Eshop\Core\DatabaseProvider::getMaster();
            $sQ = "update oxvouchers set oxreserved = :oxreserved where oxid = :oxid";
            $oDb->execute($sQ, [
                ':oxreserved' => time(),
                ':oxid' => $sVoucherID
            ]);
        }
    }

    /**
     * un mark as reserved
     */
    public function unMarkAsReserved()
    {
        //saving oxreserved field
        $sVoucherID = $this->oxvouchers__oxid->value;

        if ($sVoucherID) {
            $oDb = \OxidEsales\Eshop\Core\DatabaseProvider::getDb();
            $sQ = "update oxvouchers set oxreserved = 0 where oxid = :oxid";
            $oDb->execute($sQ, [':oxid' => $sVoucherID]);
        }
    }

    /**
     * Returns the discount value used.
     *
     * @param double $dPrice price to calculate discount on it
     *
     * @throws oxVoucherException exception
     *
     * @return double
     */
    public function getDiscountValue($dPrice)
    {
        if ($this->_isProductVoucher()) {
            return $this->_getProductDiscountValue((double) $dPrice);
        } elseif ($this->_isCategoryVoucher()) {
            return $this->_getCategoryDiscountValue((double) $dPrice);
        } else {
            return $this->_getGenericDiscountValue((double) $dPrice);
        }
    }

    // Checking General Availability
    /**
     * Checks availability without user logged in. Returns array with errors.
     *
     * @param array  $aVouchers array of vouchers
     * @param double $dPrice    current sum (price)
     *
     * @throws oxVoucherException exception
     *
     * @return array
     */
    public function checkVoucherAvailability($aVouchers, $dPrice)
    {
        $this->_isAvailableWithSameSeries($aVouchers);
        $this->_isAvailableWithOtherSeries($aVouchers);
        $this->_isValidDate();
        $this->_isAvailablePrice($dPrice);
        $this->_isNotReserved();

        // returning true - no exception was thrown
        return true;
    }

    /**
     * Performs basket level voucher availability check (no need to check if voucher
     * is reserved or so).
     *
     * @param array  $aVouchers array of vouchers
     * @param double $dPrice    current sum (price)
     *
     * @throws oxVoucherException exception
     *
     * @return array
     */
    public function checkBasketVoucherAvailability($aVouchers, $dPrice)
    {
        $this->_isAvailableWithSameSeries($aVouchers);
        $this->_isAvailableWithOtherSeries($aVouchers);
        $this->_isValidDate();
        $this->_isAvailablePrice($dPrice);

        // returning true - no exception was thrown
        return true;
    }

    /**
     * Checks availability about price. Returns error array.
     *
     * @param double $dPrice base article price
     *
     * @throws oxVoucherException exception
     *
     * @return array
     * @deprecated underscore prefix violates PSR12, will be renamed to "isAvailablePrice" in next major
     */
    protected function _isAvailablePrice($dPrice) // phpcs:ignore PSR2.Methods.MethodDeclaration.Underscore
    {
        $oSeries = $this->getSerie();
        $oCur = \OxidEsales\Eshop\Core\Registry::getConfig()->getActShopCurrencyObject();
        if ($oSeries->oxvoucherseries__oxminimumvalue->value && $dPrice < ($oSeries->oxvoucherseries__oxminimumvalue->value * $oCur->rate)) {
            $oEx = oxNew(\OxidEsales\Eshop\Core\Exception\VoucherException::class);
            $oEx->setMessage('ERROR_MESSAGE_VOUCHER_INCORRECTPRICE');
            $oEx->setVoucherNr($this->oxvouchers__oxvouchernr->value);
            throw $oEx;
        }

        return true;
    }

    /**
     * Checks if calculation with vouchers of the same series possible. Returns
     * true on success.
     *
     * @param array $aVouchers array of vouchers
     *
     * @throws oxVoucherException exception
     *
     * @return bool
<<<<<<< HEAD
=======
     *
     * @deprecated underscore prefix violates PSR12, will be renamed to "isAvailableWithSameSeries" in next major
>>>>>>> 9229a1f8
     */
    protected function _isAvailableWithSameSeries($aVouchers) // phpcs:ignore PSR2.Methods.MethodDeclaration.Underscore
    {
        if (is_array($aVouchers)) {
            $sId = $this->getId();
            if (isset($aVouchers[$sId])) {
                unset($aVouchers[$sId]);
            }
            $oSeries = $this->getSerie();
            if (!$oSeries->oxvoucherseries__oxallowsameseries->value) {
                foreach ($aVouchers as $voucherId => $voucherNr) {
                    $oVoucher = oxNew(\OxidEsales\Eshop\Application\Model\Voucher::class);
                    $oVoucher->load($voucherId);
                    if ($this->oxvouchers__oxvoucherserieid->value == $oVoucher->oxvouchers__oxvoucherserieid->value) {
                        $oEx = oxNew(\OxidEsales\Eshop\Core\Exception\VoucherException::class);
                        $oEx->setMessage('ERROR_MESSAGE_VOUCHER_NOTALLOWEDSAMESERIES');
                        $oEx->setVoucherNr($this->oxvouchers__oxvouchernr->value);
                        throw $oEx;
                    }
                }
            }
        }

        return true;
    }

    /**
     * Checks if calculation with vouchers from the other series possible.
     * Returns true on success.
     *
     * @param array $aVouchers array of vouchers
     *
     * @throws oxVoucherException exception
     *
     * @return bool
     * @deprecated underscore prefix violates PSR12, will be renamed to "isAvailableWithOtherSeries" in next major
     */
    protected function _isAvailableWithOtherSeries($aVouchers) // phpcs:ignore PSR2.Methods.MethodDeclaration.Underscore
    {
        if (is_array($aVouchers) && count($aVouchers)) {
            $oSeries = $this->getSerie();
            $sIds = implode(',', \OxidEsales\Eshop\Core\DatabaseProvider::getDb()->quoteArray(array_keys($aVouchers)));
            $blAvailable = true;
            $oDb = \OxidEsales\Eshop\Core\DatabaseProvider::getDb();
            if (!$oSeries->oxvoucherseries__oxallowotherseries->value) {
                // just search for vouchers with different series
                $sSql = "select 1 from oxvouchers where oxvouchers.oxid in ($sIds) and ";
                $sSql .= "oxvouchers.oxvoucherserieid != :notoxvoucherserieid";
                $blAvailable &= !$oDb->getOne($sSql, [
                    ':notoxvoucherserieid' => $this->oxvouchers__oxvoucherserieid->value
                ]);
            } else {
                // search for vouchers with different series and those vouchers do not allow other series
                $sSql = "select 1 from oxvouchers left join oxvoucherseries on oxvouchers.oxvoucherserieid=oxvoucherseries.oxid ";
                $sSql .= "where oxvouchers.oxid in ($sIds) and oxvouchers.oxvoucherserieid != :notoxvoucherserieid ";
                $sSql .= "and not oxvoucherseries.oxallowotherseries";
                $blAvailable &= !$oDb->getOne($sSql, [
                    ':notoxvoucherserieid' => $this->oxvouchers__oxvoucherserieid->value
                ]);
            }
            if (!$blAvailable) {
                $oEx = oxNew(\OxidEsales\Eshop\Core\Exception\VoucherException::class);
                $oEx->setMessage('ERROR_MESSAGE_VOUCHER_NOTALLOWEDOTHERSERIES');
                $oEx->setVoucherNr($this->oxvouchers__oxvouchernr->value);
                throw $oEx;
            }
        }

        return true;
    }

    /**
     * Checks if voucher is in valid time period. Returns true on success.
     *
     * @throws oxVoucherException exception
     *
     * @return bool
     * @deprecated underscore prefix violates PSR12, will be renamed to "isValidDate" in next major
     */
    protected function _isValidDate() // phpcs:ignore PSR2.Methods.MethodDeclaration.Underscore
    {
        $oSeries = $this->getSerie();
        $iTime = time();

        // If date is not set will add day before and day after to check if voucher valid today.
        $iTomorrow = mktime(0, 0, 0, date("m"), date("d") + 1, date("Y"));
        $iYesterday = mktime(0, 0, 0, date("m"), date("d") - 1, date("Y"));

        // Checks if beginning date is set, if not set $iFrom to yesterday so it will be valid.
        $iFrom = ((int) $oSeries->oxvoucherseries__oxbegindate->value) ?
            strtotime($oSeries->oxvoucherseries__oxbegindate->value) : $iYesterday;

        // Checks if end date is set, if no set $iTo to tomorrow so it will be valid.
        $iTo = ((int) $oSeries->oxvoucherseries__oxenddate->value) ?
            strtotime($oSeries->oxvoucherseries__oxenddate->value) : $iTomorrow;

        if ($iFrom < $iTime && $iTo > $iTime) {
            return true;
        }

        $oEx = oxNew(\OxidEsales\Eshop\Core\Exception\VoucherException::class);
        $oEx->setMessage('MESSAGE_COUPON_EXPIRED');
        if ($iFrom > $iTime && $iTo > $iTime) {
            $oEx->setMessage('ERROR_MESSAGE_VOUCHER_NOVOUCHER');
        }
        $oEx->setVoucherNr($this->oxvouchers__oxvouchernr->value);
        throw $oEx;
    }

    /**
     * Checks if voucher is not yet reserved before.
     *
     * @throws oxVoucherException exception
     *
     * @return bool
     * @deprecated underscore prefix violates PSR12, will be renamed to "isNotReserved" in next major
     */
    protected function _isNotReserved() // phpcs:ignore PSR2.Methods.MethodDeclaration.Underscore
    {
        if ($this->oxvouchers__oxreserved->value < time() - $this->_getVoucherTimeout()) {
            return true;
        }

        $oEx = oxNew(\OxidEsales\Eshop\Core\Exception\VoucherException::class);
        $oEx->setMessage('EXCEPTION_VOUCHER_ISRESERVED');
        $oEx->setVoucherNr($this->oxvouchers__oxvouchernr->value);
        throw $oEx;
    }

    // Checking User Availability
    /**
     * Checks availability for the given user. Returns array with errors.
     *
     * @param object $oUser user object
     *
     * @throws oxVoucherException exception
     *
     * @return array
     */
    public function checkUserAvailability($oUser)
    {
        $this->_isAvailableInOtherOrder($oUser);
        $this->_isValidUserGroup($oUser);

        // returning true if no exception was thrown
        return true;
    }

    /**
     * Checks if user already used vouchers from this series and can he use it again.
     *
     * @param object $oUser user object
     *
     * @throws oxVoucherException exception
     *
     * @return boolean
     * @deprecated underscore prefix violates PSR12, will be renamed to "isAvailableInOtherOrder" in next major
     */
    protected function _isAvailableInOtherOrder($oUser) // phpcs:ignore PSR2.Methods.MethodDeclaration.Underscore
    {
        $oSeries = $this->getSerie();
        if (!$oSeries->oxvoucherseries__oxallowuseanother->value) {
            $oDb = \OxidEsales\Eshop\Core\DatabaseProvider::getDb();
            $sSelect = 'select count(*) from ' . $this->getViewName() . ' 
                where oxuserid = :oxuserid and ';
            $sSelect .= 'oxvoucherserieid = :oxvoucherserieid and ';
            $sSelect .= '((oxorderid is not NULL and oxorderid != "") or (oxdateused is not NULL and oxdateused != 0)) ';

            $params = [
                ':oxuserid' => $oUser->oxuser__oxid->value,
                ':oxvoucherserieid' => $this->oxvouchers__oxvoucherserieid->value
            ];

            if ($oDb->getOne($sSelect, $params)) {
                $oEx = oxNew(\OxidEsales\Eshop\Core\Exception\VoucherException::class);
                $oEx->setMessage('ERROR_MESSAGE_VOUCHER_NOTALLOWEDSAMESERIES');
                $oEx->setVoucherNr($this->oxvouchers__oxvouchernr->value);
                throw $oEx;
            }
        }

        return true;
    }

    /**
     * Checks if user belongs to the same group as the voucher. Returns true on sucess.
     *
     * @param object $oUser user object
     *
     * @throws oxVoucherException exception
     *
     * @return bool
     * @deprecated underscore prefix violates PSR12, will be renamed to "isValidUserGroup" in next major
     */
    protected function _isValidUserGroup($oUser) // phpcs:ignore PSR2.Methods.MethodDeclaration.Underscore
    {
        $oVoucherSeries = $this->getSerie();
        $oUserGroups = $oVoucherSeries->setUserGroups();

        if (!$oUserGroups->count()) {
            return true;
        }

        if ($oUser) {
            foreach ($oUserGroups as $oGroup) {
                if ($oUser->inGroup($oGroup->getId())) {
                    return true;
                }
            }
        }

        $oEx = oxNew(\OxidEsales\Eshop\Core\Exception\VoucherException::class);
        $oEx->setMessage('ERROR_MESSAGE_VOUCHER_NOTVALIDUSERGROUP');
        $oEx->setVoucherNr($this->oxvouchers__oxvouchernr->value);
        throw $oEx;
    }

    /**
     * Returns compact voucher object which is used in oxBasket
     *
     * @return stdClass
     */
    public function getSimpleVoucher()
    {
        $oVoucher = new stdClass();
        $oVoucher->sVoucherId = $this->getId();
        $oVoucher->sVoucherNr = null;
        if ($this->oxvouchers__oxvouchernr) {
            $oVoucher->sVoucherNr = $this->oxvouchers__oxvouchernr->value;
        }

        // R. set in oxBasket : $oVoucher->fVoucherdiscount = \OxidEsales\Eshop\Core\Registry::getLang()->formatCurrency( $this->oxvouchers__oxdiscount->value );

        return $oVoucher;
    }

    /**
     * create oxVoucherSerie object of this voucher
     *
     * @throws oxObjectException
     *
     * @return oxVoucherSerie
     */
    public function getSerie()
    {
        if ($this->_oSerie !== null) {
            return $this->_oSerie;
        }
        $oSerie = oxNew(\OxidEsales\Eshop\Application\Model\VoucherSerie::class);
        if (!$oSerie->load($this->oxvouchers__oxvoucherserieid->value)) {
            throw oxNew(\OxidEsales\Eshop\Core\Exception\ObjectException::class);
        }
        $this->_oSerie = $oSerie;

        return $oSerie;
    }

    /**
     * Returns true if voucher is product specific, otherwise false
     *
     * @return boolean
     * @deprecated underscore prefix violates PSR12, will be renamed to "isProductVoucher" in next major
     */
    protected function _isProductVoucher() // phpcs:ignore PSR2.Methods.MethodDeclaration.Underscore
    {
        $oDb = \OxidEsales\Eshop\Core\DatabaseProvider::getDb();
        $oSeries = $this->getSerie();
        $sSelect = "select 1 from oxobject2discount 
            where oxdiscountid = :oxdiscountid and oxtype = :oxtype";
        $blOk = (bool) $oDb->getOne($sSelect, [
            ':oxdiscountid' => $oSeries->getId(),
            ':oxtype' => 'oxarticles'
        ]);

        return $blOk;
    }

    /**
     * Returns true if voucher is category specific, otherwise false
     *
     * @return boolean
     * @deprecated underscore prefix violates PSR12, will be renamed to "isCategoryVoucher" in next major
     */
    protected function _isCategoryVoucher() // phpcs:ignore PSR2.Methods.MethodDeclaration.Underscore
    {
        $oDb = \OxidEsales\Eshop\Core\DatabaseProvider::getDb();
        $oSeries = $this->getSerie();
        $sSelect = "select 1 from oxobject2discount 
            where oxdiscountid = :oxdiscountid and oxtype = :oxtype";
        $blOk = (bool) $oDb->getOne($sSelect, [
            ':oxdiscountid' => $oSeries->getId(),
            ':oxtype' => 'oxcategories'
        ]);

        return $blOk;
    }

    /**
     * Returns the discount object created from voucher serie data
     *
     * @return object
     * @deprecated underscore prefix violates PSR12, will be renamed to "getSerieDiscount" in next major
     */
    protected function _getSerieDiscount() // phpcs:ignore PSR2.Methods.MethodDeclaration.Underscore
    {
        $oSeries = $this->getSerie();
        $oDiscount = oxNew(\OxidEsales\Eshop\Application\Model\Discount::class);

        $oDiscount->setId($oSeries->getId());
        $oDiscount->oxdiscount__oxshopid = new \OxidEsales\Eshop\Core\Field($oSeries->oxvoucherseries__oxshopid->value);
        $oDiscount->oxdiscount__oxactive = new \OxidEsales\Eshop\Core\Field(true);
        $oDiscount->oxdiscount__oxactivefrom = new \OxidEsales\Eshop\Core\Field($oSeries->oxvoucherseries__oxbegindate->value);
        $oDiscount->oxdiscount__oxactiveto = new \OxidEsales\Eshop\Core\Field($oSeries->oxvoucherseries__oxenddate->value);
        $oDiscount->oxdiscount__oxtitle = new \OxidEsales\Eshop\Core\Field($oSeries->oxvoucherseries__oxserienr->value);
        $oDiscount->oxdiscount__oxamount = new \OxidEsales\Eshop\Core\Field(1);
        $oDiscount->oxdiscount__oxamountto = new \OxidEsales\Eshop\Core\Field(MAX_64BIT_INTEGER);
        $oDiscount->oxdiscount__oxprice = new \OxidEsales\Eshop\Core\Field(0);
        $oDiscount->oxdiscount__oxpriceto = new \OxidEsales\Eshop\Core\Field(MAX_64BIT_INTEGER);
        $oDiscount->oxdiscount__oxaddsumtype = new \OxidEsales\Eshop\Core\Field($oSeries->oxvoucherseries__oxdiscounttype->value == 'percent' ? '%' : 'abs');
        $oDiscount->oxdiscount__oxaddsum = new \OxidEsales\Eshop\Core\Field($oSeries->oxvoucherseries__oxdiscount->value);
        $oDiscount->oxdiscount__oxitmartid = new \OxidEsales\Eshop\Core\Field();
        $oDiscount->oxdiscount__oxitmamount = new \OxidEsales\Eshop\Core\Field();
        $oDiscount->oxdiscount__oxitmmultiple = new \OxidEsales\Eshop\Core\Field();

        return $oDiscount;
    }

    /**
     * Returns basket item information array from session or order.
     *
     * @param \OxidEsales\Eshop\Application\Model\Discount $oDiscount discount object
     *
     * @return array
     * @deprecated underscore prefix violates PSR12, will be renamed to "getBasketItems" in next major
     */
    protected function _getBasketItems($oDiscount = null) // phpcs:ignore PSR2.Methods.MethodDeclaration.Underscore
    {
        $session = \OxidEsales\Eshop\Core\Registry::getSession();
        if ($this->oxvouchers__oxorderid->value) {
            return $this->_getOrderBasketItems($oDiscount);
        } elseif ($session->getBasket()) {
            return $this->_getSessionBasketItems($oDiscount);
        } else {
            return [];
        }
    }

    /**
     * Returns basket item information (id,amount,price) array takig item list from order.
     *
     * @param \OxidEsales\Eshop\Application\Model\Discount $oDiscount discount object
     *
     * @return array
     * @deprecated underscore prefix violates PSR12, will be renamed to "getOrderBasketItems" in next major
     */
    protected function _getOrderBasketItems($oDiscount = null) // phpcs:ignore PSR2.Methods.MethodDeclaration.Underscore
    {
        if (is_null($oDiscount)) {
            $oDiscount = $this->_getSerieDiscount();
        }

        $oOrder = oxNew(\OxidEsales\Eshop\Application\Model\Order::class);
        $oOrder->load($this->oxvouchers__oxorderid->value);

        $aItems = [];
        $iCount = 0;

        foreach ($oOrder->getOrderArticles(true) as $oOrderArticle) {
            if (!$oOrderArticle->skipDiscounts() && $oDiscount->isForBasketItem($oOrderArticle)) {
                $aItems[$iCount] = [
                    'oxid'     => $oOrderArticle->getProductId(),
                    'price'    => $oOrderArticle->oxorderarticles__oxbprice->value,
                    'discount' => $oDiscount->getAbsValue($oOrderArticle->oxorderarticles__oxbprice->value),
                    'amount'   => $oOrderArticle->oxorderarticles__oxamount->value,
                ];
                $iCount++;
            }
        }

        return $aItems;
    }

    /**
     * Returns basket item information (id,amount,price) array taking item list from session.
     *
     * @param \OxidEsales\Eshop\Application\Model\Discount $oDiscount discount object
     *
     * @return array
     * @deprecated underscore prefix violates PSR12, will be renamed to "getSessionBasketItems" in next major
     */
    protected function _getSessionBasketItems($oDiscount = null) // phpcs:ignore PSR2.Methods.MethodDeclaration.Underscore
    {
        if (is_null($oDiscount)) {
            $oDiscount = $this->_getSerieDiscount();
        }

        $session = \OxidEsales\Eshop\Core\Registry::getSession();
        $oBasket = $session->getBasket();
        $aItems = [];
        $iCount = 0;

        foreach ($oBasket->getContents() as $oBasketItem) {
            if (!$oBasketItem->isDiscountArticle() && ($oArticle = $oBasketItem->getArticle()) && !$oArticle->skipDiscounts() && $oDiscount->isForBasketItem($oArticle)) {
                $aItems[$iCount] = [
                    'oxid'     => $oArticle->getId(),
                    'price'    => $oArticle->getBasketPrice($oBasketItem->getAmount(), $oBasketItem->getSelList(), $oBasket)->getPrice(),
                    'discount' => $oDiscount->getAbsValue($oArticle->getBasketPrice($oBasketItem->getAmount(), $oBasketItem->getSelList(), $oBasket)->getPrice()),
                    'amount'   => $oBasketItem->getAmount(),
                ];

                $iCount++;
            }
        }

        return $aItems;
    }

    /**
     * Returns the discount value used.
     *
     * @param double $dPrice price to calculate discount on it
     *
     * @throws oxVoucherException exception
     *
     * @deprecated on b-dev (2015-03-31); Use function _getGenericDiscountValue()
     *
     * @return double
     */
    protected function _getGenericDiscoutValue($dPrice) // phpcs:ignore PSR2.Methods.MethodDeclaration.Underscore
    {
        return $this->_getGenericDiscountValue($dPrice);
    }

    /**
     * Returns the discount value used.
     *
     * @param double $dPrice price to calculate discount on it
     *
     * @throws oxVoucherException exception
     *
     * @return double
     * @deprecated underscore prefix violates PSR12, will be renamed to "getGenericDiscountValue" in next major
     */
    protected function _getGenericDiscountValue($dPrice) // phpcs:ignore PSR2.Methods.MethodDeclaration.Underscore
    {
        $oSeries = $this->getSerie();
        if ($oSeries->oxvoucherseries__oxdiscounttype->value == 'absolute') {
            $oCur = \OxidEsales\Eshop\Core\Registry::getConfig()->getActShopCurrencyObject();
            $dDiscount = $oSeries->oxvoucherseries__oxdiscount->value * $oCur->rate;
        } else {
            $dDiscount = $oSeries->oxvoucherseries__oxdiscount->value / 100 * $dPrice;
        }

        if ($dDiscount > $dPrice) {
            $dDiscount = $dPrice;
        }

        return $dDiscount;
    }


    /**
     * Return discount value
     *
     * @return double
     */
    public function getDiscount()
    {
        $oSeries = $this->getSerie();

        return $oSeries->oxvoucherseries__oxdiscount->value;
    }

    /**
     * Return discount type
     *
     * @return string
     */
    public function getDiscountType()
    {
        $oSeries = $this->getSerie();

        return $oSeries->oxvoucherseries__oxdiscounttype->value;
    }

    /**
     * Returns the discount value used, if voucher is aplied only for specific products.
     *
     * @param double $dPrice price to calculate discount on it
     *
     * @throws oxVoucherException exception
     *
     * @deprecated on b-dev (2015-03-31); Use function _getProductDiscountValue()
     *
     * @return double
     */
    protected function _getProductDiscoutValue($dPrice) // phpcs:ignore PSR2.Methods.MethodDeclaration.Underscore
    {
        return $this->_getProductDiscountValue($dPrice);
    }

    /**
     * Returns the discount value used, if voucher is aplied only for specific products.
     *
     * @param double $dPrice price to calculate discount on it
     *
     * @throws oxVoucherException exception
     *
     * @return double
     * @deprecated underscore prefix violates PSR12, will be renamed to "getProductDiscountValue" in next major
     */
    protected function _getProductDiscountValue($dPrice) // phpcs:ignore PSR2.Methods.MethodDeclaration.Underscore
    {
        $oDiscount = $this->_getSerieDiscount();
        $aBasketItems = $this->_getBasketItems($oDiscount);

        // Basket Item Count and isAdmin check (unble to access property $oOrder->_getOrderBasket()->_blSkipVouchersAvailabilityChecking)
        if (!count($aBasketItems) && !$this->isAdmin()) {
            $oEx = oxNew(\OxidEsales\Eshop\Core\Exception\VoucherException::class);
            $oEx->setMessage('ERROR_MESSAGE_VOUCHER_NOVOUCHER');
            $oEx->setVoucherNr($this->oxvouchers__oxvouchernr->value);
            throw $oEx;
        }

        $oSeries = $this->getSerie();

        $oVoucherPrice = oxNew(\OxidEsales\Eshop\Core\Price::class);
        $oDiscountPrice = oxNew(\OxidEsales\Eshop\Core\Price::class);
        $oProductPrice = oxNew(\OxidEsales\Eshop\Core\Price::class);
        $oProductTotal = oxNew(\OxidEsales\Eshop\Core\Price::class);

        // Is the voucher discount applied to at least one basket item
        $blDiscountApplied = false;

        foreach ($aBasketItems as $aBasketItem) {
            // If discount was already applied for the voucher to at least one basket items, then break
            if ($blDiscountApplied and !empty($oSeries->oxvoucherseries__oxcalculateonce->value)) {
                break;
            }

            $oDiscountPrice->setPrice($aBasketItem['discount']);
            $oProductPrice->setPrice($aBasketItem['price']);

            // Individual voucher is not multiplied by article amount
            if (!$oSeries->oxvoucherseries__oxcalculateonce->value) {
                $oDiscountPrice->multiply($aBasketItem['amount']);
                $oProductPrice->multiply($aBasketItem['amount']);
            }

            $oVoucherPrice->add($oDiscountPrice->getBruttoPrice());
            $oProductTotal->add($oProductPrice->getBruttoPrice());

            if (!empty($aBasketItem['discount'])) {
                $blDiscountApplied = true;
            }
        }

        $dVoucher = $oVoucherPrice->getBruttoPrice();
        $dProduct = $oProductTotal->getBruttoPrice();

        if ($dVoucher > $dProduct) {
            return $dProduct;
        }

        return $dVoucher;
    }

    /**
     * Returns the discount value used, if voucher is applied only for specific categories.
     *
     * @param double $dPrice price to calculate discount on it
     *
     * @throws oxVoucherException exception
     *
     * @deprecated on b-dev (2015-03-31); Use function _getCategoryDiscountValue()
     *
     * @return double
     */
    protected function _getCategoryDiscoutValue($dPrice) // phpcs:ignore PSR2.Methods.MethodDeclaration.Underscore
    {
        return $this->_getCategoryDiscountValue($dPrice);
    }

    /**
     * Returns the discount value used, if voucher is applied only for specific categories.
     *
     * @param double $dPrice price to calculate discount on it
     *
     * @throws oxVoucherException exception
     *
     * @return double
     * @deprecated underscore prefix violates PSR12, will be renamed to "getCategoryDiscountValue" in next major
     */
    protected function _getCategoryDiscountValue($dPrice) // phpcs:ignore PSR2.Methods.MethodDeclaration.Underscore
    {
        $oDiscount = $this->_getSerieDiscount();
        $aBasketItems = $this->_getBasketItems($oDiscount);

        // Basket Item Count and isAdmin check (unable to access property $oOrder->_getOrderBasket()->_blSkipVouchersAvailabilityChecking)
        if (!count($aBasketItems) && !$this->isAdmin()) {
            $oEx = oxNew(\OxidEsales\Eshop\Core\Exception\VoucherException::class);
            $oEx->setMessage('ERROR_MESSAGE_VOUCHER_NOVOUCHER');
            $oEx->setVoucherNr($this->oxvouchers__oxvouchernr->value);
            throw $oEx;
        }

        $oProductPrice = oxNew(\OxidEsales\Eshop\Core\Price::class);
        $oProductTotal = oxNew(\OxidEsales\Eshop\Core\Price::class);

        foreach ($aBasketItems as $aBasketItem) {
            $oProductPrice->setPrice($aBasketItem['price']);
            $oProductPrice->multiply($aBasketItem['amount']);
            $oProductTotal->add($oProductPrice->getBruttoPrice());
        }

        $dProduct = $oProductTotal->getBruttoPrice();
        $dVoucher = $oDiscount->getAbsValue($dProduct);

        return ($dVoucher > $dProduct) ? $dProduct : $dVoucher;
    }

    /**
     * Extra getter to guarantee compatibility with templates
     *
     * @param string $sName name of variable to get
     *
     * @return string
     */
    public function __get($sName)
    {
        switch ($sName) {
            // simple voucher mapping
            case 'sVoucherId':
                return $this->getId();
                break;
            case 'sVoucherNr':
                return $this->oxvouchers__oxvouchernr;
                break;
            case 'fVoucherdiscount':
                return $this->oxvouchers__oxdiscount;
                break;
        }
        return parent::__get($sName);
    }

    /**
     * Returns a configured value for voucher timeouts or a default
     * of 3 hours if not configured
     *
     * @return integer Seconds a voucher can stay in status reserved
     * @deprecated underscore prefix violates PSR12, will be renamed to "getVoucherTimeout" in next major
     */
    protected function _getVoucherTimeout() // phpcs:ignore PSR2.Methods.MethodDeclaration.Underscore
    {
        $iVoucherTimeout = (int) \OxidEsales\Eshop\Core\Registry::getConfig()->getConfigParam('iVoucherTimeout') ?:
            3 * 3600;

        return $iVoucherTimeout;
    }
}<|MERGE_RESOLUTION|>--- conflicted
+++ resolved
@@ -243,11 +243,8 @@
      * @throws oxVoucherException exception
      *
      * @return bool
-<<<<<<< HEAD
-=======
      *
      * @deprecated underscore prefix violates PSR12, will be renamed to "isAvailableWithSameSeries" in next major
->>>>>>> 9229a1f8
      */
     protected function _isAvailableWithSameSeries($aVouchers) // phpcs:ignore PSR2.Methods.MethodDeclaration.Underscore
     {
