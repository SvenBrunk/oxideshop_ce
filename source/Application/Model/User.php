--- conflicted
+++ resolved
@@ -2381,11 +2381,7 @@
      *
      * @return void
      */
-<<<<<<< HEAD
-    protected function _dbLogin(string $userName, $password, $shopId)
-=======
-    protected function _dbLogin(string $userName, $password, $shopID) // phpcs:ignore PSR2.Methods.MethodDeclaration.Underscore
->>>>>>> f2e0a058
+    protected function _dbLogin(string $userName, $password, $shopId) // phpcs:ignore PSR2.Methods.MethodDeclaration.Underscore
     {
         $database = \OxidEsales\Eshop\Core\DatabaseProvider::getDb();
         $userId = $database->getOne($this->_getLoginQuery($userName, $password, $shopId, $this->isAdmin()));
