--- conflicted
+++ resolved
@@ -194,11 +194,7 @@
      */
     public function __construct()
     {
-<<<<<<< HEAD
-        $this->setMallUsersStatus(\OxidEsales\Eshop\Core\Registry::getConfig()->getConfigParam('blMallUsers'));
-=======
         $this->setMallUsersStatus(Registry::getConfig()->getConfigParam('blMallUsers'));
->>>>>>> 4f548c04
 
         parent::__construct();
         $this->init('oxuser');
@@ -1347,13 +1343,8 @@
             throw oxNew(CookieException::class, 'ERROR_MESSAGE_COOKIE_NOCOOKIE');
         }
 
-<<<<<<< HEAD
-        $oConfig = \OxidEsales\Eshop\Core\Registry::getConfig();
-
-=======
         $config = Registry::getConfig();
         $shopId = $config->getShopId();
->>>>>>> 4f548c04
 
         /** New authentication mechanism */
         $passwordHashFromDatabase = $this->getPasswordHashFromDatabase($userName, $shopId, $isLoginAttemptToAdminBackend);
@@ -2205,13 +2196,6 @@
      */
     public function getIdByUserName($userName)
     {
-<<<<<<< HEAD
-        $oDb = \OxidEsales\Eshop\Core\DatabaseProvider::getDb();
-        $sQ = "SELECT `oxid` FROM `oxuser` WHERE `oxusername` = " . $oDb->quote($sUserName);
-        if (!\OxidEsales\Eshop\Core\Registry::getConfig()->getConfigParam('blMallUsers')) {
-            $sQ .= " AND `oxshopid` = " . $oDb->quote(\OxidEsales\Eshop\Core\Registry::getConfig()->getShopId());
-        }
-=======
         $shopId = Registry::getConfig()->getShopId();
         $userId = DatabaseProvider::getDb()
             ->getOne(
@@ -2221,7 +2205,6 @@
                     $shopId
                 ]
             );
->>>>>>> 4f548c04
 
         return $userId;
     }
