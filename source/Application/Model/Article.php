<?php
/**
 * Copyright © OXID eSales AG. All rights reserved.
 * See LICENSE file for license details.
 */

namespace OxidEsales\EshopCommunity\Application\Model;

use Exception;
use oxField;
use OxidEsales\Eshop\Core\Field;
use OxidEsales\Eshop\Core\Registry;
use oxList;

// defining supported link types
define('OXARTICLE_LINKTYPE_CATEGORY', 0);
define('OXARTICLE_LINKTYPE_VENDOR', 1);
define('OXARTICLE_LINKTYPE_MANUFACTURER', 2);
define('OXARTICLE_LINKTYPE_PRICECATEGORY', 3);
// @deprecated since v5.3 (2016-06-17); Listmania will be moved to an own module.
define('OXARTICLE_LINKTYPE_RECOMM', 5);
// END deprecated

/**
 * Article manager.
 * Creates fully detailed article object, with such information as VAT,
 * discounts, etc.
 *
 */
class Article extends \OxidEsales\Eshop\Core\Model\MultiLanguageModel implements \OxidEsales\Eshop\Application\Model\Contract\ArticleInterface, \OxidEsales\Eshop\Core\Contract\IUrl
{
    /**
     * Current class name
     *
     * @var string
     */
    protected $_sClassName = 'oxarticle';

    /**
     * Set $_blUseLazyLoading to true if you want to load only actually used fields not full object, depending on views.
     *
     * @var bool
     */
    protected $_blUseLazyLoading = true;

    /**
     * item key the usage with oxuserbasketitem
     *
     * @var string (md5 hash)
     */
    protected $_sItemKey;

    /**
     * Variable controls price calculation type (set true, to calculate price
     * with taxes and etc, or false to return base article price).
     *
     * @var bool
     */
    protected $_blCalcPrice = true;

    /**
     * Article oxPrice object.
     *
     * @var \OxidEsales\Eshop\Core\Price
     */
    protected $_oPrice = null;


    /**
     * cached article variant min price
     *
     * @var double | null
     */
    protected $_dVarMinPrice = null;

    /**
     * cached article variant max price
     *
     * @var double | null
     */
    protected $_dVarMaxPrice = null;

    /**
     * caches article vat
     *
     * @var double | null
     */
    protected $_dArticleVat = null;

    /**
     * Persistent Parameter.
     *
     * @var array
     */
    protected $_aPersistParam = null;

    /**
     * Status of article - buyable/not buyable.
     *
     * @var bool
     */
    protected $_blNotBuyable = false;

    /**
     * Indicates if we should load variants for current article. When $_blLoadVariants is set to false then
     * neither simple nor full variants for this article are loaded.
     *
     * @var bool
     */
    protected $_blLoadVariants = true;

    /**
     * Article variants without empty stock, not orderable flagged variants
     *
     * @var array
     */
    protected $_aVariants = null;

    /**
     * Article variants with empty stock, not orderable flagged variants
     *
     * @var array
     */
    protected $_aVariantsWithNotOrderables = null;

    /**
     * $_blNotBuyableParent is set to true, when article has variants and is not buyable due to:
     *      a) config option
     *      b) it is not active
     *      c) all variants are not active
     *
     * @var bool
     */
    protected $_blNotBuyableParent = false;


    /**
     * $_blHasVariants is set to true if article has any variants.
     */
    protected $_blHasVariants = false;

    /**
     * $_blHasVariants is set to true if article has multidimensional variants.
     */
    protected $_blHasMdVariants = false;

    /**
     * If set true, then this object is on comparison list
     *
     * @var bool
     */
    protected $_blIsOnComparisonList = false;

    /**
     * user object
     *
     * @var \OxidEsales\Eshop\Application\Model\User
     */
    protected $_oUser = null;

    /**
     * Performance issue. Sometimes you want to load articles without calculating
     * correct discounts and prices etc.
     *
     * @var bool
     */
    protected $_blLoadPrice = true;

    /**
     * $_fPricePerUnit holds price per unit value in active shop currency.
     * $_fPricePerUnit is calculated from \OxidEsales\Eshop\Application\Model\Article::oxarticles__oxunitquantity->value
     * and from \OxidEsales\Eshop\Application\Model\Article::oxarticles__oxuniname->value. If either one of these values is empty then $_fPricePerUnit is not calculated.
     * Example: In case when product price is 10 EUR and product quantity is 0.5 (liters) then $_fPricePerUnit would be 20,00
     */
    protected $_fPricePerUnit = null;

    /**
     * Variable used to force load parent data in export
     */
    protected $_blLoadParentData = false;

    /**
     * Variable used to determine if setting parentId to empty value is allowed
     */
    protected $_blAllowEmptyParentId = false;

    /**
     * Variable used to force load parent data in export
     */
    protected $_blSkipAssign = false;

    /**
     * Set $_blSkipDiscounts to true if you want to skip the discount.
     *
     * @var bool
     */
    protected $_blSkipDiscounts = null;

    /**
     * Object holding the list of attributes and attribute values associated with this article
     * @var \OxidEsales\Eshop\Application\Model\AttributeList
     */
    protected $_oAttributeList = null;

    /**
     * Object holding the list of attributes and attribute values associated with this article and displayable in basket
     * @var \OxidEsales\Eshop\Application\Model\AttributeList
     */
    protected $basketAttributeList = null;

    /**
     * Indicates whether the price is "From" price
     *
     * @var bool
     */
    protected $_blIsRangePrice = null;

    /**
     * The list of article media URLs
     *
     * @var string
     */
    protected $_aMediaUrls = null;

    /**
     * Array containing references to already loaded parent articles, in order for variant to skip parent data loading
     *
     * @var array
     */
    protected static $_aLoadedParents;

    /**
     * Cached select lists array
     *
     * @var array
     */
    protected static $_aSelList;

    /**
     * Select lists for tpl
     *
     * @var array
     */
    protected $_aDispSelList;

    /**
     * Marks that current object is managed by SEO
     *
     * @var bool
     */
    protected $_blIsSeoObject = true;

    /**
     * loaded amount prices
     *
     * @var \OxidEsales\Eshop\Application\Model\AmountPriceList
     */
    protected $_oAmountPriceList = null;

    /**
     * Article details link type (default is 0):
     *     0 - category link
     *     1 - vendor link
     *     2 - manufacturer link
     *
     * @var int
     */
    protected $_iLinkType = 0;

    /**
     * Standard/dynamic article urls for languages
     *
     * @var array
     */
    protected $_aStdUrls = [];

    /**
     * Seo article urls for languages
     *
     * @var array
     */
    protected $_aSeoUrls = [];

    /**
     * Additional parameters to seo urls
     *
     * @var array
     */
    protected $_aSeoAddParams = [];

    /**
     * Additional parameters to std urls
     *
     * @var array
     */
    protected $_aStdAddParams = [];

    /**
     * Image url
     *
     * @var string
     */
    protected $_sDynImageDir = null;

    /**
     * More details link
     *
     * @var string
     */
    protected $_sMoreDetailLink = null;

    /**
     * To basket link
     *
     * @var string
     */
    protected $_sToBasketLink = null;

    /**
     * Article stock status when article is initially loaded.
     *
     * @var int
     */
    protected $_iStockStatusOnLoad = null;

    /**
     * Article original parameters when loaded.
     *
     * @var array
     */
    protected $_aSortingFieldsOnLoad = [];

    /**
     * Stock status
     *
     * @var integer
     */
    protected $_iStockStatus = null;

    /**
     * T price
     *
     * @var object
     */
    protected $_oTPrice = null;

    /**
     * Amount price list info
     *
     * @var object
     */
    protected $_oAmountPriceInfo = null;

    /**
     * Amount price
     *
     * @var double
     */
    protected $_dAmountPrice = null;

    /**
     * Articles manufacturer ids cache
     *
     * @var array
     */
    protected static $_aArticleManufacturers = [];

    /**
     * Articles vendor ids cache
     *
     * @var array
     */
    protected static $_aArticleVendors = [];

    /**
     * Articles category ids cache
     *
     * @var array
     */
    protected static $_aArticleCats = [];

    /**
     * Do not copy certain parent fields to variant
     *
     * @var array
     */
    protected $_aNonCopyParentFields = [
        'oxarticles__oxinsert',
        'oxarticles__oxtimestamp',
        'oxarticles__oxnid',
        'oxarticles__oxid',
        'oxarticles__oxparentid'
    ];

    /**
     * Override certain parent fields to variant
     *
     * @var array
     */
    protected $_aCopyParentField = [
        'oxarticles__oxnonmaterial',
        'oxarticles__oxfreeshipping',
        'oxarticles__oxisdownloadable',
        'oxarticles__oxshowcustomagreement'
    ];

    /**
     * Multidimensional variant tree structure
     *
     * @var oxMdVariant
     */
    protected $_oMdVariants = null;

    /**
     * Product long description field
     *
     * @var oxField
     */
    protected $_oLongDesc = null;

    /**
     * Variant selections array
     *
     * @see getVariantSelections()
     *
     * @var array
     */
    protected $_aVariantSelections = [];

    /**
     * Array of product selections
     *
     * @var array
     */
    protected static $_aSelections = [];

    /**
     * Category instance cache
     *
     * @var array
     */
    protected static $_aCategoryCache = null;

    /**
     * stores if are stored any amount price
     *
     * @var bool
     */
    protected static $_blHasAmountPrice = null;

    /**
     * stores downloadable file list
     *
     * @var array|oxList of oxArticleFile
     */
    protected $_aArticleFiles = null;

    /**
     * If admin can edit any field.
     *
     * @var bool
     */
    protected $_blCanUpdateAnyField = null;

    /**
     * Triggered action type
     *
     * @var integer
     */
    protected $actionType = ACTION_NA;

    /**
     * Constructor, sets shop ID for article (\OxidEsales\Eshop\Core\Config::getShopId()),
     * initiates parent constructor (parent::oxI18n()).
     *
     * @param array $aParams The array of names and values of oxArticle instance properties to be set on object instantiation
     */
    public function __construct($aParams = null)
    {
        if ($aParams && is_array($aParams)) {
            foreach ($aParams as $sParam => $mValue) {
                $this->$sParam = $mValue;
            }
        }
        parent::__construct();
        $this->init('oxarticles');
    }

    /**
     * Magic getter, deals with values which are loaded on demand.
     * Additionally it sets default value for unknown picture fields
     *
     * @param string $sName Variable name
     *
     * @return mixed
     */
    public function __get($sName)
    {
        $this->$sName = parent::__get($sName);
        if ($this->$sName) {
            // since the field could have been loaded via lazy loading
            $this->_assignParentFieldValue($sName);
        }

        return $this->$sName;
    }

    /**
     * @param \OxidEsales\Eshop\Application\Model\AmountPriceList $amountPriceList
     */
    public function setAmountPriceList($amountPriceList)
    {
        $this->_oAmountPriceList = $amountPriceList;
    }

    /**
     * @return \OxidEsales\Eshop\Application\Model\AmountPriceList
     */
    protected function getAmountPriceList()
    {
        return $this->_oAmountPriceList;
    }

    /**
     * Checks whether object is in list or not
     * It's needed for oxArticle so that it can pass this to widgets
     *
     * @return bool
     */
    public function isInList()
    {
        return $this->_isInList();
    }

    /**
     * Sets object ID, additionally sets $this->oxarticles__oxnid field value
     *
     * @param string $sId New ID
     *
     * @return string|null
     */
    public function setId($sId = null)
    {
        $sId = parent::setId($sId);

        // TODO: in \OxidEsales\Eshop\Core\Model\BaseModel::setId make it to check if exists and update, not recreate, then delete this overload
        $this->oxarticles__oxnid = $this->oxarticles__oxid;

        return $sId;
    }

    /**
     * Returns part of sql query used in active snippet. Query checks
     * if product "oxactive = 1". If config option "blUseTimeCheck" is TRUE
     * additionally checks if "oxactivefrom < current data < oxactiveto"
     *
     * @param bool $blForceCoreTable force core table usage
     *
     * @return string
     */
    public function getActiveCheckQuery($blForceCoreTable = null)
    {
        $sTable = $this->getViewName($blForceCoreTable);

        // check if article is still active
        $sQ = " $sTable.oxactive = 1 ";

        $sQ .= " and $sTable.oxhidden = 0 ";

        // enabled time range check ?
        if (\OxidEsales\Eshop\Core\Registry::getConfig()->getConfigParam('blUseTimeCheck')) {
            $sQ = $this->addSqlActiveRangeSnippet($sQ, $sTable);
        }

        return $sQ;
    }

    /**
     * Returns part of sql query used in active snippet. If config
     * option "blUseStock" is TRUE checks if "oxstockflag != 2 or
     * ( oxstock + oxvarstock ) > 0". If config option "blVariantParentBuyable"
     * is TRUE checks if product has variants, and if has - checks is
     * there at least one variant which is buyable. If config option
     * option "blUseTimeCheck" is TRUE additionally checks if variants
     * "oxactivefrom < current data < oxactiveto"
     *
     * @param bool $blForceCoreTable force core table usage
     *
     * @return string
     */
    public function getStockCheckQuery($blForceCoreTable = null)
    {
        $myConfig = \OxidEsales\Eshop\Core\Registry::getConfig();
        $sTable = $this->getViewName($blForceCoreTable);

        $sQ = "";

        //do not check for variants
        if ($myConfig->getConfigParam('blUseStock')) {
            $sQ = " and ( $sTable.oxstockflag != 2 or ( $sTable.oxstock + $sTable.oxvarstock ) > 0  ) ";
            //V #M513: When Parent article is not purchasable, it's visibility should be displayed in shop only if any of Variants is available.
            if (!$myConfig->getConfigParam('blVariantParentBuyable')) {
                $activeCheck = 'art.oxactive = 1';
                if ($myConfig->getConfigParam('blUseTimeCheck')) {
                    $activeCheck = $this->addSqlActiveRangeSnippet($activeCheck, 'art');
                }
                $sQ = " $sQ and IF( $sTable.oxvarcount = 0, 1, ( select 1 from $sTable as art where art.oxparentid=$sTable.oxid and $activeCheck and ( art.oxstockflag != 2 or art.oxstock > 0 ) limit 1 ) ) ";
            }
        }

        return $sQ;
    }

    /**
     * Returns part of query which checks if product is variant of current
     * object. Additionally if config option "blUseStock" is TRUE checks
     * stock state "( oxstock > 0 or ( oxstock <= 0 and ( oxstockflag = 1
     * or oxstockflag = 4 ) )"
     *
     * @param bool $blRemoveNotOrderables remove or leave non orderable products
     * @param bool $blForceCoreTable      force core table usage
     *
     * @return string
     */
    public function getVariantsQuery($blRemoveNotOrderables, $blForceCoreTable = null)
    {
        $sTable = $this->getViewName($blForceCoreTable);
        $sQ = " and $sTable.oxparentid = '" . $this->getId() . "' ";

        //checking if variant is active and stock status
        if (\OxidEsales\Eshop\Core\Registry::getConfig()->getConfigParam('blUseStock')) {
            $sQ .= " and ( $sTable.oxstock > 0 or ( $sTable.oxstock <= 0 and $sTable.oxstockflag != 2 ";
            if ($blRemoveNotOrderables) {
                $sQ .= " and $sTable.oxstockflag != 3 ";
            }
            $sQ .= " ) ) ";
        }

        return $sQ;
    }

    /**
     * Return unit quantity
     *
     * @return string
     */
    public function getUnitQuantity()
    {
        return $this->oxarticles__oxunitquantity->value;
    }

    /**
     * Return Size of product: length*width*height
     *
     * @return double
     */
    public function getSize()
    {
        return $this->oxarticles__oxlength->value *
                 $this->oxarticles__oxwidth->value *
                 $this->oxarticles__oxheight->value;
    }

    /**
     * Return product weight
     *
     * @return double
     */
    public function getWeight()
    {
        return $this->oxarticles__oxweight->value;
    }

    /**
     * Returns SQL select string with checks if items are available
     *
     * @param bool $blForceCoreTable forces core table usage (optional)
     *
     * @return string
     */
    public function getSqlActiveSnippet($blForceCoreTable = null)
    {
        return "( {$this->_createSqlActiveSnippet($blForceCoreTable)} ) ";
    }

    /**
     *
     * Getter for action type.
     *
     * @return int
     */
    public function getActionType()
    {
        return $this->actionType;
    }

    /**
     * Returns SQL select string with checks if items are available
     *
     * @param bool $forceCoreTable forces core table usage (optional)
     *
     * @return string
     */
    protected function _createSqlActiveSnippet($forceCoreTable)
    {
        // check if article is still active
        $sQ = $this->getActiveCheckQuery($forceCoreTable);

        // stock and variants check
        $sQ .= $this->getStockCheckQuery($forceCoreTable);

        return $sQ;
    }

    /**
     * Assign condition setter. In case article assignment is skipped ($_blSkipAssign = true), it does not perform additional
     *
     * @param bool $blSkipAssign Whether to skip assign process for the article
     */
    public function setSkipAssign($blSkipAssign)
    {
        $this->_blSkipAssign = $blSkipAssign;
    }

    /**
     * Disables article price loading. Should be called before assign(), or load()
     */
    public function disablePriceLoad()
    {
        $this->_blLoadPrice = false;
    }

    /**
     * Enable article price loading, if disabled.
     */
    public function enablePriceLoad()
    {
        $this->_blLoadPrice = true;
    }

    /**
     * Returns item key used with oxuserbasket
     *
     * @return string
     */
    public function getItemKey()
    {
        return $this->_sItemKey;
    }

    /**
     * Sets item key used with oxuserbasket
     *
     * @param string $sItemKey Item key
     */
    public function setItemKey($sItemKey)
    {
        $this->_sItemKey = $sItemKey;
    }

    /**
     * Disables/enables variant loading
     *
     * @param bool $blLoadVariants skip variant loading or not
     */
    public function setNoVariantLoading($blLoadVariants)
    {
        $this->_blLoadVariants = !$blLoadVariants;
    }

    /**
     * Checks if article is buyable.
     *
     * @return bool
     */
    public function isBuyable()
    {
        return !($this->_blNotBuyableParent || $this->_blNotBuyable);
    }

    /**
     * Checks if price alarm is enabled.
     *
     * @return bool
     */
    public function isPriceAlarm()
    {
        // #419 disabling price alarm if article has fixed price
        return !(($this->__isset('oxarticles__oxblfixedprice') || $this->__get('oxarticles__oxblfixedprice')) && $this->__get('oxarticles__oxblfixedprice')->value);
    }

    /**
     * Get persistent parameters
     *
     * @deprecated on b-dev (2015-11-30); Not used anymore. Setting pers params to session was removed since 2.7.
     *
     * @return array
     */
    public function getPersParams()
    {
        return $this->_aPersistParam;
    }

    /**
     * Checks whether article is inluded in comparison list
     *
     * @return bool
     */
    public function isOnComparisonList()
    {
        return $this->_blIsOnComparisonList;
    }

    /**
     * Set if article is inluded in comparison list
     *
     * @param bool $blOnList Whether is article on the list
     */
    public function setOnComparisonList($blOnList)
    {
        $this->_blIsOnComparisonList = $blOnList;
    }

    /**
     * A setter for $_blLoadParentData (whether article parent info should be laoded fully) class variable
     *
     * @param bool $blLoadParentData Whether to load parent data
     */
    public function setLoadParentData($blLoadParentData)
    {
        $this->_blLoadParentData = $blLoadParentData;
    }

    /**
     * Getter for do we load parent data
     *
     * @return bool
     */
    public function getLoadParentData()
    {
        return $this->_blLoadParentData;
    }

    /**
     * Returns true if the field is multilanguage
     *
     * @param string $sFieldName Field name
     *
     * @return bool
     */
    public function isMultilingualField($sFieldName)
    {
        if ('oxlongdesc' == $sFieldName) {
            return true;
        }

        return parent::isMultilingualField($sFieldName);
    }

    /**
     * Returns formatted price per unit
     *
     * @deprecated since v5.1 (2013-09-25); use oxPrice smarty plugin for formatting in templates
     * @return string
     */
    public function getFUnitPrice()
    {
        if ($this->_fPricePerUnit == null) {
            if ($oPrice = $this->getUnitPrice()) {
                if ($dPrice = $this->_getPriceForView($oPrice)) {
                    $this->_fPricePerUnit = \OxidEsales\Eshop\Core\Registry::getLang()->formatCurrency($dPrice);
                }
            }
        }

        return $this->_fPricePerUnit;
    }

    /**
     * Returns price per unit
     *
     * @return string
     */
    public function getUnitPrice()
    {
        // Performance
        if (!\OxidEsales\Eshop\Core\Registry::getConfig()->getConfigParam('bl_perfLoadPrice') || !$this->_blLoadPrice) {
            return;
        }

        $oPrice = null;
        if ((double) $this->getUnitQuantity() && $this->oxarticles__oxunitname->value) {
            $oPrice = clone $this->getPrice();
            $oPrice->divide((double) $this->getUnitQuantity());
        }

        return $oPrice;
    }

    /**
     * Returns formatted article min price
     *
     * @deprecated since v5.1 (2013-10-04); use oxPrice smarty plugin for formatting in templates
     *
     * @return string
     */
    public function getFMinPrice()
    {
        $sPrice = '';
        if ($oPrice = $this->getMinPrice()) {
            $dPrice = $this->_getPriceForView($oPrice);
            $sPrice = \OxidEsales\Eshop\Core\Registry::getLang()->formatCurrency($dPrice);
        }

        return $sPrice;
    }

    /**
     * Returns formatted min article variant price
     *
     * @deprecated since v5.1 (2013-10-04); use oxPrice smarty plugin for formatting in templates
     *
     * @return string
     */
    public function getFVarMinPrice()
    {
        $sPrice = '';
        if ($oPrice = $this->getVarMinPrice()) {
            $dPrice = $this->_getPriceForView($oPrice);
            $sPrice = \OxidEsales\Eshop\Core\Registry::getLang()->formatCurrency($dPrice);
        }

        return $sPrice;
    }

    /**
     * Returns article min price of variants
     *
     * @return \OxidEsales\Eshop\Core\Price
     */
    public function getVarMinPrice()
    {
        if (!\OxidEsales\Eshop\Core\Registry::getConfig()->getConfigParam('bl_perfLoadPrice') || !$this->_blLoadPrice) {
            return;
        }

        $oPrice = null;
        $dPrice = $this->_calculateVarMinPrice();

        $oPrice = $this->_getPriceObject();
        $oPrice->setPrice($dPrice);

        $this->_calculatePrice($oPrice);

        return $oPrice;
    }

    /**
     * Calculates lowest price of available article variants.
     *
     * @return double
     */
    protected function _calculateVarMinPrice()
    {
        $dPrice = $this->_getVarMinPrice();

        return $this->_preparePrice($dPrice, $this->getArticleVat());
    }

    /**
     * Returns article min price in calculation included variants
     *
     * @return \OxidEsales\Eshop\Core\Price
     */
    public function getMinPrice()
    {
        if (!\OxidEsales\Eshop\Core\Registry::getConfig()->getConfigParam('bl_perfLoadPrice') || !$this->_blLoadPrice) {
            return;
        }

        $oPrice = null;
        $dPrice = $this->_getPrice();
        if ($this->_getVarMinPrice() !== null && $dPrice > $this->_getVarMinPrice()) {
            $dPrice = $this->_getVarMinPrice();
        }

        $dPrice = $this->_prepareModifiedPrice($dPrice);

        $oPrice = $this->_getPriceObject();
        $oPrice->setPrice($dPrice);
        $this->_calculatePrice($oPrice);

        return $oPrice;
    }

    /**
     * @param double $dPrice
     *
     * @return double
     */
    protected function _prepareModifiedPrice($dPrice)
    {
        $dPrice = $this->_preparePrice($dPrice, $this->getArticleVat());

        return $dPrice;
    }

    /**
     * Returns true if article has variant with different price
     *
     * @return bool
     */
    public function isRangePrice()
    {
        if ($this->_blIsRangePrice === null) {
            $this->setRangePrice(false);

            if ($this->_hasAnyVariant()) {
                $dPrice = $this->_getPrice();
                $dMinPrice = $this->_getVarMinPrice();
                $dMaxPrice = $this->_getVarMaxPrice();

                if ($dMinPrice != $dMaxPrice) {
                    $this->setRangePrice();
                } elseif (!$this->isParentNotBuyable() && $dMinPrice != $dPrice) {
                    $this->setRangePrice();
                }
            }
        }

        return $this->_blIsRangePrice;
    }


    /**
     * Setter to set if article has range price
     *
     * @param bool $blIsRangePrice - true if range, else false
     *
     * @return null
     */
    public function setRangePrice($blIsRangePrice = true)
    {
        return $this->_blIsRangePrice = $blIsRangePrice;
    }

    /**
     * Checks if article has visible status. Returns TRUE if its visible
     *
     * @return bool
     */
    public function isVisible()
    {
        // admin preview mode
        if (($blCanPreview = \OxidEsales\Eshop\Core\Registry::getUtils()->canPreview()) !== null) {
            return $blCanPreview;
        }

        // active ?
        $sNow = date('Y-m-d H:i:s');
        if (!$this->oxarticles__oxactive->value &&
            (
                $this->oxarticles__oxactivefrom->value > $sNow ||
             $this->oxarticles__oxactiveto->value < $sNow
            )
        ) {
            return false;
        }

        // stock flags
        if (\OxidEsales\Eshop\Core\Registry::getConfig()->getConfigParam('blUseStock') && $this->oxarticles__oxstockflag->value == 2) {
            $iOnStock = $this->oxarticles__oxstock->value + $this->oxarticles__oxvarstock->value;
            if (\OxidEsales\Eshop\Core\Registry::getConfig()->getConfigParam('blPsBasketReservationEnabled')) {
                $session = \OxidEsales\Eshop\Core\Registry::getSession();
                $iOnStock += $session->getBasketReservations()->getReservedAmount($this->getId());
            }
            if ($iOnStock <= 0) {
                return false;
            }
        }

        return true;
    }

    /**
     * Assigns to oxarticle object some base parameters/values (such as
     * detaillink, moredetaillink, etc).
     *
     * @param array $aRecord Array representing current field values
     *
     * @return null
     */
    public function assign($aRecord)
    {
        startProfile('articleAssign');

        // load object from database
        parent::assign($aRecord);

        //clear seo urls
        $this->_aSeoUrls = [];

        $this->oxarticles__oxnid = $this->oxarticles__oxid;

        // check for simple article.
        if ($this->_blSkipAssign) {
            return;
        }

        $this->_assignParentFieldValues();
        $this->_assignNotBuyableParent();

        // assign only for a first load time
        if (!$this->isLoaded()) {
            $this->_setShopValues($this);
        }

        $this->_assignStock();
        $this->_assignPersistentParam();
        $this->_assignDynImageDir();
        $this->_assignComparisonListFlag();

        stopProfile('articleAssign');
    }

    /**
     * @param \OxidEsales\Eshop\Application\Model\Article $article
     */
    protected function _setShopValues($article)
    {
    }

    /**
     * Loads object data from DB (object data ID must be passed to method).
     * Converts dates (\OxidEsales\Eshop\Application\Model\Article::oxarticles__oxinsert)
     * to international format (oxUtils.php \OxidEsales\Eshop\Core\Registry::getUtilsDate()->formatDBDate(...)).
     * Returns true if article was loaded successfully.
     *
     * @param string $sOXID Article object ID
     *
     * @return bool
     */
    public function load($sOXID)
    {
        // A. #1325 resetting to avoid problems when reloading (details etc)
        $this->_blNotBuyableParent = false;

        $aData = $this->_loadData($sOXID);

        if ($aData) {
            $this->assign($aData);

            $this->_saveSortingFieldValuesOnLoad();

            $this->_iStockStatusOnLoad = $this->_iStockStatus;

            $this->_isLoaded = true;

            return true;
        }

        return false;
    }

    /**
     * Loads data from database and returns it.
     *
     * @param string $articleId
     *
     * @return array
     */
    protected function _loadData($articleId)
    {
        return $this->_loadFromDb($articleId);
    }

    /**
     * Checks whether sorting fields changed from last article loading.
     *
     * @return bool
     */
    public function hasSortingFieldsChanged()
    {
        $aSortingFields = \OxidEsales\Eshop\Core\Registry::getConfig()->getConfigParam('aSortCols');
        $aSortingFields = !empty($aSortingFields) ? (array) $aSortingFields : [];
        $blChanged = false;
        foreach ($aSortingFields as $sField) {
            $sParameterName = 'oxarticles__' . $sField;
            $currentValueOfField = $this->$sParameterName instanceof Field ? $this->$sParameterName->value : '';
            $valueOfFieldOnLoad = $this->_aSortingFieldsOnLoad[$sParameterName] ?? null;
            if ($valueOfFieldOnLoad !== $currentValueOfField) {
                $blChanged = true;
                break;
            }
        }

        return $blChanged;
    }

    /**
     * Calculates and saves product rating average
     *
     * @param integer $rating new rating value
     */
    public function addToRatingAverage($rating)
    {
        $dOldRating = $this->oxarticles__oxrating->value;
        $dOldCnt = $this->oxarticles__oxratingcnt->value;
        $this->oxarticles__oxrating->setValue(($dOldRating * $dOldCnt + $rating) / ($dOldCnt + 1));
        $this->oxarticles__oxratingcnt->setValue($dOldCnt + 1);
        $dRating = ($dOldRating * $dOldCnt + $rating) / ($dOldCnt + 1);
        $dRatingCnt = (int) ($dOldCnt + 1);
        // oxarticles.oxtimestamp = oxarticles.oxtimestamp to keep old timestamp value
        $oDb = \OxidEsales\Eshop\Core\DatabaseProvider::getDb();
        $oDb->execute('update oxarticles set oxarticles.oxrating = ' . $dRating . ',oxarticles.oxratingcnt = ' . $dRatingCnt . ', oxarticles.oxtimestamp = oxarticles.oxtimestamp where oxarticles.oxid = ' . $oDb->quote($this->getId()));
    }

    /**
     * Set product rating average
     *
     * @param integer $iRating new rating value
     */
    public function setRatingAverage($iRating)
    {
        $this->oxarticles__oxrating = new \OxidEsales\Eshop\Core\Field($iRating);
    }

    /**
     * Set product rating count
     *
     * @param integer $iRatingCnt new rating count
     */
    public function setRatingCount($iRatingCnt)
    {
        $this->oxarticles__oxratingcnt = new \OxidEsales\Eshop\Core\Field($iRatingCnt);
    }

    /**
     * Returns product rating average
     *
     * @param bool $blIncludeVariants - include variant ratings
     *
     * @return double
     */
    public function getArticleRatingAverage($blIncludeVariants = false)
    {
        if (!$blIncludeVariants) {
            return round($this->oxarticles__oxrating->value, 1);
        } else {
            $oRating = oxNew(\OxidEsales\Eshop\Application\Model\Rating::class);

            return $oRating->getRatingAverage($this->getId(), 'oxarticle', $this->getVariantIds());
        }
    }

    /**
     * Returns product rating count
     *
     * @param bool $blIncludeVariants - include variant ratings
     *
     * @return double
     */
    public function getArticleRatingCount($blIncludeVariants = false)
    {
        if (!$blIncludeVariants) {
            return $this->oxarticles__oxratingcnt->value;
        } else {
            $oRating = oxNew(\OxidEsales\Eshop\Application\Model\Rating::class);

            return $oRating->getRatingCount($this->getId(), 'oxarticle', $this->getVariantIds());
        }
    }


    /**
     * Collects user written reviews about an article.
     *
     * @return oxList
     */
    public function getReviews()
    {
        $aIds = [$this->getId()];

        if ($this->oxarticles__oxparentid->value) {
            $aIds[] = $this->oxarticles__oxparentid->value;
        }

        // showing variant reviews ..
        if (\OxidEsales\Eshop\Core\Registry::getConfig()->getConfigParam('blShowVariantReviews')) {
            $aAdd = $this->getVariantIds();
            if (is_array($aAdd)) {
                $aIds = array_merge($aIds, $aAdd);
            }
        }

        $oReview = oxNew(\OxidEsales\Eshop\Application\Model\Review::class);
        $oRevs = $oReview->loadList('oxarticle', $aIds);

        //if no review found, return null
        if ($oRevs->count() < 1) {
            return null;
        }

        return $oRevs;
    }

    /**
     * Loads and returns array with cross selling information.
     *
     * @return array
     */
    public function getCrossSelling()
    {
        $oCrosslist = oxNew(\OxidEsales\Eshop\Application\Model\ArticleList::class);
        $oCrosslist->loadArticleCrossSell($this->oxarticles__oxid->value);
        if ($oCrosslist->count()) {
            return $oCrosslist;
        }
    }

    /**
     * Loads and returns array with accessories information.
     *
     * @return array
     */
    public function getAccessoires()
    {
        $myConfig = \OxidEsales\Eshop\Core\Registry::getConfig();

        // Performance
        if (!$myConfig->getConfigParam('bl_perfLoadAccessoires')) {
            return;
        }

        $oAcclist = oxNew(\OxidEsales\Eshop\Application\Model\ArticleList::class);
        $oAcclist->setSqlLimit(0, $myConfig->getConfigParam('iNrofCrossellArticles'));
        $oAcclist->loadArticleAccessoires($this->oxarticles__oxid->value);

        if ($oAcclist->count()) {
            return $oAcclist;
        }
    }

    /**
     * Returns a list of similar products.
     *
     * @return array
     */
    public function getSimilarProducts()
    {
        // Performance
        $myConfig = \OxidEsales\Eshop\Core\Registry::getConfig();
        if (!$myConfig->getConfigParam('bl_perfLoadSimilar')) {
            return;
        }

        // Check configured number of similar products (bug #6062)
        if ($myConfig->getConfigParam('iNrofSimilarArticles') < 1) {
            return;
        }

        $sArticleTable = $this->getViewName();

        $sAttribs = '';
        $iCnt = 0;
        $this->_getAttribsString($sAttribs, $iCnt);

        if (!$sAttribs) {
            return null;
        }

        $aList = $this->_getSimList($sAttribs, $iCnt);

        if (count($aList)) {
            uasort($aList, function ($a, $b) {
                if ($a->cnt == $b->cnt) {
                    return 0;
                }
                return ($a->cnt < $b->cnt) ? -1 : 1;
            });

            $sSearch = $this->_generateSimListSearchStr($sArticleTable, $aList);

            $oSimilarlist = oxNew(\OxidEsales\Eshop\Application\Model\ArticleList::class);
            $oSimilarlist->setSqlLimit(0, $myConfig->getConfigParam('iNrofSimilarArticles'));
            $oSimilarlist->selectString($sSearch);

            return $oSimilarlist;
        }
    }

    /**
     * Loads and returns articles list, bought by same customer.
     *
     * @return oxArticleList|null
     */
    public function getCustomerAlsoBoughtThisProducts()
    {
        // Performance
        $myConfig = \OxidEsales\Eshop\Core\Registry::getConfig();
        if (!$myConfig->getConfigParam('bl_perfLoadCustomerWhoBoughtThis')) {
            return;
        }

        // selecting products that fits
        $sQ = $this->_generateSearchStrForCustomerBought();

        $oArticles = oxNew(\OxidEsales\Eshop\Application\Model\ArticleList::class);
        $oArticles->setSqlLimit(0, $myConfig->getConfigParam('iNrofCustomerWhoArticles'));
        $oArticles->selectString($sQ);
        if ($oArticles->count()) {
            return $oArticles;
        }
    }

    /**
     * Returns list object with info about article price that depends on amount in basket.
     * Takes data from oxprice2article table. Returns false if such info is not set.
     *
     * @return mixed
     */
    public function loadAmountPriceInfo()
    {
        $myConfig = \OxidEsales\Eshop\Core\Registry::getConfig();
        if (!$myConfig->getConfigParam('bl_perfLoadPrice') || !$this->_blLoadPrice || !$this->_blCalcPrice || !$this->hasAmountPrice()) {
            return [];
        }

        if ($this->_oAmountPriceInfo === null) {
            $this->_oAmountPriceInfo = [];
            if (count(($aAmPriceList = $this->_getAmountPriceList()->getArray()))) {
                $this->_oAmountPriceInfo = $this->_fillAmountPriceList($aAmPriceList);
            }
        }

        return $this->_oAmountPriceInfo;
    }

    /**
     * Returns all selectlists this article has (used in oxbasket)
     *
     * @param string $sKeyPrefix Optional key prefix
     *
     * @return array
     */
    public function getSelectLists($sKeyPrefix = null)
    {
        //#1468C - more then one article in basket with different selectlist...
        //optionall function parameter $sKeyPrefix added, used only in basket.php
        $sKey = $this->getId();
        if (isset($sKeyPrefix)) {
            $sKey = $sKeyPrefix . '__' . $sKey;
        }

        if (!isset(self::$_aSelList[$sKey])) {
            $oDb = \OxidEsales\Eshop\Core\DatabaseProvider::getDb();
            $sSLViewName = getViewName('oxselectlist');

            $sQ = "select {$sSLViewName}.* from oxobject2selectlist join {$sSLViewName} on $sSLViewName.oxid=oxobject2selectlist.oxselnid
                   where oxobject2selectlist.oxobjectid = :oxobjectid order by oxobject2selectlist.oxsort";

            // all selectlists this article has
            $oLists = oxNew(\OxidEsales\Eshop\Core\Model\ListModel::class);
            $oLists->init('oxselectlist');
            $oLists->selectString($sQ, [':oxobjectid' => $this->getId()]);

            //#1104S if this is variant ant it has no selectlists, trying with parent
            if ($oLists->count() == 0 && $this->oxarticles__oxparentid->value) {
                $oLists->selectString($sQ, [':oxobjectid' => $this->oxarticles__oxparentid->value]);
            }

            // We do not need to calculate price here as there are method to get current article vat
            /*if ( $this->getPrice() != null ) {
                $dVat = $this->getPrice()->getVat();
            }*/
            $dVat = $this->getArticleVat();

            $iCnt = 0;
            self::$_aSelList[$sKey] = [];
            foreach ($oLists as $oSelectlist) {
                self::$_aSelList[$sKey][$iCnt] = $oSelectlist->getFieldList($dVat);
                self::$_aSelList[$sKey][$iCnt]['name'] = $oSelectlist->oxselectlist__oxtitle->value;
                $iCnt++;
            }
        }

        return self::$_aSelList[$sKey];
    }

    /**
     * Returns amount of variants article has
     *
     * @return mixed
     */
    public function getVariantsCount()
    {
        return $this->oxarticles__oxvarcount->value;
    }

    /**
     * Checks if article has multidimensional variants
     *
     * @return bool
     */
    public function hasMdVariants()
    {
        return $this->_blHasMdVariants;
    }

    /**
     * Returns if article has intangible agreement with which customer will have to agree.
     *
     * @return bool
     */
    public function hasIntangibleAgreement()
    {
        return $this->oxarticles__oxshowcustomagreement->value && $this->oxarticles__oxnonmaterial->value && !$this->hasDownloadableAgreement();
    }

    /**
     * Returns if article has downloadable agreement with which customer will have to agree.
     *
     * @return bool
     */
    public function hasDownloadableAgreement()
    {
        return $this->oxarticles__oxshowcustomagreement->value && $this->oxarticles__oxisdownloadable->value;
    }

    /**
     * Returns variants selections lists array
     *
     * @param array  $aFilterIds    ids of active selections [optional]
     * @param string $sActVariantId active variant id [optional]
     * @param int    $iLimit        limit variant lists count (if non zero, return limited number of multidimensional variant selections)
     *
     * @return array
     */
    public function getVariantSelections($aFilterIds = null, $sActVariantId = null, $iLimit = 0)
    {
        $iLimit = (int) $iLimit;
        if (!isset($this->_aVariantSelections[$iLimit])) {
            $aVariantSelections = false;
            if ($this->oxarticles__oxvarcount->value) {
                $oVariants = $this->getVariants(false);
                $aVariantSelections = oxNew(\OxidEsales\Eshop\Application\Model\VariantHandler::class)->buildVariantSelections(
                    $this->oxarticles__oxvarname->getRawValue(),
                    $oVariants,
                    $aFilterIds,
                    $sActVariantId,
                    $iLimit
                );

                if (!empty($oVariants) && empty($aVariantSelections['rawselections'])) {
                    $aVariantSelections = false;
                }
            }
            $this->_aVariantSelections[$iLimit] = $aVariantSelections;
        }

        return $this->_aVariantSelections[$iLimit];
    }

    /**
     * Returns product selections lists array (used in azure theme)
     *
     * @param int   $iLimit  if given - will load limited count of selections [optional]
     * @param array $aFilter selection filter [optional]
     *
     * @return array
     */
    public function getSelections($iLimit = null, $aFilter = null)
    {
        $sId = $this->getId() . ((int) $iLimit);
        if (!array_key_exists($sId, self::$_aSelections)) {
            $oDb = \OxidEsales\Eshop\Core\DatabaseProvider::getDb();
            $sSLViewName = getViewName('oxselectlist');

            $sQ = "select {$sSLViewName}.* from oxobject2selectlist join {$sSLViewName} on $sSLViewName.oxid=oxobject2selectlist.oxselnid
                   where oxobject2selectlist.oxobjectid = :oxobjectid order by oxobject2selectlist.oxsort";

            if (($iLimit = (int) $iLimit)) {
                $sQ .= " limit $iLimit ";
            }

            // vat value for price
            $dVat = 0;
            if (($oPrice = $this->getPrice()) != null) {
                $dVat = $oPrice->getVat();
            }

            // all selectlists this article has
            $oList = oxNew(\OxidEsales\Eshop\Core\Model\ListModel::class);
            $oList->init('oxselectlist');
            $oList->getBaseObject()->setVat($dVat);
            $oList->selectString($sQ, [':oxobjectid' => $this->getId()]);

            //#1104S if this is variant and it has no selectlists, trying with parent
            if ($oList->count() == 0 && $this->oxarticles__oxparentid->value) {
                $oList->selectString($sQ, [':oxobjectid' => $this->oxarticles__oxparentid->value]);
            }

            self::$_aSelections[$sId] = $oList->count() ? $oList : false;
        }

        if (self::$_aSelections[$sId]) {
            // marking active from filter
            $aFilter = ($aFilter === null) ? \OxidEsales\Eshop\Core\Registry::getConfig()->getRequestParameter("sel") : $aFilter;
            if ($aFilter) {
                $iSelIdx = 0;
                foreach (self::$_aSelections[$sId] as $oSelection) {
                    if (isset($aFilter[$iSelIdx])) {
                        $oSelection->setActiveSelectionByIndex($aFilter[$iSelIdx]);
                    }
                    $iSelIdx++;
                }
            }
        }

        return self::$_aSelections[$sId];
    }

    /**
     * Returns variant list (list contains oxArticle objects)
     *
     * @param bool $blRemoveNotOrderables if true, removes from list not orderable articles, which are out of stock [optional]
     * @param bool $blForceCoreTable      if true forces core table use, default is false [optional]
     *
     * @return oxArticleList
     */
    public function getFullVariants($blRemoveNotOrderables = true, $blForceCoreTable = null)
    {
        return $this->_loadVariantList(false, $blRemoveNotOrderables, $blForceCoreTable);
    }

    /**
     * Collects and returns article variants.
     * Note: Only active variants are returned by this method. If you need full variant list use \OxidEsales\Eshop\Application\Model\Article::getAdminVariants()
     *
     * @param bool $blRemoveNotOrderables if true, removes from list not orderable articles, which are out of stock
     * @param bool $blForceCoreTable      if true forces core table use, default is false [optional]
     *
     * @return array
     */
    public function getVariants($blRemoveNotOrderables = true, $blForceCoreTable = null)
    {
        return $this->_loadVariantList($this->_isInList(), $blRemoveNotOrderables, $blForceCoreTable);
    }

    /**
     * Simple way to get variants without querying oxArticle table first. This is basically used for lists.
     *
     * @return null
     */
    public function getSimpleVariants()
    {
        if ($this->oxarticles__oxvarcount->value) {
            return $this->getVariants();
        }
    }

    /**
     * Loads article variants and returns variants list object. Article language may
     * be set by passing with parameter, or GET/POST/Session variable.
     *
     * @param string $sLanguage shop language.
     *
     * @return object
     */
    public function getAdminVariants($sLanguage = null)
    {
        $oVariants = oxNew(\OxidEsales\Eshop\Application\Model\ArticleList::class);
        if (($sId = $this->getId())) {
            $oBaseObj = $oVariants->getBaseObject();

            if (is_null($sLanguage)) {
                $oBaseObj->setLanguage(\OxidEsales\Eshop\Core\Registry::getLang()->getBaseLanguage());
            } else {
                $oBaseObj->setLanguage($sLanguage);
            }

            $sSql = "select * from " . $oBaseObj->getViewName() . " 
                where oxparentid = :oxparentid 
                order by oxsort ";
            $oVariants->selectString($sSql, [':oxparentid' => $sId]);

            //if we have variants then depending on config option the parent may be non buyable
            if (!\OxidEsales\Eshop\Core\Registry::getConfig()->getConfigParam('blVariantParentBuyable') && ($oVariants->count() > 0)) {
                //$this->blNotBuyable = true;
                $this->_blNotBuyableParent = true;
            }
        }

        return $oVariants;
    }

    /**
     * Loads and returns article category object. First tries to load
     * assigned category and is such category does not exist, tries to
     * load category by price
     *
     * @return oxCategory
     */
    public function getCategory()
    {
        $oCategory = oxNew(\OxidEsales\Eshop\Application\Model\Category::class);
        $oCategory->setLanguage($this->getLanguage());

        // variant handling
        $sOXID = $this->getId();
        if (isset($this->oxarticles__oxparentid->value) && $this->oxarticles__oxparentid->value) {
            $sOXID = $this->oxarticles__oxparentid->value;
        }

        if ($sOXID) {
            // if the oxcategory instance of this article is not cached
            if (!isset($this->_aCategoryCache[$sOXID])) {
                startPRofile('getCategory');
                $oStr = getStr();
                $sWhere = $oCategory->getSqlActiveSnippet();
                $sSelect = $this->_generateSearchStr($sOXID);
                $sSelect .= ($oStr->strstr(
                    $sSelect,
                    'where'
                ) ? ' and ' : ' where ') . $sWhere . " order by oxobject2category.oxtime limit 1";

                // category not found ?
                if (!$oCategory->assignRecord($sSelect)) {
                    $sSelect = $this->_generateSearchStr($sOXID, true);
                    $sSelect .= ($oStr->strstr($sSelect, 'where') ? ' and ' : ' where ') . $sWhere . " limit 1";

                    // looking for price category
                    if (!$oCategory->assignRecord($sSelect)) {
                        $oCategory = null;
                    }
                }
                // add the category instance to cache
                $this->_aCategoryCache[$sOXID] = $oCategory;
                stopPRofile('getCategory');
            } else {
                // if the oxcategory instance is cached
                $oCategory = $this->_aCategoryCache[$sOXID];
            }
        }

        return $oCategory;
    }

    /**
     * Returns ID's of categories where this article is assigned
     *
     * @param bool $blActCats   select categories if all parents are active
     * @param bool $blSkipCache Whether to skip cache
     *
     * @return array
     */
    public function getCategoryIds($blActCats = false, $blSkipCache = false)
    {
        $sArticleId = $this->getId();

        if (!isset(self::$_aArticleCats[$sArticleId]) || $blSkipCache) {
            $sSql = $this->_getCategoryIdsSelect($blActCats);
            $aCategoryIds = $this->_selectCategoryIds($sSql, 'oxcatnid');

            $sSql = $this->getSqlForPriceCategories();
            $aPriceCategoryIds = $this->_selectCategoryIds($sSql, 'oxid');

            self::$_aArticleCats[$sArticleId] = array_unique(array_merge($aCategoryIds, $aPriceCategoryIds));
        }

        return self::$_aArticleCats[$sArticleId];
    }

    /**
     * Returns current article vendor object. If $blShopCheck = false, then
     * vendor loading will fallback to oxI18n object and blReadOnly parameter
     * will be set to true if vendor is not assigned to current shop
     *
     * @param bool $blShopCheck Set false if shop check is not required (default is true)
     *
     * @return object
     */
    public function getVendor($blShopCheck = true)
    {
        $sVendorId = $this->getVendorId();
        if ($sVendorId) {
            $oVendor = oxNew(\OxidEsales\Eshop\Application\Model\Vendor::class);
        } elseif (!$blShopCheck && $this->oxarticles__oxvendorid->value) {
            $oVendor = $this->_createMultilanguageVendorObject();
            $sVendorId = $this->oxarticles__oxvendorid->value;
        }
        if ($sVendorId && $oVendor && $oVendor->load($sVendorId) && $oVendor->oxvendor__oxactive->value) {
            return $oVendor;
        }

        return null;
    }

    /**
     * @return oxi18n
     */
    protected function _createMultilanguageVendorObject()
    {
        $oVendor = oxNew(\OxidEsales\Eshop\Core\Model\MultiLanguageModel::class);
        $oVendor->init('oxvendor');
        $oVendor->setReadOnly(true);

        return $oVendor;
    }

    /**
     * Returns article object vendor ID. Result is cached into self::$_aArticleVendors
     *
     * @return string
     */
    public function getVendorId()
    {
        $sVendorId = false;
        if ($this->oxarticles__oxvendorid->value) {
            $sVendorId = $this->oxarticles__oxvendorid->value;
        }

        return $sVendorId;
    }

    /**
     * Returns article object Manufacturer ID. Result is cached into self::$_aArticleManufacturers
     *
     * @return string
     */
    public function getManufacturerId()
    {
        return $this->oxarticles__oxmanufacturerid->value ?: false;
    }

    /**
     * Returns current article Manufacturer object. If $blShopCheck = false, then
     * Manufacturer blReadOnly parameter will be set to true. If Manufacturer is
     * not assigned to current shop
     *
     * @param bool $blShopCheck Set false if shop check is not required (default is true)
     *
     * @return \OxidEsales\Eshop\Application\Model\Manufacturer|null
     */
    public function getManufacturer($blShopCheck = true)
    {
        $oManufacturer = oxNew(\OxidEsales\Eshop\Application\Model\Manufacturer::class);
        if (!($sManufacturerId = $this->getManufacturerId()) &&
            !$blShopCheck && $this->oxarticles__oxmanufacturerid->value
        ) {
            $this->updateManufacturerBeforeLoading($oManufacturer);
            $sManufacturerId = $this->oxarticles__oxmanufacturerid->value;
        }

        if ($sManufacturerId && $oManufacturer->load($sManufacturerId)) {
            if (!\OxidEsales\Eshop\Core\Registry::getConfig()->getConfigParam('bl_perfLoadManufacturerTree')) {
                $oManufacturer->setReadOnly(true);
            }
            $oManufacturer = $oManufacturer->oxmanufacturers__oxactive->value ? $oManufacturer : null;
        } else {
            $oManufacturer = null;
        }

        return $oManufacturer;
    }

    /**
     * Checks if article is assigned to category $sCatNID.
     *
     * @param string $sCatNid category ID
     *
     * @return bool
     */
    public function inCategory($sCatNid)
    {
        return in_array($sCatNid, $this->getCategoryIds());
    }

    /**
     * Checks if article is assigned to passed category (even checks
     * if this category is "price category"). Returns true on success.
     *
     * @param string $sCatId category ID
     *
     * @return bool
     */
    public function isAssignedToCategory($sCatId)
    {
        // variant handling
        $sOXID = $this->getId();
        if (isset($this->oxarticles__oxparentid->value) && $this->oxarticles__oxparentid->value) {
            $sOXID = $this->oxarticles__oxparentid->value;
        }

        $oDb = \OxidEsales\Eshop\Core\DatabaseProvider::getDb();
        $sSelect = $this->_generateSelectCatStr($sOXID, $sCatId);
        $sOXID = $oDb->getOne($sSelect);
        // article is assigned to passed category!
        if (isset($sOXID) && $sOXID) {
            return true;
        }

        // maybe this category is price category ?
        if (\OxidEsales\Eshop\Core\Registry::getConfig()->getConfigParam('bl_perfLoadPrice') && $this->_blLoadPrice) {
            $dPriceFromTo = $this->getPrice()->getBruttoPrice();
            if ($dPriceFromTo > 0) {
                $sSelect = $this->_generateSelectCatStr($sOXID, $sCatId, $dPriceFromTo);
                $sOXID = $oDb->getOne($sSelect);
                // article is assigned to passed category!
                if (isset($sOXID) && $sOXID) {
                    return true;
                }
            }
        }

        return false;
    }

    /**
     * Returns T price
     *
     * @return \OxidEsales\Eshop\Core\Price
     */
    public function getTPrice()
    {
        if (!\OxidEsales\Eshop\Core\Registry::getConfig()->getConfigParam('bl_perfLoadPrice') || !$this->_blLoadPrice) {
            return;
        }

        // return cached result, since oPrice is created ONLY in this function [or function of EQUAL level]
        if ($this->_oTPrice !== null) {
            return $this->_oTPrice;
        }

        $oPrice = $this->_getPriceObject();

        $dBasePrice = $this->oxarticles__oxtprice->value;
        $dBasePrice = $this->_preparePrice($dBasePrice, $this->getArticleVat());

        $oPrice->setPrice($dBasePrice);

        $this->_applyVat($oPrice, $this->getArticleVat());
        $this->_applyCurrency($oPrice);

        if ($this->isParentNotBuyable()) {
            // if parent article is not buyable then compare agains min article variant price
            $oPrice2 = $this->getVarMinPrice();
        } else {
            // else compare against article price
            $oPrice2 = $this->getPrice();
        }

        if ($oPrice->getPrice() <= $oPrice2->getPrice()) {
            // if RRP price is less or equal to comparable price then return
            return;
        }

        $this->_oTPrice = $oPrice;

        return $this->_oTPrice;
    }

    /**
     * Checks if discount should be skipped for this article in basket. Returns true if yes.
     *
     * @return bool
     */
    public function skipDiscounts()
    {
        // already loaded skip discounts config
        if ($this->_blSkipDiscounts !== null) {
            return $this->_blSkipDiscounts;
        }

        if ($this->oxarticles__oxskipdiscounts->value) {
            return true;
        }


        $this->_blSkipDiscounts = false;
        if (\OxidEsales\Eshop\Core\Registry::get(\OxidEsales\Eshop\Application\Model\DiscountList::class)->hasSkipDiscountCategories()) {
            $oDb = \OxidEsales\Eshop\Core\DatabaseProvider::getDb();
            $sO2CView = getViewName('oxobject2category', $this->getLanguage());
            $sViewName = getViewName('oxcategories', $this->getLanguage());
            $sSelect = "select 1 from $sO2CView as $sO2CView 
                left join {$sViewName} on {$sViewName}.oxid = $sO2CView.oxcatnid
                where $sO2CView.oxobjectid = :oxobjectid 
                    and {$sViewName}.oxactive = :oxactive 
                    and {$sViewName}.oxskipdiscounts = :oxskipdiscounts ";
            $params = [
                ':oxobjectid' => $this->getId(),
                ':oxactive' => 1,
                ':oxskipdiscounts' => 1
            ];
            $this->_blSkipDiscounts = ($oDb->getOne($sSelect, $params) == 1);
        }

        return $this->_blSkipDiscounts;
    }

    /**
     * Sets the current oxPrice object
     *
     * @param \OxidEsales\Eshop\Core\Price $oPrice the new price object
     */
    public function setPrice(\OxidEsales\Eshop\Core\Price $oPrice)
    {
        $this->_oPrice = $oPrice;
    }

    /**
     * Returns base article price from database. Price may differ according to users group
     * Override this function if you want e.g. different prices for diff. usergroups.
     *
     * @param double $dAmount article amount. Default is 1
     *
     * @return double
     */
    public function getBasePrice($dAmount = 1)
    {
        // override this function if you want e.g. different prices
        // for diff. user groups.

        // Performance
        $myConfig = \OxidEsales\Eshop\Core\Registry::getConfig();
        if (!$myConfig->getConfigParam('bl_perfLoadPrice') || !$this->_blLoadPrice) {
            return;
        }

        // GroupPrice or DB price ajusted by AmountPrice
        $dPrice = $this->_getModifiedAmountPrice($dAmount);

        return $dPrice;
    }

    /**
     * Modifies given amount price.
     *
     * @param int $amount
     *
     * @return double
     */
    protected function _getModifiedAmountPrice($amount)
    {
        return $this->_getAmountPrice($amount);
    }

    /**
     * Calculates and returns price of article (adds taxes and discounts).
     *
     * @param float|int $dAmount article amount.
     *
     * @return \OxidEsales\Eshop\Core\Price
     */
    public function getPrice($dAmount = 1)
    {
        $myConfig = \OxidEsales\Eshop\Core\Registry::getConfig();
        // Performance
        if (!$myConfig->getConfigParam('bl_perfLoadPrice') || !$this->_blLoadPrice) {
            return;
        }

        // return cached result, since oPrice is created ONLY in this function [or function of EQUAL level]
        if ($dAmount != 1 || $this->_oPrice === null) {
            // module
            $dBasePrice = $this->getBasePrice($dAmount);
            $dBasePrice = $this->_preparePrice($dBasePrice, $this->getArticleVat());

            $oPrice = $this->_getPriceObject();

            $oPrice->setPrice($dBasePrice);

            // price handling
            if (!$this->_blCalcPrice && $dAmount == 1) {
                return $this->_oPrice = $oPrice;
            }

            $this->_calculatePrice($oPrice);
            if ($dAmount != 1) {
                return $oPrice;
            }

            $this->_oPrice = $oPrice;
        }

        return $this->_oPrice;
    }

    /**
     * sets article user
     *
     * @param \OxidEsales\Eshop\Application\Model\User $oUser user to set
     */
    public function setArticleUser($oUser)
    {
        $this->_oUser = $oUser;
    }

    /**
     * @return \OxidEsales\Eshop\Application\Model\User article user.
     */
    public function getArticleUser()
    {
        if ($this->_oUser) {
            return $this->_oUser;
        }

        return $this->getUser();
    }

    /**
     * Creates, calculates and returns oxPrice object for basket product.
     *
     * @param float  $dAmount  Amount
     * @param array  $aSelList Selection list
     * @param object $oBasket  User shopping basket object
     *
     * @return \OxidEsales\Eshop\Core\Price
     */
    public function getBasketPrice($dAmount, $aSelList, $oBasket)
    {
        $oUser = $oBasket->getBasketUser();
        $this->setArticleUser($oUser);

        $oBasketPrice = $this->_getPriceObject($oBasket->isCalculationModeNetto());

        // get base price
        $dBasePrice = $this->getBasePrice($dAmount);

        $dBasePrice = $this->_modifySelectListPrice($dBasePrice, $aSelList);
        $dBasePrice = $this->_preparePrice($dBasePrice, $this->getArticleVat(), $oBasket->isCalculationModeNetto());

        // applying select list price

        // setting price
        $oBasketPrice->setPrice($dBasePrice);

        $dVat = \OxidEsales\Eshop\Core\Registry::get(\OxidEsales\Eshop\Application\Model\VatSelector::class)->getBasketItemVat($this, $oBasket);
        $this->_calculatePrice($oBasketPrice, $dVat);

        // returning final price object
        return $oBasketPrice;
    }

    /**
     * Deletes record and other information related to this article such as images from DB,
     * also removes variants. Returns true if entry was deleted.
     *
     * @param string $sOXID Article id
     *
     * @throws \Exception
     *
     * @return bool
     */
    public function delete($sOXID = null)
    {
        if (!$sOXID) {
            $sOXID = $this->getId();
        }
        if (!$sOXID) {
            return false;
        }

        $database = \OxidEsales\Eshop\Core\DatabaseProvider::getDb();
        $database->startTransaction();
        try {
            // #2339 delete first variants before deleting parent product
            $this->_deleteVariantRecords($sOXID);
            $this->load($sOXID);
            $this->_deletePics();
            $this->_onChangeResetCounts($sOXID, $this->oxarticles__oxvendorid->value, $this->oxarticles__oxmanufacturerid->value);

            // delete self
            $deleted = parent::delete($sOXID);

            $this->_deleteRecords($sOXID);

            Registry::get(\OxidEsales\Eshop\Application\Model\SeoEncoderArticle::class)->onDeleteArticle($this);

            $this->onChange(ACTION_DELETE, $sOXID, $this->oxarticles__oxparentid->value);

            $database->commitTransaction();
        } catch (Exception $exception) {
            $database->rollbackTransaction();

            throw $exception;
        }

        return $deleted;
    }

    /**
     * Reduce article stock. return the affected amount
     *
     * @param float $dAmount              amount to reduce
     * @param bool  $blAllowNegativeStock are negative stocks allowed?
     *
     * @return float
     */
    public function reduceStock($dAmount, $blAllowNegativeStock = false)
    {
        $this->actionType = ACTION_UPDATE_STOCK;
        $this->beforeUpdate();

        $database = \OxidEsales\Eshop\Core\DatabaseProvider::getDb();
        $query = 'select oxstock 
            from oxarticles 
            where oxid = :oxid FOR UPDATE ';
        $actualStock = $database->getOne($query, [
            ':oxid' => $this->getId()
        ]);

        $iStockCount = $actualStock - $dAmount;
        if (!$blAllowNegativeStock && ($iStockCount < 0)) {
            $dAmount += $iStockCount;
            $iStockCount = 0;
        }
        $this->oxarticles__oxstock = new \OxidEsales\Eshop\Core\Field($iStockCount);

        $query = 'update oxarticles set oxarticles.oxstock = ' . $database->quote($iStockCount) .
                 ' where oxarticles.oxid = ' . $database->quote($this->getId());
        $database->execute($query);
        $this->onChange(ACTION_UPDATE_STOCK);

        return $dAmount;
    }

    /**
     * Recursive function. Updates quantity of sold articles.
     * Return true if amount was changed in database.
     *
     * @param float $dAmount Number of articles sold
     *
     * @return mixed
     */
    public function updateSoldAmount($dAmount = 0)
    {
        if (!$dAmount) {
            return;
        }

        // article is not variant - should be updated current amount
        if (!$this->oxarticles__oxparentid->value) {
            //updating by SQL query, due to wrong behaviour if saving article using not admin mode
            $dAmount = (double) $dAmount;
            $oDb = \OxidEsales\Eshop\Core\DatabaseProvider::getDb();
            $rs = $oDb->execute("update oxarticles set oxarticles.oxsoldamount = oxarticles.oxsoldamount + $dAmount where oxarticles.oxid = " . $oDb->quote($this->oxarticles__oxid->value));
        } elseif ($this->oxarticles__oxparentid->value) {
            // article is variant - should be updated this article parent amount
            $oUpdateArticle = $this->getParentArticle();
            if ($oUpdateArticle) {
                $oUpdateArticle->updateSoldAmount($dAmount);
            }
        }

        return (bool) $rs;
    }

    /**
     * Disables reminder functionality for article
     *
     * @return bool
     */
    public function disableReminder()
    {
        $oDb = \OxidEsales\Eshop\Core\DatabaseProvider::getDb();

        return (bool) $oDb->execute("update oxarticles set oxarticles.oxremindactive = 2 where oxarticles.oxid = " . $oDb->quote($this->oxarticles__oxid->value));
    }

    /**
     * (\OxidEsales\Eshop\Application\Model\Article::_saveArtLongDesc()) save the object using parent::save() method.
     *
     * @return bool
     */
    public function save()
    {
        $this->_assignParentDependFields();
        $blRet = parent::save();
        // saving long description
        $this->_saveArtLongDesc();

        return $blRet;
    }

    /**
     * Changes article variant to parent article
     */
    public function resetParent()
    {
        $sParentId = $this->oxarticles__oxparentid->value;
        $this->oxarticles__oxparentid = new \OxidEsales\Eshop\Core\Field('', \OxidEsales\Eshop\Core\Field::T_RAW);
        $this->_blAllowEmptyParentId = true;
        $this->save();
        $this->_blAllowEmptyParentId = false;

        if ($sParentId !== '') {
            $this->onChange(ACTION_UPDATE, null, $sParentId);
        }
    }

    /**
     * collect article pics, icons, zoompic and puts it all in an array
     * structure of array (ActPicID, ActPic, MorePics, Pics, Icons, ZoomPic)
     *
     * @return array
     */
    public function getPictureGallery()
    {
        $myConfig = \OxidEsales\Eshop\Core\Registry::getConfig();

        //initialize
        $blMorePic = false;
        $aArtPics = [];
        $aArtIcons = [];
        $iActPicId = 1;
        $sActPic = $this->getPictureUrl($iActPicId);

        if (\OxidEsales\Eshop\Core\Registry::getConfig()->getRequestParameter('actpicid')) {
            $iActPicId = \OxidEsales\Eshop\Core\Registry::getConfig()->getRequestParameter('actpicid');
        }

        $oStr = getStr();
        $iCntr = 0;
        $iPicCount = $myConfig->getConfigParam('iPicCount');
        $blCheckActivePicId = true;

        for ($i = 1; $i <= $iPicCount; $i++) {
            $sPicVal = $this->getPictureUrl($i);
            $sIcoVal = $this->getIconUrl($i);
            if (!$oStr->strstr($sIcoVal, 'nopic_ico.jpg') && !$oStr->strstr($sIcoVal, 'nopic.jpg') &&
                !$oStr->strstr($sPicVal, 'nopic_ico.jpg') && !$oStr->strstr($sPicVal, 'nopic.jpg') &&
                $sPicVal !== null
            ) {
                if ($iCntr) {
                    $blMorePic = true;
                }
                $aArtIcons[$i] = $sIcoVal;
                $aArtPics[$i] = $sPicVal;
                $iCntr++;

                if ($iActPicId == $i) {
                    $sActPic = $sPicVal;
                    $blCheckActivePicId = false;
                }
            } elseif ($blCheckActivePicId && $iActPicId <= $i) {
                // if picture is empty, setting active pic id to next
                // picture
                $iActPicId++;
            }
        }

        $blZoomPic = false;
        $aZoomPics = [];
        $iZoomPicCount = $myConfig->getConfigParam('iPicCount');

        for ($j = 1, $c = 1; $j <= $iZoomPicCount; $j++) {
            $sVal = $this->getZoomPictureUrl($j);

            if ($sVal && !$oStr->strstr($sVal, 'nopic.jpg')) {
                $blZoomPic = true;
                $aZoomPics[$c]['id'] = $c;
                $aZoomPics[$c]['file'] = $sVal;
                //anything is better than empty name, because <img src=""> calls shop once more = x2 SLOW.
                if (!$sVal) {
                    $aZoomPics[$c]['file'] = "nopic.jpg";
                }
                $c++;
            }
        }

        $aPicGallery = [
            'ActPicID' => $iActPicId,
            'ActPic'   => $sActPic,
            'MorePics' => $blMorePic,
            'Pics'     => $aArtPics,
            'Icons'    => $aArtIcons,
            'ZoomPic'  => $blZoomPic,
            'ZoomPics' => $aZoomPics
        ];

        return $aPicGallery;
    }

    /**
     * This function is triggered whenever article is saved or deleted or after the stock is changed.
     * Originally we need to update the oxstock for possible article parent in case parent is not buyable
     * Plus you may want to extend this function to update some extended information.
     * Call \OxidEsales\Eshop\Application\Model\Article::onChange($sAction, $sOXID) with ID parameter when changes are executed over SQL.
     * (or use module class instead of oxArticle if such exists)
     *
     * @param string $action          Action constant
     * @param string $articleId       Article ID
     * @param string $parentArticleId Parent ID
     *
     * @return null
     */
    public function onChange($action = null, $articleId = null, $parentArticleId = null)
    {
        $myConfig = \OxidEsales\Eshop\Core\Registry::getConfig();

        if (!isset($articleId)) {
            if ($this->getId()) {
                $articleId = $this->getId();
            }
            if (!isset($articleId)) {
                $articleId = $this->oxarticles__oxid->value;
            }
            if ($this->oxarticles__oxparentid && $this->oxarticles__oxparentid->value) {
                $parentArticleId = $this->oxarticles__oxparentid->value;
            }
        }
        if (!isset($articleId)) {
            return;
        }

        //if (isset($sOXID) && !$myConfig->blVariantParentBuyable && $myConfig->blUseStock)
        if ($myConfig->getConfigParam('blUseStock')) {
            //if article has variants then updating oxvarstock field
            //getting parent id
            if (!isset($parentArticleId)) {
                $oDb = \OxidEsales\Eshop\Core\DatabaseProvider::getDb();
                $sQ = 'select oxparentid from oxarticles where oxid = :oxid';
                $parentArticleId = $oDb->getOne($sQ, [
                    ':oxid' => $articleId
                ]);
            }
            //if we have parent id then update stock
            if ($parentArticleId) {
                $this->_onChangeUpdateStock($parentArticleId);
            }
        }
        //if we have parent id then update count
        //update count even if blUseStock is not active
        if ($parentArticleId) {
            $this->_onChangeUpdateVarCount($parentArticleId);
        }

        $sId = ($parentArticleId) ? $parentArticleId : $articleId;
        $this->_setVarMinMaxPrice($sId);

        $this->_updateParentDependFields();

        // resetting articles count cache if stock has changed and some
        // articles goes offline (M:1448)
        if ($action === ACTION_UPDATE_STOCK) {
            $this->_assignStock();
            $this->_onChangeStockResetCount($articleId);
        }

        $this->dispatchEvent(new \OxidEsales\EshopCommunity\Internal\ShopEvents\AfterModelUpdateEvent($this));
    }

    /**
     * Returns custom article VAT value if possible
     * By default value is taken from oxarticle__oxvat field
     *
     * @return double
     */
    public function getCustomVAT()
    {
        if ($this->__isset('oxarticles__oxvat') || $this->__get('oxarticles__oxvat')) {
            return $this->oxarticles__oxvat->value;
        }
    }

    /**
     * Checks if stock configuration allows to buy user chosen amount $dAmount
     *
     * @param double     $dAmount         buyable amount
     * @param double|int $dArtStockAmount stock amount
     * @param bool       $selectForUpdate Set true to select for update
     *
     * @return mixed
     */
    public function checkForStock($dAmount, $dArtStockAmount = 0, $selectForUpdate = false)
    {
        $myConfig = \OxidEsales\Eshop\Core\Registry::getConfig();
        if (!$myConfig->getConfigParam('blUseStock')) {
            return true;
        }

        $oDb = \OxidEsales\Eshop\Core\DatabaseProvider::getDb(\OxidEsales\Eshop\Core\DatabaseProvider::FETCH_MODE_ASSOC);
        // fetching DB info as its up-to-date
        $sQ = 'select oxstock, oxstockflag from oxarticles 
            where oxid = :oxid';
        $sQ .= $selectForUpdate ? ' FOR UPDATE ' : '';
        $rs = $oDb->select($sQ, [
            ':oxid' => $this->getId()
        ]);

        $iOnStock = 0;
        if ($rs !== false && $rs->count() > 0) {
            $iOnStock = $rs->fields['oxstock'] - $dArtStockAmount;
            $iStockFlag = $rs->fields['oxstockflag'];

            //When using stockflag 1 and 4 with basket reservations enabled but disallowing
            //negative stock values we would allow to reserve more items than are initially available
            //by keeping the stock level not lower than zero. When discarding reservations
            //stock level might differ from original value.
            if (!$myConfig->getConfigParam('blPsBasketReservationEnabled')
                 || ($myConfig->getConfigParam('blPsBasketReservationEnabled')
                     && $myConfig->getConfigParam('blAllowNegativeStock'))
            ) {
                // foreign stock is also always considered as on stock
                if ($iStockFlag == 1 || $iStockFlag == 4) {
                    return true;
                }
            }
            if (!$myConfig->getConfigParam('blAllowUnevenAmounts')) {
                $iOnStock = floor($iOnStock);
            }
        }
        if (\OxidEsales\Eshop\Core\Registry::getConfig()->getConfigParam('blPsBasketReservationEnabled')) {
            $session = \OxidEsales\Eshop\Core\Registry::getSession();
            $iOnStock += $session->getBasketReservations()->getReservedAmount($this->getId());
        }
        if ($iOnStock >= $dAmount) {
            return true;
        } else {
            if ($iOnStock > 0) {
                return $iOnStock;
            } else {
                $oEx = oxNew(\OxidEsales\Eshop\Core\Exception\ArticleInputException::class);
                $oEx->setMessage('ERROR_MESSAGE_ARTICLE_ARTICLE_NOT_BUYABLE');
                \OxidEsales\Eshop\Core\Registry::getUtilsView()->addErrorToDisplay($oEx);

                return false;
            }
        }
    }

    /**
     * Get article long description
     *
     * @return object $oField field object
     */
    public function getLongDescription()
    {
        if ($this->_oLongDesc === null) {
            // initializing
            $this->_oLongDesc = new \OxidEsales\Eshop\Core\Field();

            // choosing which to get..
            $sOxid = $this->getId();
            $sViewName = getViewName('oxartextends', $this->getLanguage());

            $oDb = \OxidEsales\Eshop\Core\DatabaseProvider::getDb();
            $sDbValue = $oDb->getOne("select oxlongdesc from {$sViewName} where oxid = :oxid", [
                ':oxid' => $sOxid
            ]);

            if ($sDbValue != false) {
                $this->_oLongDesc->setValue($sDbValue, \OxidEsales\Eshop\Core\Field::T_RAW);
            } elseif ($this->oxarticles__oxparentid && $this->oxarticles__oxparentid->value) {
                if (!$this->isAdmin() || $this->_blLoadParentData) {
                    $oParent = $this->getParentArticle();
                    if ($oParent) {
                        $this->_oLongDesc->setValue($oParent->getLongDescription()->getRawValue(), \OxidEsales\Eshop\Core\Field::T_RAW);
                    }
                }
            }
        }

        return $this->_oLongDesc;
    }

    /**
     * get long description, parsed through smarty. should only be used by exports or so.
     * In templates use [{oxeval var=$oProduct->getLongDescription()->getRawValue()}]
     *
     * @return string
     */
    public function getLongDesc()
    {
        return \OxidEsales\Eshop\Core\Registry::getUtilsView()->parseThroughSmarty($this->getLongDescription()->getRawValue(), $this->getId() . $this->getLanguage(), null, true);
    }

    /**
     * Save article long description to oxartext table
     *
     * @param string $longDescription description to set
     */
    public function setArticleLongDesc($longDescription)
    {
        // setting current value
        $this->_oLongDesc = new \OxidEsales\Eshop\Core\Field($longDescription, \OxidEsales\Eshop\Core\Field::T_RAW);
        $this->oxarticles__oxlongdesc = new \OxidEsales\Eshop\Core\Field($longDescription, \OxidEsales\Eshop\Core\Field::T_RAW);
    }

    /**
     * the uninitilized list of attributes
     * use getAttributes
     * @return \OxidEsales\Eshop\Application\Model\AttributeList
     */
    protected function newAttributeList()
    {
        return oxNew(\OxidEsales\Eshop\Application\Model\AttributeList::class);
    }

    /**
     * Loads and returns attribute list associated with this article
     *
     * @return \OxidEsales\Eshop\Application\Model\AttributeList
     */
    public function getAttributes()
    {
        if ($this->_oAttributeList === null) {
            $this->_oAttributeList = $this->newAttributelist();
            $this->_oAttributeList->loadAttributes($this->getId(), $this->getParentId());
        }

        return $this->_oAttributeList;
    }

    /**
     * Loads and returns attribute list for display in basket
     *
     * @return \OxidEsales\Eshop\Application\Model\AttributeList
     */
    public function getAttributesDisplayableInBasket()
    {
        if ($this->basketAttributeList === null) {
            $this->basketAttributeList = $this->newAttributelist();
            $this->basketAttributeList->loadAttributesDisplayableInBasket($this->getId(), $this->getParentId());
        }

        return $this->basketAttributeList;
    }


    /**
     * Appends article seo url with additional request parameters
     *
     * @param string $sAddParams additional parameters which needs to be added to product url
     * @param int    $iLang      language id
     */
    public function appendLink($sAddParams, $iLang = null)
    {
        if ($sAddParams) {
            if ($iLang === null) {
                $iLang = $this->getLanguage();
            }

            $this->_aSeoAddParams[$iLang] = isset($this->_aSeoAddParams[$iLang]) ? $this->_aSeoAddParams[$iLang] . "&amp;" : "";
            $this->_aSeoAddParams[$iLang] .= $sAddParams;
        }
    }

    /**
     * Returns raw article seo url
     *
     * @param int  $iLang  language id
     * @param bool $blMain force to return main url [optional]
     *
     * @return string
     */
    public function getBaseSeoLink($iLang, $blMain = false)
    {
        /** @var \OxidEsales\Eshop\Application\Model\SeoEncoderArticle $oEncoder */
        $oEncoder = \OxidEsales\Eshop\Core\Registry::get(\OxidEsales\Eshop\Application\Model\SeoEncoderArticle::class);
        if (!$blMain) {
            return $oEncoder->getArticleUrl($this, $iLang, $this->getLinkType());
        }

        return $oEncoder->getArticleMainUrl($this, $iLang);
    }

    /**
     * Gets article link
     *
     * @param int  $iLang  language id [optional]
     * @param bool $blMain force to return main url [optional]
     *
     * @return string
     */
    public function getLink($iLang = null, $blMain = false)
    {
        if (!\OxidEsales\Eshop\Core\Registry::getUtils()->seoIsActive()) {
            return $this->getStdLink($iLang);
        }

        if ($iLang === null) {
            $iLang = $this->getLanguage();
        }

        $iLinkType = $this->getLinkType();
        if (!isset($this->_aSeoUrls[$iLang][$iLinkType])) {
            $this->_aSeoUrls[$iLang][$iLinkType] = $this->getBaseSeoLink($iLang, $blMain);
        }

        $sUrl = $this->_aSeoUrls[$iLang][$iLinkType];
        if (isset($this->_aSeoAddParams[$iLang])) {
            $sUrl .= ((strpos($sUrl . $this->_aSeoAddParams[$iLang], '?') === false) ? '?' : '&amp;') . $this->_aSeoAddParams[$iLang];
        }

        return $sUrl;
    }

    /**
     * Returns main object URL. If SEO is ON returned link will be in SEO form,
     * else URL will have dynamic form
     *
     * @param int $iLang language id [optional]
     *
     * @return string
     */
    public function getMainLink($iLang = null)
    {
        return $this->getLink($iLang, true);
    }

    /**
     * Resets details link
     *
     * @param int $iType type of link to load
     */
    public function setLinkType($iType)
    {
        // resetting details link, to force new
        $this->_sDetailLink = null;

        // setting link type
        $this->_iLinkType = (int) $iType;
    }

    /**
     * Get link type
     *
     * @return int
     */
    public function getLinkType()
    {
        return $this->_iLinkType;
    }

    /**
     * Appends article dynamic url with additional request parameters
     *
     * @param string $sAddParams additional parameters which needs to be added to product url
     * @param int    $iLang      language id
     */
    public function appendStdLink($sAddParams, $iLang = null)
    {
        if ($sAddParams) {
            if ($iLang === null) {
                $iLang = $this->getLanguage();
            }

            $this->_aStdAddParams[$iLang] = isset($this->_aStdAddParams[$iLang]) ? $this->_aStdAddParams[$iLang] . "&amp;" : "";
            $this->_aStdAddParams[$iLang] .= $sAddParams;
        }
    }

    /**
     * Returns base dynamic url: shopurl/index.php?cl=details
     *
     * @param int  $iLang   language id
     * @param bool $blAddId add current object id to url or not [optional]
     * @param bool $blFull  return full including domain name [optional]
     *
     * @return string
     */
    public function getBaseStdLink($iLang, $blAddId = true, $blFull = true)
    {
        $sUrl = '';
        if ($blFull) {
            //always returns shop url, not admin
            $sUrl = \OxidEsales\Eshop\Core\Registry::getConfig()->getShopUrl($iLang, false);
        }

        $sUrl .= "index.php?cl=details" . ($blAddId ? "&amp;anid=" . $this->getId() : "");

        return $sUrl . (isset($this->_aStdAddParams[$iLang]) ? "&amp;" . $this->_aStdAddParams[$iLang] : "");
    }

    /**
     * Returns standard URL to product
     *
     * @param int   $iLang   required language. optional
     * @param array $aParams additional params to use [optional]
     *
     * @return string
     */
    public function getStdLink($iLang = null, $aParams = [])
    {
        if ($iLang === null) {
            $iLang = $this->getLanguage();
        }

        if (!isset($this->_aStdUrls[$iLang])) {
            $this->_aStdUrls[$iLang] = $this->getBaseStdLink($iLang);
        }

        return \OxidEsales\Eshop\Core\Registry::getUtilsUrl()->processUrl($this->_aStdUrls[$iLang], true, $aParams, $iLang);
    }

    /**
     * Return article media URL
     *
     * @return array
     */
    public function getMediaUrls()
    {
        if ($this->_aMediaUrls === null) {
            $this->_aMediaUrls = oxNew(\OxidEsales\Eshop\Core\Model\ListModel::class);
            $this->_aMediaUrls->init("oxmediaurl");
            $this->_aMediaUrls->getBaseObject()->setLanguage($this->getLanguage());

            $sViewName = getViewName("oxmediaurls", $this->getLanguage());
            $sQ = "select * from {$sViewName} where oxobjectid = :oxobjectid";
            $this->_aMediaUrls->selectString($sQ, [
                ':oxobjectid' => $this->getId()
            ]);
        }

        return $this->_aMediaUrls;
    }

    /**
     * Get image url
     *
     * @return array
     */
    public function getDynImageDir()
    {
        return $this->_sDynImageDir;
    }

    /**
     * Returns select lists to display
     *
     * @return array
     */
    public function getDispSelList()
    {
        if ($this->_aDispSelList === null) {
            if (\OxidEsales\Eshop\Core\Registry::getConfig()->getConfigParam('bl_perfLoadSelectLists') && \OxidEsales\Eshop\Core\Registry::getConfig()->getConfigParam('bl_perfLoadSelectListsInAList')) {
                $this->_aDispSelList = $this->getSelectLists();
            }
        }

        return $this->_aDispSelList;
    }

    /**
     * Get more details link
     *
     * @return string
     */
    public function getMoreDetailLink()
    {
        if ($this->_sMoreDetailLink == null) {
            // and assign special article values
            $this->_sMoreDetailLink = \OxidEsales\Eshop\Core\Registry::getConfig()->getShopHomeUrl() . 'cl=moredetails';

            // not always it is okey, as not all the time active category is the same as primary article cat.
            if ($sActCat = \OxidEsales\Eshop\Core\Registry::getConfig()->getRequestParameter('cnid')) {
                $this->_sMoreDetailLink .= '&amp;cnid=' . $sActCat;
            }
            $this->_sMoreDetailLink .= '&amp;anid=' . $this->getId();
        }

        return $this->_sMoreDetailLink;
    }

    /**
     * Get to basket link
     *
     * @return string
     */
    public function getToBasketLink()
    {
        if ($this->_sToBasketLink == null) {
            $myConfig = \OxidEsales\Eshop\Core\Registry::getConfig();

            if (\OxidEsales\Eshop\Core\Registry::getUtils()->isSearchEngine()) {
                $this->_sToBasketLink = $this->getLink();
            } else {
                // and assign special article values
                $this->_sToBasketLink = $myConfig->getShopHomeUrl();

                // override some classes as these should never showup
                $actControllerId = \OxidEsales\Eshop\Core\Registry::getConfig()->getRequestControllerId();
                if ($actControllerId == 'thankyou') {
                    $actControllerId = 'basket';
                }
                $this->_sToBasketLink .= 'cl=' . $actControllerId;

                // this is not very correct
                if ($sActCat = \OxidEsales\Eshop\Core\Registry::getConfig()->getRequestParameter('cnid')) {
                    $this->_sToBasketLink .= '&amp;cnid=' . $sActCat;
                }

                $this->_sToBasketLink .= '&amp;fnc=tobasket&amp;aid=' . $this->getId() . '&amp;anid=' . $this->getId();

                if ($sTpl = basename(\OxidEsales\Eshop\Core\Registry::getConfig()->getRequestParameter('tpl'))) {
                    $this->_sToBasketLink .= '&amp;tpl=' . $sTpl;
                }
            }
        }

        return $this->_sToBasketLink;
    }

    /**
     * Get stock status
     *
     * @return integer
     */
    public function getStockStatus()
    {
        return $this->_iStockStatus;
    }

    /**
     * Get stock status as it was on loading this object.
     *
     * @return integer
     */
    public function getStockStatusOnLoad()
    {
        return $this->_iStockStatusOnLoad;
    }

    /**
     * Get stock
     *
     * @return float
     */
    public function getStock()
    {
        return $this->oxarticles__oxstock->value;
    }

    /**
     * Returns formatted delivery date. If the date is past or not set ('0000-00-00') returns false.
     *
     * @return string | bool
     */
    public function getDeliveryDate()
    {
        $deliveryDate = $this->getFieldData("oxdelivery");
        if ($deliveryDate >= date('Y-m-d')) {
            return \OxidEsales\Eshop\Core\Registry::getUtilsDate()->formatDBDate($deliveryDate);
        }

        return false;
    }

    /**
     * Returns rounded T price.
     *
     * @deprecated since v5.1 (2013-10-03); use getTPrice() and oxPrice modifier;
     *
     * @return double | bool
     */
    public function getFTPrice()
    {
        // module
        if ($oPrice = $this->getTPrice()) {
            if ($dPrice = $this->_getPriceForView($oPrice)) {
                return \OxidEsales\Eshop\Core\Registry::getLang()->formatCurrency($dPrice);
            }
        }
    }

    /**
     * Returns formatted product's price.
     *
     * @deprecated since v5.1 (2013-10-04); use oxPrice smarty plugin for formatting in templates
     *
     * @return double
     */
    public function getFPrice()
    {
        if ($oPrice = $this->getPrice()) {
            $dPrice = $this->_getPriceForView($oPrice);

            return \OxidEsales\Eshop\Core\Registry::getLang()->formatCurrency($dPrice);
        }
    }

    /**
     * Resets oxremindactive status.
     * If remindActive status is 2, reminder is already sent.
     */
    public function resetRemindStatus()
    {
        if ($this->oxarticles__oxremindactive->value == 2 &&
            $this->oxarticles__oxremindamount->value <= $this->oxarticles__oxstock->value
        ) {
            $this->oxarticles__oxremindactive->value = 1;
        }
    }

    /**
     * Returns formatted product's NETTO price.
     *
     * @deprecated since v5.1 (2013-10-03); use getPrice() and oxPrice modifier;
     *
     * @return double
     */
    public function getFNetPrice()
    {
        if ($oPrice = $this->getPrice()) {
            return \OxidEsales\Eshop\Core\Registry::getLang()->formatCurrency($oPrice->getNettoPrice());
        }
    }

    /**
     * Returns true if parent is not buyable
     *
     * @return bool
     */
    public function isParentNotBuyable()
    {
        return $this->_blNotBuyableParent;
    }

    /**
     * Returns true if article is not buyable
     *
     * @return bool
     */
    public function isNotBuyable()
    {
        return $this->_blNotBuyable;
    }

    /**
     * Sets product state - buyable or not
     *
     * @param bool $blBuyable state - buyable or not (default false)
     */
    public function setBuyableState($blBuyable = false)
    {
        $this->_blNotBuyable = !$blBuyable;
    }

    /**
     * Sets selectlists of current product
     *
     * @param array $aSelList selectlist
     */
    public function setSelectlist($aSelList)
    {
        $this->_aDispSelList = $aSelList;
    }

    /**
     * Returns article picture
     *
     * @param int $iIndex picture index
     *
     * @return string
     */
    public function getPictureUrl($iIndex = 1)
    {
        if ($iIndex) {
            $sImgName = false;
            if (!$this->_isFieldEmpty("oxarticles__oxpic" . $iIndex)) {
                $sImgName = basename($this->{"oxarticles__oxpic$iIndex"}->value);
            }

            $sSize = \OxidEsales\Eshop\Core\Registry::getConfig()->getConfigParam('aDetailImageSizes');

            return \OxidEsales\Eshop\Core\Registry::getPictureHandler()
                ->getProductPicUrl("product/{$iIndex}/", $sImgName, $sSize, 'oxpic' . $iIndex);
        }
    }

    /**
     * Returns article icon picture url. If no index specified, will
     * return main icon url.
     *
     * @param int $iIndex picture index
     *
     * @return string
     */
    public function getIconUrl($iIndex = 0)
    {
        $sImgName = false;
        $sDirname = "product/1/";
        if ($iIndex && !$this->_isFieldEmpty("oxarticles__oxpic{$iIndex}")) {
            $sImgName = basename($this->{"oxarticles__oxpic$iIndex"}->value);
            $sDirname = "product/{$iIndex}/";
        } elseif (!$this->_isFieldEmpty("oxarticles__oxicon")) {
            $sImgName = basename($this->oxarticles__oxicon->value);
            $sDirname = "product/icon/";
        } elseif (!$this->_isFieldEmpty("oxarticles__oxpic1")) {
            $sImgName = basename($this->oxarticles__oxpic1->value);
        }

        $sSize = \OxidEsales\Eshop\Core\Registry::getConfig()->getConfigParam('sIconsize');

        $sIconUrl = \OxidEsales\Eshop\Core\Registry::getPictureHandler()->getProductPicUrl($sDirname, $sImgName, $sSize, $iIndex);

        return $sIconUrl;
    }

    /**
     * Returns article thumbnail picture url
     *
     * @param bool $bSsl to force SSL
     *
     * @return string
     */
    public function getThumbnailUrl($bSsl = null)
    {
        $sImgName = false;
        $sDirname = "product/1/";
        if (!$this->_isFieldEmpty("oxarticles__oxthumb")) {
            $sImgName = basename($this->oxarticles__oxthumb->value);
            $sDirname = "product/thumb/";
        } elseif (!$this->_isFieldEmpty("oxarticles__oxpic1")) {
            $sImgName = basename($this->oxarticles__oxpic1->value);
        }

        $sSize = \OxidEsales\Eshop\Core\Registry::getConfig()->getConfigParam('sThumbnailsize');

        return \OxidEsales\Eshop\Core\Registry::getPictureHandler()->getProductPicUrl($sDirname, $sImgName, $sSize, 0, $bSsl);
    }

    /**
     * Returns article zoom picture url
     *
     * @param int $iIndex picture index
     *
     * @return string
     */
    public function getZoomPictureUrl($iIndex = '')
    {
        $iIndex = (int) $iIndex;
        if ($iIndex > 0 && !$this->_isFieldEmpty("oxarticles__oxpic" . $iIndex)) {
            $sImgName = basename($this->{"oxarticles__oxpic" . $iIndex}->value);
            $sSize = \OxidEsales\Eshop\Core\Registry::getConfig()->getConfigParam("sZoomImageSize");

            return \OxidEsales\Eshop\Core\Registry::getPictureHandler()->getProductPicUrl(
                "product/{$iIndex}/",
                $sImgName,
                $sSize,
                'oxpic' . $iIndex
            );
        }
    }

    /**
     * apply article and article use
     *
     * @param \OxidEsales\Eshop\Core\Price $oPrice target price
     */
    public function applyVats(\OxidEsales\Eshop\Core\Price $oPrice)
    {
        $this->_applyVAT($oPrice, $this->getArticleVat());
    }

    /**
     * Applies discounts which should be applied in general case (for 0 amount)
     *
     * @param \OxidEsales\Eshop\Core\Price $oPrice Price object
     */
    public function applyDiscountsForVariant($oPrice)
    {
        // apply discounts
        if (!$this->skipDiscounts()) {
            $oDiscountList = \OxidEsales\Eshop\Core\Registry::get(\OxidEsales\Eshop\Application\Model\DiscountList::class);
            $aDiscounts = $oDiscountList->getArticleDiscounts($this, $this->getArticleUser());

            reset($aDiscounts);
            foreach ($aDiscounts as $oDiscount) {
                $oPrice->setDiscount($oDiscount->getAddSum(), $oDiscount->getAddSumType());
            }
            $oPrice->calculateDiscount();
        }
    }

    /**
     * Get parent article
     *
     * @return oxArticle
     */
    public function getParentArticle()
    {
        if ($this->oxarticles__oxparentid && ($sParentId = $this->oxarticles__oxparentid->value)) {
            $sIndex = $sParentId . "_" . $this->getLanguage();
            if (!isset(self::$_aLoadedParents[$sIndex])) {
                self::$_aLoadedParents[$sIndex] = oxNew(\OxidEsales\Eshop\Application\Model\Article::class);
                self::$_aLoadedParents[$sIndex]->_blLoadPrice = false;
                self::$_aLoadedParents[$sIndex]->_blLoadVariants = false;

                if (!self::$_aLoadedParents[$sIndex]->loadInLang($this->getLanguage(), $sParentId)) {
                    //return false in case parent product failed to load
                    self::$_aLoadedParents[$sIndex] = false;
                }
            }

            return self::$_aLoadedParents[$sIndex];
        }
    }

    /**
     * Updates article variants oxremindactive field, as variants inherit this setting from parent
     */
    public function updateVariantsRemind()
    {
        // check if it is parent article
        if (!$this->isVariant() && $this->_hasAnyVariant()) {
            $oDb = \OxidEsales\Eshop\Core\DatabaseProvider::getDb();
            $sOxId = $oDb->quote($this->getId());
            $sOxShopId = $oDb->quote($this->getShopId());
            $iRemindActive = $oDb->quote($this->oxarticles__oxremindactive->value);
            $sUpdate = "
                update oxarticles
                    set oxremindactive = $iRemindActive
                    where oxparentid = $sOxId and
                          oxshopid = $sOxShopId
            ";
            $oDb->execute($sUpdate);
        }
    }

    /**
     * Returns product id (oxid)
     * (required for interface oxIArticle)
     *
     * @return string
     */
    public function getProductId()
    {
        return $this->getId();
    }

    /**
     * Returns product parent id (oxparentid)
     *
     * @return string
     */
    public function getParentId()
    {
        return $this->oxarticles__oxparentid instanceof Field ? $this->oxarticles__oxparentid->value : '';
    }

    /**
     * Returns false if object is not derived from oxorderarticle class
     *
     * @return bool
     */
    public function isOrderArticle()
    {
        return false;
    }

    /**
     * Returns TRUE if product is variant, and false if not
     *
     * @return bool
     */
    public function isVariant(): bool
    {
        $isVariant = false;
        if (isset($this->oxarticles__oxparentid) && false !== $this->oxarticles__oxparentid) {
            $isVariant = (bool) $this->oxarticles__oxparentid->value;
        }

        return $isVariant;
    }

    /**
     * Returns TRUE if product is multidimensional variant, and false if not
     *
     * @return bool
     */
    public function isMdVariant()
    {
        $oMdVariant = oxNew(\OxidEsales\Eshop\Application\Model\VariantHandler::class);

        return $oMdVariant->isMdVariant($this);
    }

    /**
     * get Sql for loading price categories which include this article
     *
     * @param string $sFields fields to load from oxCategories
     *
     * @return string
     */
    public function getSqlForPriceCategories($sFields = '')
    {
        if (!$sFields) {
            $sFields = 'oxid';
        }
        $sSelectWhere = "select $sFields from " . $this->_getObjectViewName('oxcategories') . " where";
        $sQuotedPrice = \OxidEsales\Eshop\Core\DatabaseProvider::getDb()->quote($this->oxarticles__oxprice->value);

        return "$sSelectWhere oxpricefrom != 0 and oxpriceto != 0 and oxpricefrom <= $sQuotedPrice and oxpriceto >= $sQuotedPrice"
               . " union $sSelectWhere oxpricefrom != 0 and oxpriceto = 0 and oxpricefrom <= $sQuotedPrice"
               . " union $sSelectWhere oxpricefrom = 0 and oxpriceto != 0 and oxpriceto >= $sQuotedPrice";
    }

    /**
     * Checks if article is assigned to price category $sCatNID.
     *
     * @param string $categoryPriceId Price category ID
     *
     * @return bool
     */
    public function inPriceCategory($categoryPriceId)
    {
        return (bool) $this->fetchFirstInPriceCategory($categoryPriceId);
    }

    /**
     * Fetch the article corresponding to this object in the price category with the given id.
     *
     * @param string $categoryPriceId The id of the category we want to check, if this article is in.
     *
     * @return string One, if the given article is in the given price category, else empty string.
     */
    protected function fetchFirstInPriceCategory($categoryPriceId)
    {
        $database = $this->getDatabase();

        $query = $this->createFetchFirstInPriceCategorySql($categoryPriceId);

        $result = $database->getOne($query);

        return $result;
    }

    /**
     * Create the sql for the fetchFirstInPriceCategory method.
     *
     * @param string $categoryPriceId The price category id.
     *
     * @return string The wished sql.
     */
    protected function createFetchFirstInPriceCategorySql($categoryPriceId)
    {
        $database = $this->getDatabase();

        $quotedPrice = $database->quote($this->oxarticles__oxprice->value);
        $quotedCategoryId = $database->quote($categoryPriceId);

        $query = "select 1 from " . $this->_getObjectViewName('oxcategories') . " where oxid=$quotedCategoryId and"
                 . "(   (oxpricefrom != 0 and oxpriceto != 0 and oxpricefrom <= $quotedPrice and oxpriceto >= $quotedPrice)"
                 . " or (oxpricefrom != 0 and oxpriceto = 0 and oxpricefrom <= $quotedPrice)"
                 . " or (oxpricefrom = 0 and oxpriceto != 0 and oxpriceto >= $quotedPrice)"
                 . ")";

        return $query;
    }

    /**
     * Get the database object.
     *
     * @return \OxidEsales\Eshop\Core\Database\Adapter\DatabaseInterface
     */
    protected function getDatabase()
    {
        return \OxidEsales\Eshop\Core\DatabaseProvider::getDb();
    }

    /**
     * Returns multidimensional variant structure
     *
     * @return oxMdVariant
     */
    public function getMdVariants()
    {
        if ($this->_oMdVariants) {
            return $this->_oMdVariants;
        }

        $oParentArticle = $this->getParentArticle();
        if ($oParentArticle) {
            $oVariants = $oParentArticle->getVariants();
        } else {
            $oVariants = $this->getVariants();
        }

        /** @var \OxidEsales\Eshop\Application\Model\VariantHandler $oVariantHandler */
        $oVariantHandler = oxNew(\OxidEsales\Eshop\Application\Model\VariantHandler::class);
        $this->_oMdVariants = $oVariantHandler->buildMdVariants($oVariants, $this->getId());

        return $this->_oMdVariants;
    }

    /**
     * Returns first level variants from multidimensional variants list
     *
     * @return oxMdVariant
     */
    public function getMdSubvariants()
    {
        return $this->getMdVariants()->getMdSubvariants();
    }

    /**
     * Return article picture file name
     *
     * @param string $sFieldName article picture field name
     * @param int    $iIndex     article picture index
     *
     * @return string
     */
    public function getPictureFieldValue($sFieldName, $iIndex = null)
    {
        if ($sFieldName) {
            $sFieldName = "oxarticles__" . $sFieldName . $iIndex;

            return $this->$sFieldName->value;
        }
    }

    /**
     * Get master zoom picture url
     *
     * @param int $iIndex picture index
     *
     * @return string
     */
    public function getMasterZoomPictureUrl($iIndex)
    {
        $sPicUrl = false;
        $sPicName = basename($this->{"oxarticles__oxpic" . $iIndex}->value);

        if ($sPicName && $sPicName != "nopic.jpg") {
            $sPicUrl = \OxidEsales\Eshop\Core\Registry::getConfig()->getPictureUrl("master/product/" . $iIndex . "/" . $sPicName);
            if (!$sPicUrl || basename($sPicUrl) == "nopic.jpg") {
                $sPicUrl = false;
            }
        }

        return $sPicUrl;
    }

    /**
     * Returns oxarticles__oxunitname value processed by \OxidEsales\Eshop\Core\Language::translateString()
     *
     * @return string
     */
    public function getUnitName()
    {
        if ($this->oxarticles__oxunitname->value) {
            return \OxidEsales\Eshop\Core\Registry::getLang()->translateString($this->oxarticles__oxunitname->value);
        }
    }

    /**
     * Return article downloadable file list (oxlist of oxfile)
     *
     * @param bool $blAddFromParent - return with parent files if not buyable
     *
     * @return null|oxList of oxFile
     */
    public function getArticleFiles($blAddFromParent = false)
    {
        if ($this->_aArticleFiles === null) {
            $this->_aArticleFiles = false;

            $sQ = "SELECT * FROM `oxfiles` WHERE `oxartid` = :oxartid";

<<<<<<< HEAD
            if (!\OxidEsales\Eshop\Core\Registry::getConfig()->getConfigParam('blVariantParentBuyable') && $blAddFromParent) {
                $sQ .= " OR `oxartId` = '" . $this->oxarticles__oxparentid->value . "'";
=======
            if (!$this->getConfig()->getConfigParam('blVariantParentBuyable') && $blAddFromParent) {
                $sQ .= " OR `oxartId` = :oxparentid";
>>>>>>> 7c8c1c73
            }

            $oArticleFiles = oxNew(\OxidEsales\Eshop\Core\Model\ListModel::class);
            $oArticleFiles->init("oxfile");
            $oArticleFiles->selectString($sQ, [
                ':oxartid' => $this->getId(),
                ':oxparentid' => $this->oxarticles__oxparentid->value
            ]);
            $this->_aArticleFiles = $oArticleFiles;
        }

        return $this->_aArticleFiles;
    }

    /**
     * Returns oxarticles__oxisdownloadable value
     *
     * @return bool
     */
    public function isDownloadable()
    {
        return $this->oxarticles__oxisdownloadable->value;
    }

    /**
     * Checks if articles has amount price
     *
     * @return bool
     */
    public function hasAmountPrice()
    {
        if (self::$_blHasAmountPrice === null) {
            self::$_blHasAmountPrice = false;

            $oDb = \OxidEsales\Eshop\Core\DatabaseProvider::getDb();
            $sQ = "SELECT 1 FROM `oxprice2article` LIMIT 1";

            if ($oDb->getOne($sQ)) {
                self::$_blHasAmountPrice = true;
            }
        }

        return self::$_blHasAmountPrice;
    }

    /**
     * Loads and returns variants list.
     *
     * @param bool      $loadSimpleVariants    if parameter $blSimple - list will be filled with oxSimpleVariant objects, else - oxArticle
     * @param bool      $blRemoveNotOrderables if true, removes from list not orderable articles, which are out of stock [optional]
     * @param bool|null $forceCoreTableUsage   if true forces core table use, default is false [optional]
     *
     * @return array | oxsimplevariantlist | oxarticlelist
     */
    protected function _loadVariantList($loadSimpleVariants, $blRemoveNotOrderables = true, $forceCoreTableUsage = null)
    {
        $variants = [];
        if (($articleId = $this->getId())) {
            //do not load me as a parent later
            self::$_aLoadedParents[$articleId . "_" . $this->getLanguage()] = $this;

            $config = \OxidEsales\Eshop\Core\Registry::getConfig();

            if (!$this->_blLoadVariants ||
                (!$this->isAdmin() && !$config->getConfigParam('blLoadVariants')) ||
                (!$this->isAdmin() && !$this->oxarticles__oxvarcount->value)
            ) {
                return $variants;
            }

            // cache
            $cacheKey = $loadSimpleVariants ? "simple" : "full";
            if ($blRemoveNotOrderables) {
                if (isset($this->_aVariants[$cacheKey])) {
                    return $this->_aVariants[$cacheKey];
                }
                $this->_aVariants[$cacheKey] = &$variants;
            } elseif (!$blRemoveNotOrderables) {
                if (isset($this->_aVariantsWithNotOrderables[$cacheKey])) {
                    return $this->_aVariantsWithNotOrderables[$cacheKey];
                }
                $this->_aVariantsWithNotOrderables[$cacheKey] = &$variants;
            }

            if (($this->_blHasVariants = $this->_hasAnyVariant($forceCoreTableUsage))) {
                //load simple variants for lists
                if ($loadSimpleVariants) {
                    $variants = oxNew(\OxidEsales\Eshop\Application\Model\SimpleVariantList::class);
                    $variants->setParent($this);
                } else {
                    //loading variants
                    $variants = oxNew(\OxidEsales\Eshop\Application\Model\ArticleList::class);
                    $variants->getBaseObject()->modifyCacheKey('_variants');
                }

                startProfile("selectVariants");
                $forceCoreTableUsage = (bool) $forceCoreTableUsage;

                $baseObject = $variants->getBaseObject();
                $this->updateVariantsBaseObject($baseObject, $forceCoreTableUsage);

                $sArticleTable = $this->getViewName($forceCoreTableUsage);

                $query = $this->getLoadVariantsQuery($blRemoveNotOrderables, $forceCoreTableUsage, $baseObject, $sArticleTable);
                $variants->selectString($query);

                //if this is multidimensional variants, make additional processing
                if ($config->getConfigParam('blUseMultidimensionVariants')) {
                    $oMdVariants = oxNew(\OxidEsales\Eshop\Application\Model\VariantHandler::class);
                    $this->_blHasMdVariants = $oMdVariants->isMdVariant($variants->current());
                }
                stopProfile("selectVariants");
            }

            //if we have variants then depending on config option the parent may be non buyable
            if (!$config->getConfigParam('blVariantParentBuyable') && $this->_blHasVariants) {
                $this->_blNotBuyableParent = true;
            }

            //if we have variants, but all variants are incative means article may be non buyable (depends on config option)
            if (!$config->getConfigParam('blVariantParentBuyable') && count($variants) == 0 && $this->_blHasVariants) {
                $this->_blNotBuyable = true;
            }
        }

        return $variants;
    }

    /**
     * Selects category IDs from given SQL statement and ID field name
     *
     * @param string $query sql statement
     * @param string $field category ID field name
     *
     * @return array
     */
    protected function _selectCategoryIds($query, $field)
    {
        $oDb = \OxidEsales\Eshop\Core\DatabaseProvider::getDb(\OxidEsales\Eshop\Core\DatabaseProvider::FETCH_MODE_ASSOC);
        $aResult = $oDb->getAll($query);
        $aReturn = [];

        foreach ($aResult as $aValue) {
            $aValue = array_change_key_case($aValue, CASE_LOWER);

            $aReturn[] = $aValue[$field];
        }

        return $aReturn;
    }

    /**
     * Returns query for article categories select
     *
     * @param bool $blActCats select categories if all parents are active
     *
     * @return string
     */
    protected function _getCategoryIdsSelect($blActCats = false)
    {
        $sO2CView = $this->_getObjectViewName('oxobject2category');
        $sCatView = $this->_getObjectViewName('oxcategories');

        $sArticleIdSql = 'oxobject2category.oxobjectid=' . \OxidEsales\Eshop\Core\DatabaseProvider::getDb()->quote($this->getId());
        if ($this->getParentId()) {
            $sArticleIdSql = '(' . $sArticleIdSql . ' or oxobject2category.oxobjectid=' . \OxidEsales\Eshop\Core\DatabaseProvider::getDb()->quote($this->getParentId()) . ')';
        }
        $sActiveCategorySql = $blActCats ? $this->_getActiveCategorySelectSnippet() : '';

        $sSelect = "select
                        oxobject2category.oxcatnid as oxcatnid
                     from $sO2CView as oxobject2category
                        left join $sCatView as oxcategories on oxcategories.oxid = oxobject2category.oxcatnid
                    where $sArticleIdSql and oxcategories.oxid is not null and oxcategories.oxactive = 1 $sActiveCategorySql
                    order by oxobject2category.oxtime";

        return $sSelect;
    }

    /**
     * Returns active category select snippet
     *
     * @return string
     */
    protected function _getActiveCategorySelectSnippet()
    {
        $sCatView = $this->_getObjectViewName('oxcategories');

        return "and oxcategories.oxhidden = 0 and (select count(cats.oxid) from $sCatView as cats where cats.oxrootid = oxcategories.oxrootid and cats.oxleft < oxcategories.oxleft and cats.oxright > oxcategories.oxright and ( cats.oxhidden = 1 or cats.oxactive = 0 ) ) = 0 ";
    }

    /**
     * Calculates price of article (adds taxes, currency and discounts).
     *
     * @param \OxidEsales\Eshop\Core\Price $oPrice price object
     * @param double                       $dVat   vat value, optional, if passed, bypasses "bl_perfCalcVatOnlyForBasketOrder" config value
     *
     * @return \OxidEsales\Eshop\Core\Price
     */
    protected function _calculatePrice($oPrice, $dVat = null)
    {
        // apply VAT only if configuration requires it
        if (isset($dVat) || !\OxidEsales\Eshop\Core\Registry::getConfig()->getConfigParam('bl_perfCalcVatOnlyForBasketOrder')) {
            $this->_applyVAT($oPrice, isset($dVat) ? $dVat : $this->getArticleVat());
        }

        // apply currency
        $this->_applyCurrency($oPrice);
        // apply discounts
        if (!$this->skipDiscounts()) {
            $oDiscountList = \OxidEsales\Eshop\Core\Registry::get(\OxidEsales\Eshop\Application\Model\DiscountList::class);
            $aDiscounts = $oDiscountList->getArticleDiscounts($this, $this->getArticleUser());

            reset($aDiscounts);
            foreach ($aDiscounts as $oDiscount) {
                $oPrice->setDiscount($oDiscount->getAddSum(), $oDiscount->getAddSumType());
            }
            $oPrice->calculateDiscount();
        }

        return $oPrice;
    }

    /**
     * Checks if parent has ANY variant assigned
     *
     * @param bool $blForceCoreTable force core table usage
     *
     * @return bool
     */
    protected function _hasAnyVariant($blForceCoreTable = null)
    {
        if (($sId = $this->getId())) {
            if ($this->oxarticles__oxshopid->value == \OxidEsales\Eshop\Core\Registry::getConfig()->getShopId()) {
                return (bool) $this->oxarticles__oxvarcount->value;
            }
            $sArticleTable = $this->getViewName($blForceCoreTable);

            $db = \OxidEsales\Eshop\Core\DatabaseProvider::getDb();
            return (bool)$db->getOne("select 1 from $sArticleTable where oxparentid = :oxparentid", [
                ':oxparentid' => $sId
            ]);
        }

        return false;
    }

    /**
     * Check if stock status has changed since loading the article
     *
     * @return bool
     */
    protected function _isStockStatusChanged()
    {
        return $this->_iStockStatus != $this->_iStockStatusOnLoad;
    }

    /**
     * Check if visibility has changed since loading the article
     *
     * @return bool
     */
    protected function _isVisibilityChanged()
    {
        return $this->_isStockStatusChanged() && ($this->_iStockStatus == -1 || $this->_iStockStatusOnLoad == -1);
    }

    /**
     * inserts article long description to artextends table
     *
     * @return null
     */
    protected function _saveArtLongDesc()
    {
        if (in_array("oxlongdesc", $this->_aSkipSaveFields)) {
            return;
        }

        if ($this->_blEmployMultilanguage) {
            $sValue = $this->getLongDescription()->getRawValue();
            if ($sValue !== null) {
                $oArtExt = oxNew(\OxidEsales\Eshop\Core\Model\MultiLanguageModel::class);
                $oArtExt->init('oxartextends');
                $oArtExt->setLanguage((int) $this->getLanguage());
                if (!$oArtExt->load($this->getId())) {
                    $oArtExt->setId($this->getId());
                }
                $oArtExt->oxartextends__oxlongdesc = new \OxidEsales\Eshop\Core\Field($sValue, \OxidEsales\Eshop\Core\Field::T_RAW);
                $oArtExt->save();
            }
        } else {
            $oArtExt = oxNew(\OxidEsales\Eshop\Core\Model\MultiLanguageModel::class);
            $oArtExt->setEnableMultilang(false);
            $oArtExt->init('oxartextends');
            $aObjFields = $oArtExt->_getAllFields(true);
            if (!$oArtExt->load($this->getId())) {
                $oArtExt->setId($this->getId());
            }

            foreach ($aObjFields as $sKey => $sValue) {
                if (preg_match('/^oxlongdesc(_(\d{1,2}))?$/', $sKey)) {
                    $sField = $this->_getFieldLongName($sKey);

                    if (isset($this->$sField)) {
                        $sLongDesc = null;
                        if ($this->$sField instanceof \OxidEsales\Eshop\Core\Field) {
                            $sLongDesc = $this->$sField->getRawValue();
                        } elseif (is_object($this->$sField)) {
                            $sLongDesc = $this->$sField->value;
                        }
                        if (isset($sLongDesc)) {
                            $sAEField = $oArtExt->_getFieldLongName($sKey);
                            $oArtExt->$sAEField = new \OxidEsales\Eshop\Core\Field($sLongDesc, \OxidEsales\Eshop\Core\Field::T_RAW);
                        }
                    }
                }
            }
            $oArtExt->save();
        }
    }

    /**
     * Removes object data fields (oxarticles__oxtimestamp, oxarticles__oxparentid, oxarticles__oxinsert).
     */
    protected function _skipSaveFields()
    {
        $this->_aSkipSaveFields = [];

        $this->_aSkipSaveFields[] = 'oxtimestamp';
        // $this->_aSkipSaveFields[] = 'oxlongdesc';
        $this->_aSkipSaveFields[] = 'oxinsert';
        $this->_addSkippedSaveFieldsForMapping();

        if (!$this->_blAllowEmptyParentId && (!isset($this->oxarticles__oxparentid->value) || $this->oxarticles__oxparentid->value == '')) {
            $this->_aSkipSaveFields[] = 'oxparentid';
        }
    }

    /**
     * Merges two discount arrays. If there are two the same
     * discounts, discount values will be added.
     *
     * @param array $aDiscounts     Discount array
     * @param array $aItemDiscounts Discount array
     *
     * @return array $aDiscounts
     */
    protected function _mergeDiscounts($aDiscounts, $aItemDiscounts)
    {
        foreach ($aItemDiscounts as $sKey => $oDiscount) {
            // add prices of the same discounts
            if (array_key_exists($sKey, $aDiscounts)) {
                $aDiscounts[$sKey]->dDiscount += $oDiscount->dDiscount;
            } else {
                $aDiscounts[$sKey] = $oDiscount;
            }
        }

        return $aDiscounts;
    }

    /**
     * get user Group A, B or C price, returns db price if user is not in groups
     *
     * @return double
     */
    protected function _getGroupPrice()
    {
        $sPriceSufix = $this->_getUserPriceSufix();
        $sVarName = "oxarticles__oxprice{$sPriceSufix}";
        $dPrice = $this->$sVarName->value;

        // #1437/1436C - added config option, and check for zero A,B,C price values
        if (\OxidEsales\Eshop\Core\Registry::getConfig()->getConfigParam('blOverrideZeroABCPrices') && (double) $dPrice == 0) {
            $dPrice = $this->oxarticles__oxprice->value;
        }

        return $dPrice;
    }

    /**
     * Modifies article price depending on given amount.
     * Takes data from oxprice2article table.
     *
     * @param int $amount Basket amount
     *
     * @return double
     */
    protected function _getAmountPrice($amount = 1)
    {
        startProfile("_getAmountPrice");

        $dPrice = $this->_getGroupPrice();
        $oAmtPrices = $this->_getAmountPriceList();
        foreach ($oAmtPrices as $oAmPrice) {
            if ($oAmPrice->oxprice2article__oxamount->value <= $amount
                && $amount <= $oAmPrice->oxprice2article__oxamountto->value
                && $dPrice > $oAmPrice->oxprice2article__oxaddabs->value
            ) {
                $dPrice = $oAmPrice->oxprice2article__oxaddabs->value;
            }
        }

        stopProfile("_getAmountPrice");

        return $dPrice;
    }

    /**
     * Modifies article price according to selected select list value
     *
     * @param double $dPrice      Modifiable price
     * @param array  $aChosenList Selection list array
     *
     * @return double
     */
    protected function _modifySelectListPrice($dPrice, $aChosenList = null)
    {
        $myConfig = \OxidEsales\Eshop\Core\Registry::getConfig();
        // #690
        if ($myConfig->getConfigParam('bl_perfLoadSelectLists') && $myConfig->getConfigParam('bl_perfUseSelectlistPrice')) {
            $aSelLists = $this->getSelectLists();

            foreach ($aSelLists as $key => $aSel) {
                if (isset($aChosenList[$key]) && isset($aSel[$aChosenList[$key]])) {
                    $oSel = $aSel[$aChosenList[$key]];
                    if ($oSel->priceUnit == 'abs') {
                        $dPrice += $oSel->price;
                    } elseif ($oSel->priceUnit == '%') {
                        $dPrice += \OxidEsales\Eshop\Core\Price::percent($dPrice, $oSel->price);
                    }
                }
            }
        }

        return $dPrice;
    }

    /**
     * Fills amount price list object and sets amount price for article object
     *
     * @param array $aAmPriceList Amount price list
     *
     * @return array
     */
    protected function _fillAmountPriceList($aAmPriceList)
    {
        $oLang = \OxidEsales\Eshop\Core\Registry::getLang();

        // trying to find lowest price value
        foreach ($aAmPriceList as $sId => $oItem) {
            /** @var \OxidEsales\Eshop\Core\Price $oItemPrice */
            $oItemPrice = $this->_getPriceObject();
            if ($oItem->oxprice2article__oxaddabs->value) {
                $dBasePrice = $oItem->oxprice2article__oxaddabs->value;
                $dBasePrice = $this->_prepareModifiedPrice($dBasePrice);

                $oItemPrice->setPrice($dBasePrice);
                $this->_calculatePrice($oItemPrice);
            } else {
                $dBasePrice = $this->_getGroupPrice();

                $dBasePrice = $this->_prepareModifiedPrice($dBasePrice);

                $oItemPrice->setPrice($dBasePrice);
                $oItemPrice->subtractPercent($oItem->oxprice2article__oxaddperc->value);
            }

            $aAmPriceList[$sId]->fbrutprice = $oLang->formatCurrency($oItemPrice->getBruttoPrice());
            $aAmPriceList[$sId]->fnetprice = $oLang->formatCurrency($oItemPrice->getNettoPrice());

            if ($quantity = $this->getUnitQuantity()) {
                $aAmPriceList[$sId]->fbrutamountprice = $oLang->formatCurrency($oItemPrice->getBruttoPrice() / $quantity);
                $aAmPriceList[$sId]->fnetamountprice = $oLang->formatCurrency($oItemPrice->getNettoPrice() / $quantity);
            }
        }

        return $aAmPriceList;
    }

    /**
     * Collects and returns active/all variant ids of article.
     *
     * @param bool $blActiveVariants Parameter to load only active variants.
     *
     * @return array
     */
    public function getVariantIds($blActiveVariants = true)
    {
        $aSelect = [];
        $sId = $this->getId();
        if ($sId) {
            $sActiveSqlSnippet = "";
            if ($blActiveVariants) {
                $sActiveSqlSnippet = " and " . $this->getSqlActiveSnippet(true);
            }
            $oDb = \OxidEsales\Eshop\Core\DatabaseProvider::getDb(\OxidEsales\Eshop\Core\DatabaseProvider::FETCH_MODE_ASSOC);
            $sQ = "select oxid from " . $this->getViewName(true) . " 
                where oxparentid = :oxparentid" . $sActiveSqlSnippet . " order by oxsort";
            $oRs = $oDb->select($sQ, [
                ':oxparentid' => $sId
            ]);
            if ($oRs != false && $oRs->count() > 0) {
                while (!$oRs->EOF) {
                    $aSelect[] = reset($oRs->fields);
                    $oRs->fetchRow();
                }
            }
        }

        return $aSelect;
    }

    /**
     * retrieve article VAT (cached)
     *
     * @return double
     */
    public function getArticleVat()
    {
        if (!isset($this->_dArticleVat)) {
            $this->_dArticleVat = \OxidEsales\Eshop\Core\Registry::get(\OxidEsales\Eshop\Application\Model\VatSelector::class)->getArticleVat($this);
        }

        return $this->_dArticleVat;
    }

    /**
     * Applies VAT to article
     *
     * @param \OxidEsales\Eshop\Core\Price $oPrice Price object
     * @param double                       $dVat   VAT percent
     */
    protected function _applyVAT(\OxidEsales\Eshop\Core\Price $oPrice, $dVat)
    {
        startProfile(__FUNCTION__);
        $oPrice->setVAT($dVat);
        /** @var \OxidEsales\Eshop\Application\Model\VatSelector $oVatSelector */
        $oVatSelector = \OxidEsales\Eshop\Core\Registry::get(\OxidEsales\Eshop\Application\Model\VatSelector::class);
        if (($dVat = $oVatSelector->getArticleUserVat($this)) !== false) {
            $oPrice->setUserVat($dVat);
        }
        stopProfile(__FUNCTION__);
    }

    /**
     * Applies currency factor
     *
     * @param \OxidEsales\Eshop\Core\Price $oPrice Price object
     * @param object                       $oCur   Currency object
     */
    protected function _applyCurrency(\OxidEsales\Eshop\Core\Price $oPrice, $oCur = null)
    {
        if (!$oCur) {
            $oCur = \OxidEsales\Eshop\Core\Registry::getConfig()->getActShopCurrencyObject();
        }

        $oPrice->multiply($oCur->rate);
    }

    /**
     * gets attribs string
     *
     * @param string $sAttributeSql Attribute selection snippet
     * @param int    $iCnt          The number of selected attributes
     */
    protected function _getAttribsString(&$sAttributeSql, &$iCnt)
    {
        // we do not use lists here as we don't need this overhead right now
        $oDb = \OxidEsales\Eshop\Core\DatabaseProvider::getDb();
        $sSelect = 'select oxattrid from oxobject2attribute 
            where oxobject2attribute.oxobjectid = :oxobjectid';
        if ($this->getParentId()) {
            $sSelect .= ' OR oxobject2attribute.oxobjectid = :oxparentid';
        }
        $sAttributeSql = '';
        $aAttributeIds = $oDb->getCol($sSelect, [
            ':oxobjectid' => $this->getId(),
            ':oxparentid' => $this->getParentId()
        ]);
        if (is_array($aAttributeIds) && count($aAttributeIds)) {
            $aAttributeIds = array_unique($aAttributeIds);
            $iCnt = count($aAttributeIds);
            $sAttributeSql .= 't1.oxattrid IN ( ' . implode(',', $oDb->quoteArray($aAttributeIds)) . ') ';
        }
    }

    /**
     * Gets similar list.
     *
     * @param string $sAttributeSql Attribute selection snippet
     * @param int    $iCnt          Similar list article count
     *
     * @return array
     */
    protected function _getSimList($sAttributeSql, $iCnt)
    {
        // #523A
        $iAttrPercent = \OxidEsales\Eshop\Core\Registry::getConfig()->getConfigParam('iAttributesPercent') / 100;
        // 70% same attributes
        if (!$iAttrPercent || $iAttrPercent < 0 || $iAttrPercent > 1) {
            $iAttrPercent = 0.70;
        }
        // #1137V iAttributesPercent = 100 doesn't work
        $iHitMin = ceil($iCnt * $iAttrPercent);

        $aExcludeIds = [];
        $aExcludeIds[] = $this->getId();
        if ($this->getParentId()) {
            $aExcludeIds[] = $this->getParentId();
        }

        // we do not use lists here as we don't need this overhead right now
        $sSelect = "select oxobjectid from oxobject2attribute as t1 where
                    ( $sAttributeSql )
                    and t1.oxobjectid NOT IN (" . implode(', ', \OxidEsales\Eshop\Core\DatabaseProvider::getDb()->quoteArray($aExcludeIds)) . ")
                    group by t1.oxobjectid having count(*) >= :minhit LIMIT 0, 20";

        return \OxidEsales\Eshop\Core\DatabaseProvider::getDb()->getCol($sSelect, [
            ':minhit' => $iHitMin
        ]);
    }

    /**
     * Generates search string for similar list.
     *
     * @param string $sArticleTable Article table name
     * @param array  $aList         A list of original articles
     *
     * @return string
     */
    protected function _generateSimListSearchStr($sArticleTable, $aList)
    {
        $sFieldList = $this->getSelectFields();
        $aList = array_slice($aList, 0, \OxidEsales\Eshop\Core\Registry::getConfig()->getConfigParam('iNrofSimilarArticles'));

        $sSearch = "select $sFieldList from $sArticleTable where " . $this->getSqlActiveSnippet() . "  and $sArticleTable.oxissearch = 1 and $sArticleTable.oxid in ( ";

        $sSearch .= implode(',', \OxidEsales\Eshop\Core\DatabaseProvider::getDb()->quoteArray($aList)) . ')';

        // #524A -- randomizing articles in attribute list
        $sSearch .= ' order by rand() ';

        return $sSearch;
    }

    /**
     * Generates SearchString for getCategory()
     *
     * @param string $sOXID            Article ID
     * @param bool   $blSearchPriceCat Whether to perform the search within price categories
     *
     * @return string
     */
    protected function _generateSearchStr($sOXID, $blSearchPriceCat = false)
    {
        $sCatView = getViewName('oxcategories', $this->getLanguage());
        $sO2CView = getViewName('oxobject2category');

        // we do not use lists here as we don't need this overhead right now
        if (!$blSearchPriceCat) {
            return "select {$sCatView}.* from {$sO2CView} as oxobject2category left join {$sCatView} on
                         {$sCatView}.oxid = oxobject2category.oxcatnid
                         where oxobject2category.oxobjectid=" . \OxidEsales\Eshop\Core\DatabaseProvider::getDb()->quote($sOXID) . " and {$sCatView}.oxid is not null ";
        }
        return "select {$sCatView}.* from {$sCatView} where
                      '{$this->oxarticles__oxprice->value}' >= {$sCatView}.oxpricefrom and
                      '{$this->oxarticles__oxprice->value}' <= {$sCatView}.oxpriceto ";
    }

    /**
     * Generates SQL select string for getCustomerAlsoBoughtThisProduct
     *
     * @return string
     */
    protected function _generateSearchStrForCustomerBought()
    {
        $sArtTable = $this->getViewName();
        $sOrderArtTable = getViewName('oxorderarticles');

        // fetching filter params
        $sIn = " '{$this->oxarticles__oxid->value}' ";
        if ($this->oxarticles__oxparentid->value) {
            // adding article parent
            $sIn .= ", '{$this->oxarticles__oxparentid->value}' ";
            $sParentIdForVariants = $this->oxarticles__oxparentid->value;
        } else {
            $sParentIdForVariants = $this->getId();
        }

        // adding variants
        $oDb = \OxidEsales\Eshop\Core\DatabaseProvider::getDb(\OxidEsales\Eshop\Core\DatabaseProvider::FETCH_MODE_ASSOC);

        $params = [
            ':oxparentid' => $sParentIdForVariants,
            ':oxid' => $this->oxarticles__oxid->value
        ];
        $oRs = $oDb->select("select oxid from {$sArtTable} 
            where oxparentid = :oxparentid 
            and oxid != :oxid ", $params);
        if ($oRs != false && $oRs->count() > 0) {
            while (!$oRs->EOF) {
                $sIn .= ", " . $oDb->quote(current($oRs->fields)) . " ";
                $oRs->fetchRow();
            }
        }

        $iLimit = (int) \OxidEsales\Eshop\Core\Registry::getConfig()->getConfigParam('iNrofCustomerWhoArticles');
        $iLimit = $iLimit ? ($iLimit * 10) : 50;

        // building sql (optimized)
        return "select distinct {$sArtTable}.* from (
                   select d.oxorderid as suborderid from {$sOrderArtTable} as d use index ( oxartid ) where d.oxartid in ( {$sIn} ) limit {$iLimit}
               ) as suborder
               left join {$sOrderArtTable} force index ( oxorderid ) on suborder.suborderid = {$sOrderArtTable}.oxorderid
               left join {$sArtTable} on {$sArtTable}.oxid = {$sOrderArtTable}.oxartid
               where {$sArtTable}.oxid not in ( {$sIn} )
               and ( {$sArtTable}.oxissearch = 1 or {$sArtTable}.oxparentid <> '' ) and " . $this->getSqlActiveSnippet();

        /* non optimized, but could be used if index forcing is not supported
        // building sql
        $sQ = "select distinct {$sArtTable}.* from {$sOrderArtTable}, {$sArtTable} where {$sOrderArtTable}.oxorderid in (
                   select {$sOrderArtTable}.oxorderid from {$sOrderArtTable} where {$sOrderArtTable}.oxartid in ( {$sIn} )
               ) and {$sArtTable}.oxid = {$sOrderArtTable}.oxartid and {$sArtTable}.oxid not in ( {$sIn} )
               and ( {$sArtTable}.oxissearch = 1 or {$sArtTable}.oxparentid <> '' )
               and ".$this->getSqlActiveSnippet();
        */
    }

    /**
     * Generates select string for isAssignedToCategory()
     *
     * @param string $sOXID        Article ID
     * @param string $sCatId       Category ID
     * @param bool   $dPriceFromTo Article price for price categories
     *
     * @return string
     */
    protected function _generateSelectCatStr($sOXID, $sCatId, $dPriceFromTo = false)
    {
        $sCategoryView = getViewName('oxcategories');
        $sO2CView = getViewName('oxobject2category');

        $oDb = \OxidEsales\Eshop\Core\DatabaseProvider::getDb();
        $sOXID = $oDb->quote($sOXID);
        $sCatId = $oDb->quote($sCatId);

        if (!$dPriceFromTo) {
            $sSelect = "select oxobject2category.oxcatnid from $sO2CView as oxobject2category ";
            $sSelect .= "left join $sCategoryView as oxcategories on oxcategories.oxid = oxobject2category.oxcatnid ";
            $sSelect .= "where oxobject2category.oxcatnid=$sCatId and oxobject2category.oxobjectid=$sOXID ";
            $sSelect .= "and oxcategories.oxactive = 1 order by oxobject2category.oxtime ";
        } else {
            $dPriceFromTo = $oDb->quote($dPriceFromTo);
            $sSelect = "select oxcategories.oxid from $sCategoryView as oxcategories where ";
            $sSelect .= "oxcategories.oxid=$sCatId and $dPriceFromTo >= oxcategories.oxpricefrom and ";
            $sSelect .= "$dPriceFromTo <= oxcategories.oxpriceto ";
        }

        return $sSelect;
    }

    /**
     * Collecting assigned to article amount-price list
     *
     * @deprecated on b-dev (2015-04-02); use buildAmountPriceList().
     *
     * @return \OxidEsales\Eshop\Application\Model\AmountPriceList
     */
    protected function _getAmountPriceList()
    {
        return $this->buildAmountPriceList();
    }

    /**
     * Collecting assigned to article amount-price list.
     *
     * @return \OxidEsales\Eshop\Application\Model\AmountPriceList
     */
    protected function buildAmountPriceList()
    {
        if ($this->getAmountPriceList() === null) {
            /** @var \OxidEsales\Eshop\Application\Model\AmountPriceList $oAmPriceList */
            $oAmPriceList = oxNew(\OxidEsales\Eshop\Application\Model\AmountPriceList::class);
            $this->setAmountPriceList($oAmPriceList);

            if (!$this->skipDiscounts()) {
                //collecting assigned to article amount-price list
                $oAmPriceList->load($this);

                // prepare abs prices if currently having percentages
                $oBasePrice = $this->_getGroupPrice();
                foreach ($oAmPriceList as $oAmPrice) {
                    if ($oAmPrice->oxprice2article__oxaddperc->value) {
                        $oAmPrice->oxprice2article__oxaddabs = new \OxidEsales\Eshop\Core\Field(
                            \OxidEsales\Eshop\Core\Price::percent($oBasePrice, 100 - $oAmPrice->oxprice2article__oxaddperc->value),
                            \OxidEsales\Eshop\Core\Field::T_RAW
                        );
                    }
                }
            }

            $this->setAmountPriceList($oAmPriceList);
        }

        return $this->_oAmountPriceList;
    }

    /**
     * Detects if field is empty.
     *
     * @param string $sFieldName Field name
     *
     * @return bool
     */
    protected function _isFieldEmpty($sFieldName)
    {
        $mValue = $this->$sFieldName->value;

        if (is_null($mValue)) {
            return true;
        }

        if ($mValue === '') {
            return true;
        }

        // certain fields with zero value treat as empty
        $aZeroValueFields = ['oxarticles__oxprice', 'oxarticles__oxvat', 'oxarticles__oxunitquantity'];

        if (!$mValue && in_array($sFieldName, $aZeroValueFields)) {
            return true;
        }


        if (!strcmp($mValue, '0000-00-00 00:00:00') || !strcmp($mValue, '0000-00-00')) {
            return true;
        }

        $sFieldName = strtolower($sFieldName);

        if ($sFieldName == 'oxarticles__oxicon' && (strpos($mValue, "nopic_ico.jpg") !== false || strpos(
            $mValue,
            "nopic.jpg"
        ) !== false)
        ) {
            return true;
        }

        if (strpos($mValue, "nopic.jpg") !== false && ($sFieldName == 'oxarticles__oxthumb' || substr(
            $sFieldName,
            0,
            17
        ) == 'oxarticles__oxpic' || substr($sFieldName, 0, 18) == 'oxarticles__oxzoom')
        ) {
            return true;
        }

        return false;
    }

    /**
     * Assigns parent field values to article
     *
     * @param string $sFieldName field name
     *
     * @return null;
     */
    protected function _assignParentFieldValue($sFieldName)
    {
        if (!($oParentArticle = $this->getParentArticle())) {
            return;
        }

        $sCopyFieldName = $this->_getFieldLongName($sFieldName);

        // assigning only these which parent article has
        if ($oParentArticle->$sCopyFieldName != null) {
            // only overwrite database values
            if (substr($sCopyFieldName, 0, 12) != 'oxarticles__') {
                return;
            }

            //do not copy certain fields
            if (in_array($sCopyFieldName, $this->_aNonCopyParentFields)) {
                return;
            }

            //skip picture parent value assignment in case master image is set for variant
            if ($this->_isFieldEmpty($sCopyFieldName) && $this->_isImageField($sCopyFieldName) && $this->_hasMasterImage(1)) {
                return;
            }

            //COPY THE VALUE
            if ($this->_isFieldEmpty($sCopyFieldName)) {
                $this->$sCopyFieldName = clone $oParentArticle->$sCopyFieldName;
            }
        }
    }

    /**
     * Detects if field is an image field by field name
     *
     * @param string $sFieldName Field name
     *
     * @return bool.
     */
    protected function _isImageField($sFieldName)
    {
        return (stristr($sFieldName, '_oxthumb') || stristr($sFieldName, '_oxicon') || stristr(
            $sFieldName,
            '_oxzoom'
        ) || stristr($sFieldName, '_oxpic'));
    }

    /**
     * Assigns parent field values to article
     */
    protected function _assignParentFieldValues()
    {
        startProfile('articleAssignParentInternal');
        if ($this->oxarticles__oxparentid->value) {
            // yes, we are in fact a variant
            if (!$this->isAdmin() || ($this->_blLoadParentData && $this->isAdmin())) {
                foreach ($this->_aFieldNames as $sFieldName => $sVal) {
                    $this->_assignParentFieldValue($sFieldName);
                }
            }
        }
        stopProfile('articleAssignParentInternal');
    }

    /**
     * if we have variants then depending on config option the parent may be non buyable
     */
    protected function _assignNotBuyableParent()
    {
        if (!\OxidEsales\Eshop\Core\Registry::getConfig()->getConfigParam('blVariantParentBuyable') &&
            ($this->_blHasVariants || $this->oxarticles__oxvarstock->value || $this->oxarticles__oxvarcount->value)
        ) {
            $this->_blNotBuyableParent = true;
        }
    }

    /**
     * Assigns stock status to article
     */
    protected function _assignStock()
    {
        $myConfig = \OxidEsales\Eshop\Core\Registry::getConfig();
        // -----------------------------------
        // stock
        // -----------------------------------

        // #1125 A. must round (using floor()) value taken from database and cast to int
        if (!$myConfig->getConfigParam('blAllowUnevenAmounts') && !$this->isAdmin()) {
            $this->oxarticles__oxstock = new \OxidEsales\Eshop\Core\Field((int) floor($this->oxarticles__oxstock->value));
        }
        //GREEN light
        $this->_iStockStatus = 0;

        // if we have flag /*1 or*/ 4 - we show always green light
        if ($myConfig->getConfigParam('blUseStock') && /*$this->oxarticles__oxstockflag->value != 1 && */
            $this->oxarticles__oxstockflag->value != 4
        ) {
            //ORANGE light
            $iStock = $this->oxarticles__oxstock->value;

            if ($this->_blNotBuyableParent) {
                $iStock = $this->oxarticles__oxvarstock->value;
            }

            if ($iStock <= $myConfig->getConfigParam('sStockWarningLimit') && $iStock > 0) {
                $this->_iStockStatus = 1;
            }

            //RED light
            if ($iStock <= 0) {
                $this->_iStockStatus = -1;
            }
        }


        // stock
        if ($myConfig->getConfigParam('blUseStock') && ($this->oxarticles__oxstockflag->value == 3 || $this->oxarticles__oxstockflag->value == 2)) {
            $iOnStock = $this->oxarticles__oxstock->value;
            if (\OxidEsales\Eshop\Core\Registry::getConfig()->getConfigParam('blPsBasketReservationEnabled')) {
                $session = \OxidEsales\Eshop\Core\Registry::getSession();
                if ($reservations = $session->getBasketReservations()){
                    $iOnStock += $reservations->getReservedAmount($this->getId());
                }
            }
            if ($iOnStock <= 0) {
                $this->setBuyableState(false);
            }
        }

        //exceptional handling for variant parent stock:
        if ($this->_blNotBuyable && $this->oxarticles__oxvarstock->value) {
            $this->setBuyableState(true);
            //but then at least setting notBuaybleParent to true
            $this->_blNotBuyableParent = true;
        }

        //special treatment for lists when blVariantParentBuyable config option is set to false
        //then we just hide "to basket" button.
        //if variants are not loaded in the list and this article has variants and parent is not buyable then this article is not buyable
        if (!$myConfig->getConfigParam('blVariantParentBuyable') && !$myConfig->getConfigParam('blLoadVariants') && $this->oxarticles__oxvarstock->value) {
            $this->setBuyableState(false);
        }

        //setting to non buyable when variant list is empty (for example not loaded or inactive) and $this is non buyable parent
        if (!$this->_blNotBuyable && $this->_blNotBuyableParent && $this->oxarticles__oxvarcount->value == 0) {
            $this->setBuyableState(false);
        }
    }

    /**
     * Assigns persistent param to article.
     *
     * @deprecated on b-dev (2015-11-30); Not used anymore. Setting pers params to session was removed since 2.7.
     */
    protected function _assignPersistentParam()
    {
        // Persistent Parameter Handling
        $aPersParam = \OxidEsales\Eshop\Core\Registry::getSession()->getVariable('persparam');
        if (isset($aPersParam) && isset($aPersParam[$this->getId()])) {
            $this->_aPersistParam = $aPersParam[$this->getId()];
        }
    }

    /**
     * assigns dynimagedir to article
     */
    protected function _assignDynImageDir()
    {
        $myConfig = \OxidEsales\Eshop\Core\Registry::getConfig();

        $sThisShop = $this->oxarticles__oxshopid->value;

        $this->_sDynImageDir = $myConfig->getPictureUrl(null, false);
        $this->dabsimagedir = $myConfig->getPictureDir(false); //$sThisShop
        $this->nossl_dimagedir = $myConfig->getPictureUrl(null, false, false, null, $sThisShop); //$sThisShop
        $this->ssl_dimagedir = $myConfig->getPictureUrl(null, false, true, null, $sThisShop); //$sThisShop
    }

    /**
     * Adds a flag if article is on comparisonlist.
     */
    protected function _assignComparisonListFlag()
    {
        // #657 add a flag if article is on comparisonlist

        $aItems = \OxidEsales\Eshop\Core\Registry::getSession()->getVariable('aFiltcompproducts');
        if (isset($aItems[$this->getId()])) {
            $this->_blIsOnComparisonList = true;
        }
    }

    /**
     * Sets article creation date
     * (\OxidEsales\Eshop\Application\Model\Article::oxarticles__oxinsert). Then executes parent method
     * parent::_insert() and returns insertion status.
     *
     * @return bool
     */
    protected function _insert()
    {
        // set oxinsert
        $sNow = date('Y-m-d H:i:s', \OxidEsales\Eshop\Core\Registry::getUtilsDate()->getTime());
        $this->oxarticles__oxinsert = new \OxidEsales\Eshop\Core\Field($sNow);
        if (!is_object($this->oxarticles__oxsubclass) || $this->oxarticles__oxsubclass->value == '') {
            $this->oxarticles__oxsubclass = new \OxidEsales\Eshop\Core\Field('oxarticle');
        }

        return parent::_insert();
    }

    /**
     * Executes \OxidEsales\Eshop\Application\Model\Article::_skipSaveFields() and updates article information
     *
     * @return bool
     */
    protected function _update()
    {
        $this->setUpdateSeo(true);
        $this->_setUpdateSeoOnFieldChange('oxtitle');

        $this->_skipSaveFields();

        return parent::_update();
    }

    /**
     * Deletes records in database
     *
     * @param string $articleId Article ID
     *
     * @return int
     */
    protected function _deleteRecords($articleId)
    {
        $oDb = \OxidEsales\Eshop\Core\DatabaseProvider::getDb();

        $articleId = $oDb->quote($articleId);

        //remove other records
        $sDelete = 'delete from oxobject2article where oxarticlenid = ' . $articleId . ' or oxobjectid = ' . $articleId . ' ';
        $oDb->execute($sDelete);

        $sDelete = 'delete from oxobject2attribute where oxobjectid = ' . $articleId . ' ';
        $oDb->execute($sDelete);

        $sDelete = 'delete from oxobject2category where oxobjectid = ' . $articleId . ' ';
        $oDb->execute($sDelete);

        $sDelete = 'delete from oxobject2selectlist where oxobjectid = ' . $articleId . ' ';
        $oDb->execute($sDelete);

        $sDelete = 'delete from oxprice2article where oxartid = ' . $articleId . ' ';
        $oDb->execute($sDelete);

        $sDelete = 'delete from oxreviews where oxtype="oxarticle" and oxobjectid = ' . $articleId . ' ';
        $oDb->execute($sDelete);

        $sDelete = 'delete from oxratings where oxobjectid = ' . $articleId . ' ';
        $oDb->execute($sDelete);

        $sDelete = 'delete from oxaccessoire2article where oxobjectid = ' . $articleId . ' or oxarticlenid = ' . $articleId . ' ';
        $oDb->execute($sDelete);

        //#1508C - deleting oxobject2delivery entries added
        $sDelete = 'delete from oxobject2delivery where oxobjectid = ' . $articleId . ' and oxtype=\'oxarticles\' ';
        $oDb->execute($sDelete);

        $sDelete = 'delete from oxartextends where oxid = ' . $articleId . ' ';
        $oDb->execute($sDelete);

        //delete the record
        foreach ($this->_getLanguageSetTables("oxartextends") as $sSetTbl) {
            $oDb->execute("delete from $sSetTbl where oxid = {$articleId}");
        }

        $sDelete = 'delete from oxactions2article where oxartid = ' . $articleId . ' ';
        $oDb->execute($sDelete);

        $sDelete = 'delete from oxobject2list where oxobjectid = ' . $articleId . ' ';

        return $oDb->execute($sDelete);
    }

    /**
     * Deletes variant records
     *
     * @param string $sOXID Article ID
     */
    protected function _deleteVariantRecords($sOXID)
    {
        if ($sOXID) {
            $database = \OxidEsales\Eshop\Core\DatabaseProvider::getDb();
            //collect variants to remove recursively
            $query= 'select oxid from ' . $this->getViewName() . ' where oxparentid = :oxparentid';
            $rs = $database->select($query, [
                ':oxparentid' => $sOXID
            ]);
            $oArticle = oxNew(\OxidEsales\Eshop\Application\Model\Article::class);
            if ($rs != false && $rs->count() > 0) {
                while (!$rs->EOF) {
                    $oArticle->setId($rs->fields[0]);
                    $oArticle->delete();
                    $rs->fetchRow();
                }
            }
        }
    }

    /**
     * Delete pics
     */
    protected function _deletePics()
    {
        $myConfig = \OxidEsales\Eshop\Core\Registry::getConfig();
        $oPictureHandler = \OxidEsales\Eshop\Core\Registry::getPictureHandler();

        //deleting custom main icon
        $oPictureHandler->deleteMainIcon($this);

        //deleting custom thumbnail
        $oPictureHandler->deleteThumbnail($this);

        // deleting master image and all generated images
        $iPicCount = $myConfig->getConfigParam('iPicCount');
        for ($i = 1; $i <= $iPicCount; $i++) {
            $oPictureHandler->deleteArticleMasterPicture($this, $i);
        }
    }

    /**
     * Resets category and vendor counts. This method is supposed to be called on article change trigger.
     *
     * @param string $sOxid           object to reset id ID
     * @param string $sVendorId       Vendor ID
     * @param string $sManufacturerId Manufacturer ID
     */
    protected function _onChangeResetCounts($sOxid, $sVendorId = null, $sManufacturerId = null)
    {
        $myUtilsCount = \OxidEsales\Eshop\Core\Registry::getUtilsCount();

        if ($sVendorId) {
            $myUtilsCount->resetVendorArticleCount($sVendorId);
        }

        if ($sManufacturerId) {
            $myUtilsCount->resetManufacturerArticleCount($sManufacturerId);
        }

        $aCategoryIds = $this->getCategoryIds();
        //also reseting category counts
        foreach ($aCategoryIds as $sCatId) {
            $myUtilsCount->resetCatArticleCount($sCatId);
        }
    }

    /**
     * Updates article stock. This method is supposed to be called on article change trigger.
     *
     * @param string $parentId product parent id
     */
    protected function _onChangeUpdateStock($parentId)
    {
        if ($parentId) {
            $database = \OxidEsales\Eshop\Core\DatabaseProvider::getDb();
            $query = 'SELECT oxstock, oxvendorid, oxmanufacturerid FROM oxarticles WHERE oxid = :oxid';
            $rs = $database->select($query, [
                ':oxid' => $parentId
            ]);
            $oldStock = $rs->fields[0];
            $vendorId = $rs->fields[1];
            $manufacturerId = $rs->fields[2];

            $query = 'SELECT SUM(oxstock) FROM ' . $this->getViewName(true) . ' 
                WHERE oxparentid = :oxparentid 
                AND ' . $this->getSqlActiveSnippet(true) . ' 
                AND oxstock > 0 ';
            $stock = (float) $database->getOne($query, [
                ':oxparentid' => $parentId
            ]);

            $query = 'UPDATE oxarticles SET oxvarstock = ? WHERE oxid = ?';
            $database->execute($query, [$stock, $parentId]);

            //now lets update category counts
            //first detect stock status change for this article (to or from 0)
            if ($stock < 0) {
                $stock = 0;
            }
            if ($oldStock < 0) {
                $oldStock = 0;
            }
            if ($this->oxarticles__oxstockflag->value == 2 && $oldStock xor $stock) {
                //means the stock status could be changed (oxstock turns from 0 to 1 or from 1 to 0)
                // so far we leave it like this but later we could move all count resets to one or two functions
                $this->_onChangeResetCounts($parentId, $vendorId, $manufacturerId);
            }
        }
    }

    /**
     * Resets article count cache when stock value is zero and article goes offline.
     *
     * @param string $sOxid product id
     */
    protected function _onChangeStockResetCount($sOxid)
    {
        $myConfig = \OxidEsales\Eshop\Core\Registry::getConfig();

        if ($myConfig->getConfigParam('blUseStock') && $this->oxarticles__oxstockflag->value == 2 &&
            ($this->oxarticles__oxstock->value + $this->oxarticles__oxvarstock->value) <= 0
        ) {
            $this->_onChangeResetCounts(
                $sOxid,
                $this->oxarticles__oxvendorid->value,
                $this->oxarticles__oxmanufacturerid->value
            );
        }
    }

    /**
     * Updates variant count. This method is supposed to be called on article change trigger.
     *
     * @param string $parentId Parent ID
     */
    protected function _onChangeUpdateVarCount($parentId)
    {
        if ($parentId) {
            $database = \OxidEsales\Eshop\Core\DatabaseProvider::getDb();

            $query = "SELECT COUNT(*) AS varcount FROM oxarticles WHERE oxparentid = :oxparentid";
            $varCount = (int) $database->getOne($query, [
                ':oxparentid' => $parentId
            ]);

            $query = "UPDATE oxarticles SET oxvarcount = ? WHERE oxid = ?";
            $database->execute($query, [$varCount, $parentId]);
        }
    }

    /**
     * Updates variant min price. This method is supposed to be called on article change trigger.
     *
     * @param string $sParentId Parent ID
     */
    protected function _setVarMinMaxPrice($sParentId)
    {
        if ($sParentId) {
            $database = \OxidEsales\Eshop\Core\DatabaseProvider::getDb(\OxidEsales\Eshop\Core\DatabaseProvider::FETCH_MODE_ASSOC);
            $sQ = '
                SELECT
                    MIN( IF( `oxarticles`.`oxprice` > 0, `oxarticles`.`oxprice`, `p`.`oxprice` ) ) AS `varminprice`,
                    MAX( IF( `oxarticles`.`oxprice` > 0, `oxarticles`.`oxprice`, `p`.`oxprice` ) ) AS `varmaxprice`
                FROM ' . $this->getViewName(true) . ' AS `oxarticles`
                    LEFT JOIN ' . $this->getViewName(true) . ' AS `p` ON ( `p`.`oxid` = `oxarticles`.`oxparentid` AND `p`.`oxprice` > 0 )
                WHERE ' . $this->getSqlActiveSnippet(true) . '
                    AND ( `oxarticles`.`oxparentid` = :oxparentid )';
            $aPrices = $database->getRow($sQ, [
                ':oxparentid' => $sParentId
            ]);
            if (isset($aPrices['varminprice'], $aPrices['varmaxprice'])) {
                $sQ = '
                    UPDATE `oxarticles`
                    SET
                        `oxvarminprice` = ' . $database->quote($aPrices['varminprice']) . ',
                        `oxvarmaxprice` = ' . $database->quote($aPrices['varmaxprice']) . '
                    WHERE
                        `oxid` = ' . $database->quote($sParentId);
            } else {
                $sQ = '
                    UPDATE `oxarticles`
                    SET
                        `oxvarminprice` = `oxprice`,
                        `oxvarmaxprice` = `oxprice`
                    WHERE
                        `oxid` = ' . $database->quote($sParentId);
            }
            $database->execute($sQ);
        }
    }

    /**
     * Checks if article has uploaded master image for selected picture
     *
     * @param int $iIndex master picture index
     *
     * @return bool
     */
    protected function _hasMasterImage($iIndex)
    {
        $sPicName = basename($this->{"oxarticles__oxpic" . $iIndex}->value);

        if ($sPicName == "nopic.jpg" || $sPicName == "") {
            return false;
        }
        if ($this->isVariant() &&
            $this->getParentArticle() &&
            $this->getParentArticle()->{"oxarticles__oxpic" . $iIndex}->value == $this->{"oxarticles__oxpic" . $iIndex}->value
        ) {
            return false;
        }

        $sMasterPic = 'product/' . $iIndex . "/" . $sPicName;

        if (\OxidEsales\Eshop\Core\Registry::getConfig()->getMasterPicturePath($sMasterPic)) {
            return true;
        }

        return false;
    }


    /**
     * Checks and return true if price view mode is netto
     *
     * @return bool
     */
    protected function _isPriceViewModeNetto()
    {
        $blResult = (bool) \OxidEsales\Eshop\Core\Registry::getConfig()->getConfigParam('blShowNetPrice');
        $oUser = $this->getArticleUser();
        if ($oUser) {
            $blResult = $oUser->isPriceViewModeNetto();
        }

        return $blResult;
    }


    /**
     * Depending on view mode prepare oxPrice object
     *
     * @param bool $blCalculationModeNetto - if calculation mode netto - true
     *
     * @return oxPice
     */
    protected function _getPriceObject($blCalculationModeNetto = null)
    {
        /** @var \OxidEsales\Eshop\Core\Price $oPrice */
        $oPrice = oxNew(\OxidEsales\Eshop\Core\Price::class);

        if ($blCalculationModeNetto === null) {
            $blCalculationModeNetto = $this->_isPriceViewModeNetto();
        }

        if ($blCalculationModeNetto) {
            $oPrice->setNettoPriceMode();
        } else {
            $oPrice->setBruttoPriceMode();
        }

        return $oPrice;
    }

    /**
     * Depending on view mode prepare price for viewing
     *
     * @param \OxidEsales\Eshop\Core\Price $oPrice price object
     *
     * @return double
     */
    protected function _getPriceForView($oPrice)
    {
        if ($this->_isPriceViewModeNetto()) {
            $dPrice = $oPrice->getNettoPrice();
        } else {
            $dPrice = $oPrice->getBruttoPrice();
        }

        return $dPrice;
    }


    /**
     * Depending on view mode prepare price before calculation
     *
     * @param double $dPrice                 - price
     * @param double $dVat                   - VAT
     * @param bool   $blCalculationModeNetto - if calculation mode netto - true
     *
     * @return double
     */
    protected function _preparePrice($dPrice, $dVat, $blCalculationModeNetto = null)
    {
        if ($blCalculationModeNetto === null) {
            $blCalculationModeNetto = $this->_isPriceViewModeNetto();
        }

        $oCurrency = \OxidEsales\Eshop\Core\Registry::getConfig()->getActShopCurrencyObject();

        $blEnterNetPrice = \OxidEsales\Eshop\Core\Registry::getConfig()->getConfigParam('blEnterNetPrice');
        if ($blCalculationModeNetto && !$blEnterNetPrice) {
            $dPrice = round(\OxidEsales\Eshop\Core\Price::brutto2Netto($dPrice, $dVat), $oCurrency->decimal);
        } elseif (!$blCalculationModeNetto && $blEnterNetPrice) {
            $dPrice = round(\OxidEsales\Eshop\Core\Price::netto2Brutto($dPrice, $dVat), $oCurrency->decimal);
        }

        return $dPrice;
    }


    /**
     * Return price suffix
     *
     * @return null
     */
    protected function _getUserPriceSufix()
    {
        $sPriceSuffix = '';
        $oUser = $this->getArticleUser();

        if ($oUser) {
            if ($oUser->inGroup('oxidpricea')) {
                $sPriceSuffix = 'a';
            } elseif ($oUser->inGroup('oxidpriceb')) {
                $sPriceSuffix = 'b';
            } elseif ($oUser->inGroup('oxidpricec')) {
                $sPriceSuffix = 'c';
            }
        }

        return $sPriceSuffix;
    }

    /**
     * Return prepared price
     *
     * @return null
     */
    protected function _getPrice()
    {
        $sPriceSuffix = $this->_getUserPriceSufix();
        if ($sPriceSuffix === '') {
            $dPrice = $this->oxarticles__oxprice->value;
        } else {
            if (\OxidEsales\Eshop\Core\Registry::getConfig()->getConfigParam('blOverrideZeroABCPrices')) {
                $dPrice = ($this->{'oxarticles__oxprice' . $sPriceSuffix}->value != 0) ? $this->{'oxarticles__oxprice' . $sPriceSuffix}->value : $this->oxarticles__oxprice->value;
            } else {
                $dPrice = $this->{'oxarticles__oxprice' . $sPriceSuffix}->value;
            }
        }

        return $dPrice;
    }

    /**
     * Return variant min price
     *
     * @return null
     */
    protected function _getVarMinPrice()
    {
        if ($this->_dVarMinPrice === null) {
            $dPrice = $this->_getShopVarMinPrice();

            if (is_null($dPrice)) {
                $sPriceSuffix = $this->_getUserPriceSufix();
                if ($sPriceSuffix === '') {
                    $dPrice = $this->oxarticles__oxvarminprice->value;
                } else {
                    $sSql = 'SELECT ';
                    if (\OxidEsales\Eshop\Core\Registry::getConfig()->getConfigParam('blOverrideZeroABCPrices')) {
                        $sSql .= 'MIN( IF(`oxprice' . $sPriceSuffix . '` = 0, `oxprice`, `oxprice' . $sPriceSuffix . '`) ) AS `varminprice` ';
                    } else {
                        $sSql .= 'MIN(`oxprice' . $sPriceSuffix . '`) AS `varminprice` ';
                    }

                    $sSql .= ' FROM ' . $this->getViewName(true) . '
                    WHERE ' . $this->getSqlActiveSnippet(true) . '
                        AND ( `oxparentid` = :oxparentid )';

                    $dPrice = \OxidEsales\Eshop\Core\DatabaseProvider::getDb()->getOne($sSql, [
                        ':oxparentid' => $this->getId()
                    ]);
                }
            }

            $this->_dVarMinPrice = $dPrice;
        }

        return $this->_dVarMinPrice;
    }

    /**
     * Return variant max price
     *
     * @return null
     */
    protected function _getVarMaxPrice()
    {
        if ($this->_dVarMaxPrice === null) {
            $dPrice = $this->_getShopVarMaxPrice();

            if (is_null($dPrice)) {
                $sPriceSuffix = $this->_getUserPriceSufix();
                if ($sPriceSuffix === '') {
                    $dPrice = $this->oxarticles__oxvarmaxprice->value;
                } else {
                    $sSql = 'SELECT ';
                    if (\OxidEsales\Eshop\Core\Registry::getConfig()->getConfigParam('blOverrideZeroABCPrices')) {
                        $sSql .= 'MAX( IF(`oxprice' . $sPriceSuffix . '` = 0, `oxprice`, `oxprice' . $sPriceSuffix . '`) ) AS `varmaxprice` ';
                    } else {
                        $sSql .= 'MAX(`oxprice' . $sPriceSuffix . '`) AS `varmaxprice` ';
                    }

                    $sSql .= ' FROM ' . $this->getViewName(true) . '
                        WHERE ' . $this->getSqlActiveSnippet(true) . '
                            AND ( `oxparentid` = :oxparentid )';

                    $dPrice = \OxidEsales\Eshop\Core\DatabaseProvider::getDb()->getOne($sSql, [
                        ':oxparentid' => $this->getId()
                    ]);
                }
            }

            $this->_dVarMaxPrice = $dPrice;
        }

        return $this->_dVarMaxPrice;
    }

    /**
     * Place to hook to return variant min price if it might be different,
     * for example for subshops.
     *
     * @return double|null
     */
    protected function _getShopVarMinPrice()
    {
        return null;
    }

    /**
     * Place to hook to return variant max price if it might be different,
     * for example for subshops.
     *
     * @return double|null
     */
    protected function _getShopVarMaxPrice()
    {
        return null;
    }

    /**
     * Get data from db
     *
     * @param string $articleId id
     *
     * @return array
     */
    protected function _loadFromDb($articleId)
    {
        $sSelect = $this->buildSelectString([$this->getViewName() . ".oxid" => $articleId]);

        return \OxidEsales\Eshop\Core\DatabaseProvider::getDb(\OxidEsales\Eshop\Core\DatabaseProvider::FETCH_MODE_ASSOC)->getRow($sSelect);
    }


    /**
     * Place to hook and change amount if it should be calculated by different logic,
     * for example VPE.
     *
     * @param double $amount Amount
     */
    public function checkForVpe($amount)
    {
    }

    /**
     * Set parent field value to child - variants in DB
     *
     * @return bool
     */
    protected function _updateParentDependFields()
    {
        $oDb = \OxidEsales\Eshop\Core\DatabaseProvider::getDb();

        foreach ($this->_getCopyParentFields() as $sField) {
            $sValue = isset($this->$sField->value) ? $this->$sField->value : 0;
            $sSqlSets[] = '`' . str_replace('oxarticles__', '', $sField) . '` = ' . $oDb->quote($sValue);
        }

        $sSql = "UPDATE `oxarticles` SET ";
        $sSql .= implode(', ', $sSqlSets) . '';
        $sSql .= " WHERE `oxparentid` = " . $oDb->quote($this->getId());

        return $oDb->execute($sSql);
    }

    /**
     * Returns array of fields which should not changed in variants
     *
     * @return array
     */
    protected function _getCopyParentFields()
    {
        return $this->_aCopyParentField;
    }

    /**
     * Set parent field value to child - variants
     */
    protected function _assignParentDependFields()
    {
        $sParent = $this->getParentArticle();
        if ($sParent) {
            foreach ($this->_getCopyParentFields() as $sField) {
                $this->$sField = new \OxidEsales\Eshop\Core\Field($sParent->$sField->value);
            }
        }
    }

    /**
     * Saves values of sorting fields on article load.
     */
    protected function _saveSortingFieldValuesOnLoad()
    {
        $aSortingFields = \OxidEsales\Eshop\Core\Registry::getConfig()->getConfigParam('aSortCols');
        $aSortingFields = !empty($aSortingFields) ? (array) $aSortingFields : [];

        foreach ($aSortingFields as $sField) {
            $sFullField = $this->_getFieldLongName($sField);
            $this->_aSortingFieldsOnLoad[$sFullField] = $this->$sFullField->value;
        }
    }

    /**
     * Forms query to load variants.
     *
     * @param bool                      $blRemoveNotOrderables
     * @param bool                      $forceCoreTableUsage
     * @param oxSimpleVariant|oxarticle $baseObject
     * @param string                    $sArticleTable
     *
     * @return string
     */
    protected function getLoadVariantsQuery($blRemoveNotOrderables, $forceCoreTableUsage, $baseObject, $sArticleTable)
    {
        return "select " . $baseObject->getSelectFields($forceCoreTableUsage) . " from $sArticleTable where " .
                 $this->getActiveCheckQuery($forceCoreTableUsage) .
                 $this->getVariantsQuery($blRemoveNotOrderables, $forceCoreTableUsage) .
                 " order by $sArticleTable.oxsort";
    }

    /**
     * Set needed parameters to article list object like language.
     *
     * @param \OxidEsales\Eshop\Core\Model\BaseModel $baseObject          article list template object.
     * @param bool|null                              $forceCoreTableUsage if true forces core table use, default is false [optional]
     */
    protected function updateVariantsBaseObject($baseObject, $forceCoreTableUsage = null)
    {
        $baseObject->setLanguage($this->getLanguage());
    }

    /**
     * @param \OxidEsales\Eshop\Application\Model\Manufacturer $oManufacturer
     */
    protected function updateManufacturerBeforeLoading($oManufacturer)
    {
        $oManufacturer->setReadOnly(true);
    }
}<|MERGE_RESOLUTION|>--- conflicted
+++ resolved
@@ -3461,13 +3461,8 @@
 
             $sQ = "SELECT * FROM `oxfiles` WHERE `oxartid` = :oxartid";
 
-<<<<<<< HEAD
-            if (!\OxidEsales\Eshop\Core\Registry::getConfig()->getConfigParam('blVariantParentBuyable') && $blAddFromParent) {
-                $sQ .= " OR `oxartId` = '" . $this->oxarticles__oxparentid->value . "'";
-=======
             if (!$this->getConfig()->getConfigParam('blVariantParentBuyable') && $blAddFromParent) {
                 $sQ .= " OR `oxartId` = :oxparentid";
->>>>>>> 7c8c1c73
             }
 
             $oArticleFiles = oxNew(\OxidEsales\Eshop\Core\Model\ListModel::class);
