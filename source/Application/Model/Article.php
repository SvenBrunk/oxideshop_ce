--- conflicted
+++ resolved
@@ -4439,11 +4439,7 @@
     protected function _assignNotBuyableParent() // phpcs:ignore PSR2.Methods.MethodDeclaration.Underscore
     {
         if (
-<<<<<<< HEAD
             !\OxidEsales\Eshop\Core\Registry::getConfig()->getConfigParam('blVariantParentBuyable') &&
-=======
-            !$this->getConfig()->getConfigParam('blVariantParentBuyable') &&
->>>>>>> f2e0a058
             ($this->_blHasVariants || $this->oxarticles__oxvarstock->value || $this->oxarticles__oxvarcount->value)
         ) {
             $this->_blNotBuyableParent = true;
