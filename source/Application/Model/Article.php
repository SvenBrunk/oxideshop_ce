<?php

/**
 * Copyright © OXID eSales AG. All rights reserved.
 * See LICENSE file for license details.
 */

namespace OxidEsales\EshopCommunity\Application\Model;

use Exception;
use oxField;
use OxidEsales\Eshop\Core\Field;
use OxidEsales\Eshop\Core\Registry;
use OxidEsales\Eshop\Core\Str;
use oxList;

// defining supported link types
define('OXARTICLE_LINKTYPE_CATEGORY', 0);
define('OXARTICLE_LINKTYPE_VENDOR', 1);
define('OXARTICLE_LINKTYPE_MANUFACTURER', 2);
define('OXARTICLE_LINKTYPE_PRICECATEGORY', 3);
// @deprecated since v5.3 (2016-06-17); Listmania will be moved to an own module.
define('OXARTICLE_LINKTYPE_RECOMM', 5);
// END deprecated

/**
 * Article manager.
 * Creates fully detailed article object, with such information as VAT,
 * discounts, etc.
 *
 */
class Article extends \OxidEsales\Eshop\Core\Model\MultiLanguageModel implements \OxidEsales\Eshop\Application\Model\Contract\ArticleInterface, \OxidEsales\Eshop\Core\Contract\IUrl
{
    /**
     * Current class name
     *
     * @var string
     */
    protected $_sClassName = 'oxarticle';

    /**
     * Set $_blUseLazyLoading to true if you want to load only actually used fields not full object, depending on views.
     *
     * @var bool
     */
    protected $_blUseLazyLoading = true;

    /**
     * item key the usage with oxuserbasketitem
     *
     * @var string (md5 hash)
     */
    protected $_sItemKey;

    /**
     * Variable controls price calculation type (set true, to calculate price
     * with taxes and etc, or false to return base article price).
     *
     * @var bool
     */
    protected $_blCalcPrice = true;

    /**
     * Article oxPrice object.
     *
     * @var \OxidEsales\Eshop\Core\Price
     */
    protected $_oPrice = null;


    /**
     * cached article variant min price
     *
     * @var double | null
     */
    protected $_dVarMinPrice = null;

    /**
     * cached article variant max price
     *
     * @var double | null
     */
    protected $_dVarMaxPrice = null;

    /**
     * caches article vat
     *
     * @var double | null
     */
    protected $_dArticleVat = null;

    /**
     * Persistent Parameter.
     *
     * @var array
     */
    protected $_aPersistParam = null;

    /**
     * Status of article - buyable/not buyable.
     *
     * @var bool
     */
    protected $_blNotBuyable = false;

    /**
     * Indicates if we should load variants for current article. When $_blLoadVariants is set to false then
     * neither simple nor full variants for this article are loaded.
     *
     * @var bool
     */
    protected $_blLoadVariants = true;

    /**
     * Article variants without empty stock, not orderable flagged variants
     *
     * @var array
     */
    protected $_aVariants = null;

    /**
     * Article variants with empty stock, not orderable flagged variants
     *
     * @var array
     */
    protected $_aVariantsWithNotOrderables = null;

    /**
     * $_blNotBuyableParent is set to true, when article has variants and is not buyable due to:
     *      a) config option
     *      b) it is not active
     *      c) all variants are not active
     *
     * @var bool
     */
    protected $_blNotBuyableParent = false;


    /**
     * $_blHasVariants is set to true if article has any variants.
     */
    protected $_blHasVariants = false;

    /**
     * $_blHasVariants is set to true if article has multidimensional variants.
     */
    protected $_blHasMdVariants = false;

    /**
     * If set true, then this object is on comparison list
     *
     * @var bool
     */
    protected $_blIsOnComparisonList = false;

    /**
     * user object
     *
     * @var \OxidEsales\Eshop\Application\Model\User
     */
    protected $_oUser = null;

    /**
     * Performance issue. Sometimes you want to load articles without calculating
     * correct discounts and prices etc.
     *
     * @var bool
     */
    protected $_blLoadPrice = true;

    /**
     * $_fPricePerUnit holds price per unit value in active shop currency.
     * $_fPricePerUnit is calculated from \OxidEsales\Eshop\Application\Model\Article::oxarticles__oxunitquantity->value
     * and from \OxidEsales\Eshop\Application\Model\Article::oxarticles__oxuniname->value. If either one of these values is empty then $_fPricePerUnit is not calculated.
     * Example: In case when product price is 10 EUR and product quantity is 0.5 (liters) then $_fPricePerUnit would be 20,00
     */
    protected $_fPricePerUnit = null;

    /**
     * Variable used to force load parent data in export
     */
    protected $_blLoadParentData = false;

    /**
     * Variable used to determine if setting parentId to empty value is allowed
     */
    protected $_blAllowEmptyParentId = false;

    /**
     * Variable used to force load parent data in export
     */
    protected $_blSkipAssign = false;

    /**
     * Set $_blSkipDiscounts to true if you want to skip the discount.
     *
     * @var bool
     */
    protected $_blSkipDiscounts = null;

    /**
     * Object holding the list of attributes and attribute values associated with this article
     * @var \OxidEsales\Eshop\Application\Model\AttributeList
     */
    protected $_oAttributeList = null;

    /**
     * Object holding the list of attributes and attribute values associated with this article and displayable in basket
     * @var \OxidEsales\Eshop\Application\Model\AttributeList
     */
    protected $basketAttributeList = null;

    /**
     * Indicates whether the price is "From" price
     *
     * @var bool
     */
    protected $_blIsRangePrice = null;

    /**
     * The list of article media URLs
     *
     * @var string
     */
    protected $_aMediaUrls = null;

    /**
     * Array containing references to already loaded parent articles, in order for variant to skip parent data loading
     *
     * @var array
     */
    protected static $_aLoadedParents;

    /**
     * Cached select lists array
     *
     * @var array
     */
    protected static $_aSelList;

    /**
     * Select lists for tpl
     *
     * @var array
     */
    protected $_aDispSelList;

    /**
     * Marks that current object is managed by SEO
     *
     * @var bool
     */
    protected $_blIsSeoObject = true;

    /**
     * loaded amount prices
     *
     * @var \OxidEsales\Eshop\Application\Model\AmountPriceList
     */
    protected $_oAmountPriceList = null;

    /**
     * Article details link type (default is 0):
     *     0 - category link
     *     1 - vendor link
     *     2 - manufacturer link
     *
     * @var int
     */
    protected $_iLinkType = 0;

    /**
     * Standard/dynamic article urls for languages
     *
     * @var array
     */
    protected $_aStdUrls = [];

    /**
     * Seo article urls for languages
     *
     * @var array
     */
    protected $_aSeoUrls = [];

    /**
     * Additional parameters to seo urls
     *
     * @var array
     */
    protected $_aSeoAddParams = [];

    /**
     * Additional parameters to std urls
     *
     * @var array
     */
    protected $_aStdAddParams = [];

    /**
     * Image url
     *
     * @var string
     */
    protected $_sDynImageDir = null;

    /**
     * More details link
     *
     * @var string
     */
    protected $_sMoreDetailLink = null;

    /**
     * To basket link
     *
     * @var string
     */
    protected $_sToBasketLink = null;

    /**
     * Article stock status when article is initially loaded.
     *
     * @var int
     */
    protected $_iStockStatusOnLoad = null;

    /**
     * Article original parameters when loaded.
     *
     * @var array
     */
    protected $_aSortingFieldsOnLoad = [];

    /**
     * Stock status
     *
     * @var integer
     */
    protected $_iStockStatus = null;

    /**
     * T price
     *
     * @var object
     */
    protected $_oTPrice = null;

    /**
     * Amount price list info
     *
     * @var object
     */
    protected $_oAmountPriceInfo = null;

    /**
     * Amount price
     *
     * @var double
     */
    protected $_dAmountPrice = null;

    /**
     * Articles manufacturer ids cache
     *
     * @var array
     */
    protected static $_aArticleManufacturers = [];

    /**
     * Articles vendor ids cache
     *
     * @var array
     */
    protected static $_aArticleVendors = [];

    /**
     * Articles category ids cache
     *
     * @var array
     */
    protected static $_aArticleCats = [];

    /**
     * Do not copy certain parent fields to variant
     *
     * @var array
     */
    protected $_aNonCopyParentFields = [
        'oxarticles__oxinsert',
        'oxarticles__oxtimestamp',
        'oxarticles__oxnid',
        'oxarticles__oxid',
        'oxarticles__oxparentid'
    ];

    /**
     * Override certain parent fields to variant
     *
     * @var array
     */
    protected $_aCopyParentField = [
        'oxarticles__oxnonmaterial',
        'oxarticles__oxfreeshipping',
        'oxarticles__oxisdownloadable',
        'oxarticles__oxshowcustomagreement'
    ];

    /**
     * Multidimensional variant tree structure
     *
     * @var oxMdVariant
     */
    protected $_oMdVariants = null;

    /**
     * Product long description field
     *
     * @var oxField
     */
    protected $_oLongDesc = null;

    /**
     * Variant selections array
     *
     * @see getVariantSelections()
     *
     * @var array
     */
    protected $_aVariantSelections = [];

    /**
     * Array of product selections
     *
     * @var array
     */
    protected static $_aSelections = [];

    /**
     * Category instance cache
     *
     * @var array
     */
    protected static $_aCategoryCache = null;

    /**
     * stores if are stored any amount price
     *
     * @var bool
     */
    protected static $_blHasAmountPrice = null;

    /**
     * stores downloadable file list
     *
     * @var array|oxList of oxArticleFile
     */
    protected $_aArticleFiles = null;

    /**
     * If admin can edit any field.
     *
     * @var bool
     */
    protected $_blCanUpdateAnyField = null;

    /**
     * Triggered action type
     *
     * @var integer
     */
    protected $actionType = ACTION_NA;

    /**
     * Constructor, sets shop ID for article (\OxidEsales\Eshop\Core\Config::getShopId()),
     * initiates parent constructor (parent::oxI18n()).
     *
     * @param array $aParams The array of names and values of oxArticle instance properties to be set on object instantiation
     */
    public function __construct($aParams = null)
    {
        if ($aParams && is_array($aParams)) {
            foreach ($aParams as $sParam => $mValue) {
                $this->$sParam = $mValue;
            }
        }
        parent::__construct();
        $this->init('oxarticles');
    }

    /**
     * Magic getter, deals with values which are loaded on demand.
     * Additionally it sets default value for unknown picture fields
     *
     * @param string $sName Variable name
     *
     * @return mixed
     */
    public function __get($sName)
    {
        $this->$sName = parent::__get($sName);
        if ($this->$sName) {
            // since the field could have been loaded via lazy loading
            $this->_assignParentFieldValue($sName);
        }

        return $this->$sName;
    }

    /**
     * @param \OxidEsales\Eshop\Application\Model\AmountPriceList $amountPriceList
     */
    public function setAmountPriceList($amountPriceList)
    {
        $this->_oAmountPriceList = $amountPriceList;
    }

    /**
     * @return \OxidEsales\Eshop\Application\Model\AmountPriceList
     */
    protected function getAmountPriceList()
    {
        return $this->_oAmountPriceList;
    }

    /**
     * Checks whether object is in list or not
     * It's needed for oxArticle so that it can pass this to widgets
     *
     * @return bool
     */
    public function isInList()
    {
        return $this->_isInList();
    }

    /**
     * Sets object ID, additionally sets $this->oxarticles__oxnid field value
     *
     * @param string $sId New ID
     *
     * @return string|null
     */
    public function setId($sId = null)
    {
        $sId = parent::setId($sId);

        // TODO: in \OxidEsales\Eshop\Core\Model\BaseModel::setId make it to check if exists and update, not recreate, then delete this overload
        $this->oxarticles__oxnid = $this->oxarticles__oxid;

        return $sId;
    }

    /**
     * Returns part of sql query used in active snippet. Query checks
     * if product "oxactive = 1". If config option "blUseTimeCheck" is TRUE
     * additionally checks if "oxactivefrom < current data < oxactiveto"
     *
     * @param bool $blForceCoreTable force core table usage
     *
     * @return string
     */
    public function getActiveCheckQuery($blForceCoreTable = null)
    {
        $sTable = $this->getViewName($blForceCoreTable);

        // check if article is still active
        $sQ = " $sTable.oxactive = 1 ";

        $sQ .= " and $sTable.oxhidden = 0 ";

        // enabled time range check ?
        if (\OxidEsales\Eshop\Core\Registry::getConfig()->getConfigParam('blUseTimeCheck')) {
            $sQ = $this->addSqlActiveRangeSnippet($sQ, $sTable);
        }

        return $sQ;
    }

    /**
     * Returns part of sql query used in active snippet. If config
     * option "blUseStock" is TRUE checks if "oxstockflag != 2 or
     * ( oxstock + oxvarstock ) > 0". If config option "blVariantParentBuyable"
     * is TRUE checks if product has variants, and if has - checks is
     * there at least one variant which is buyable. If config option
     * option "blUseTimeCheck" is TRUE additionally checks if variants
     * "oxactivefrom < current data < oxactiveto"
     *
     * @param bool $blForceCoreTable force core table usage
     *
     * @return string
     */
    public function getStockCheckQuery($blForceCoreTable = null)
    {
        $myConfig = \OxidEsales\Eshop\Core\Registry::getConfig();
        $sTable = $this->getViewName($blForceCoreTable);

        $sQ = "";

        //do not check for variants
        if ($myConfig->getConfigParam('blUseStock')) {
            $sQ = " and ( $sTable.oxstockflag != 2 or ( $sTable.oxstock + $sTable.oxvarstock ) > 0  ) ";
            //V #M513: When Parent article is not purchasable, it's visibility should be displayed in shop only if any of Variants is available.
            if (!$myConfig->getConfigParam('blVariantParentBuyable')) {
                $activeCheck = 'art.oxactive = 1';
                if ($myConfig->getConfigParam('blUseTimeCheck')) {
                    $activeCheck = $this->addSqlActiveRangeSnippet($activeCheck, 'art');
                }
                $sQ = " $sQ and IF( $sTable.oxvarcount = 0, 1, ( select 1 from $sTable as art where art.oxparentid=$sTable.oxid and $activeCheck and ( art.oxstockflag != 2 or art.oxstock > 0 ) limit 1 ) ) ";
            }
        }

        return $sQ;
    }

    /**
     * Returns part of query which checks if product is variant of current
     * object. Additionally if config option "blUseStock" is TRUE checks
     * stock state "( oxstock > 0 or ( oxstock <= 0 and ( oxstockflag = 1
     * or oxstockflag = 4 ) )"
     *
     * @param bool $blRemoveNotOrderables remove or leave non orderable products
     * @param bool $blForceCoreTable      force core table usage
     *
     * @return string
     */
    public function getVariantsQuery($blRemoveNotOrderables, $blForceCoreTable = null)
    {
        $sTable = $this->getViewName($blForceCoreTable);
        $sQ = " and $sTable.oxparentid = '" . $this->getId() . "' ";

        //checking if variant is active and stock status
        if (\OxidEsales\Eshop\Core\Registry::getConfig()->getConfigParam('blUseStock')) {
            $sQ .= " and ( $sTable.oxstock > 0 or ( $sTable.oxstock <= 0 and $sTable.oxstockflag != 2 ";
            if ($blRemoveNotOrderables) {
                $sQ .= " and $sTable.oxstockflag != 3 ";
            }
            $sQ .= " ) ) ";
        }

        return $sQ;
    }

    /**
     * Return unit quantity
     *
     * @return string
     */
    public function getUnitQuantity()
    {
        return $this->oxarticles__oxunitquantity->value;
    }

    /**
     * Return Size of product: length*width*height
     *
     * @return double
     */
    public function getSize()
    {
        return $this->oxarticles__oxlength->value *
                 $this->oxarticles__oxwidth->value *
                 $this->oxarticles__oxheight->value;
    }

    /**
     * Return product weight
     *
     * @return double
     */
    public function getWeight()
    {
        return $this->oxarticles__oxweight->value;
    }

    /**
     * Returns SQL select string with checks if items are available
     *
     * @param bool $blForceCoreTable forces core table usage (optional)
     *
     * @return string
     */
    public function getSqlActiveSnippet($blForceCoreTable = null)
    {
        return "( {$this->_createSqlActiveSnippet($blForceCoreTable)} ) ";
    }

    /**
     *
     * Getter for action type.
     *
     * @return int
     */
    public function getActionType()
    {
        return $this->actionType;
    }

    /**
     * Returns SQL select string with checks if items are available
     *
     * @param bool $forceCoreTable forces core table usage (optional)
     *
     * @return string
     */
    protected function _createSqlActiveSnippet($forceCoreTable)
    {
        // check if article is still active
        $sQ = $this->getActiveCheckQuery($forceCoreTable);

        // stock and variants check
        $sQ .= $this->getStockCheckQuery($forceCoreTable);

        return $sQ;
    }

    /**
     * Assign condition setter. In case article assignment is skipped ($_blSkipAssign = true), it does not perform additional
     *
     * @param bool $blSkipAssign Whether to skip assign process for the article
     */
    public function setSkipAssign($blSkipAssign)
    {
        $this->_blSkipAssign = $blSkipAssign;
    }

    /**
     * Disables article price loading. Should be called before assign(), or load()
     */
    public function disablePriceLoad()
    {
        $this->_blLoadPrice = false;
    }

    /**
     * Enable article price loading, if disabled.
     */
    public function enablePriceLoad()
    {
        $this->_blLoadPrice = true;
    }

    /**
     * Returns item key used with oxuserbasket
     *
     * @return string
     */
    public function getItemKey()
    {
        return $this->_sItemKey;
    }

    /**
     * Sets item key used with oxuserbasket
     *
     * @param string $sItemKey Item key
     */
    public function setItemKey($sItemKey)
    {
        $this->_sItemKey = $sItemKey;
    }

    /**
     * Disables/enables variant loading
     *
     * @param bool $blLoadVariants skip variant loading or not
     */
    public function setNoVariantLoading($blLoadVariants)
    {
        $this->_blLoadVariants = !$blLoadVariants;
    }

    /**
     * Checks if article is buyable.
     *
     * @return bool
     */
    public function isBuyable()
    {
        return !($this->_blNotBuyableParent || $this->_blNotBuyable);
    }

    /**
     * Checks if price alarm is enabled.
     *
     * @return bool
     */
    public function isPriceAlarm()
    {
        // #419 disabling price alarm if article has fixed price
        return !(($this->__isset('oxarticles__oxblfixedprice') || $this->__get('oxarticles__oxblfixedprice')) && $this->__get('oxarticles__oxblfixedprice')->value);
    }

    /**
     * Get persistent parameters
     *
     * @deprecated on b-dev (2015-11-30); Not used anymore. Setting pers params to session was removed since 2.7.
     *
     * @return array
     */
    public function getPersParams()
    {
        return $this->_aPersistParam;
    }

    /**
     * Checks whether article is inluded in comparison list
     *
     * @return bool
     */
    public function isOnComparisonList()
    {
        return $this->_blIsOnComparisonList;
    }

    /**
     * Set if article is inluded in comparison list
     *
     * @param bool $blOnList Whether is article on the list
     */
    public function setOnComparisonList($blOnList)
    {
        $this->_blIsOnComparisonList = $blOnList;
    }

    /**
     * A setter for $_blLoadParentData (whether article parent info should be laoded fully) class variable
     *
     * @param bool $blLoadParentData Whether to load parent data
     */
    public function setLoadParentData($blLoadParentData)
    {
        $this->_blLoadParentData = $blLoadParentData;
    }

    /**
     * Getter for do we load parent data
     *
     * @return bool
     */
    public function getLoadParentData()
    {
        return $this->_blLoadParentData;
    }

    /**
     * Returns true if the field is multilanguage
     *
     * @param string $sFieldName Field name
     *
     * @return bool
     */
    public function isMultilingualField($sFieldName)
    {
        if ('oxlongdesc' == $sFieldName) {
            return true;
        }

        return parent::isMultilingualField($sFieldName);
    }

    /**
     * Returns formatted price per unit
     *
     * @deprecated since v5.1 (2013-09-25); use oxPrice smarty plugin for formatting in templates
     * @return string
     */
    public function getFUnitPrice()
    {
        if ($this->_fPricePerUnit == null) {
            if ($oPrice = $this->getUnitPrice()) {
                if ($dPrice = $this->_getPriceForView($oPrice)) {
                    $this->_fPricePerUnit = \OxidEsales\Eshop\Core\Registry::getLang()->formatCurrency($dPrice);
                }
            }
        }

        return $this->_fPricePerUnit;
    }

    /**
     * Returns price per unit
     *
     * @return \OxidEsales\Eshop\Core\Price|null
     */
    public function getUnitPrice()
    {
        // Performance
<<<<<<< HEAD
        if (!\OxidEsales\Eshop\Core\Registry::getConfig()->getConfigParam('bl_perfLoadPrice') || !$this->_blLoadPrice) {
            return;
=======
        if (!$this->getConfig()->getConfigParam('bl_perfLoadPrice') || !$this->_blLoadPrice) {
            return null;
>>>>>>> d612ef34
        }

        $oPrice = null;
        if ((double) $this->getUnitQuantity() && $this->oxarticles__oxunitname->value) {
            $oPrice = clone $this->getPrice();
            $oPrice->divide((double) $this->getUnitQuantity());
        }

        return $oPrice;
    }

    /**
     * Returns formatted article min price
     *
     * @deprecated since v5.1 (2013-10-04); use oxPrice smarty plugin for formatting in templates
     *
     * @return string
     */
    public function getFMinPrice()
    {
        $sPrice = '';
        if ($oPrice = $this->getMinPrice()) {
            $dPrice = $this->_getPriceForView($oPrice);
            $sPrice = \OxidEsales\Eshop\Core\Registry::getLang()->formatCurrency($dPrice);
        }

        return $sPrice;
    }

    /**
     * Returns formatted min article variant price
     *
     * @deprecated since v5.1 (2013-10-04); use oxPrice smarty plugin for formatting in templates
     *
     * @return string
     */
    public function getFVarMinPrice()
    {
        $sPrice = '';
        if ($oPrice = $this->getVarMinPrice()) {
            $dPrice = $this->_getPriceForView($oPrice);
            $sPrice = \OxidEsales\Eshop\Core\Registry::getLang()->formatCurrency($dPrice);
        }

        return $sPrice;
    }

    /**
     * Returns article min price of variants
     *
     * @return \OxidEsales\Eshop\Core\Price
     */
    public function getVarMinPrice()
    {
        if (!\OxidEsales\Eshop\Core\Registry::getConfig()->getConfigParam('bl_perfLoadPrice') || !$this->_blLoadPrice) {
            return;
        }

        $oPrice = null;
        $dPrice = $this->_calculateVarMinPrice();

        $oPrice = $this->_getPriceObject();
        $oPrice->setPrice($dPrice);

        $this->_calculatePrice($oPrice);

        return $oPrice;
    }

    /**
     * Calculates lowest price of available article variants.
     *
     * @return double
     */
    protected function _calculateVarMinPrice()
    {
        $dPrice = $this->_getVarMinPrice();

        return $this->_preparePrice($dPrice, $this->getArticleVat());
    }

    /**
     * Returns article min price in calculation included variants
     *
     * @return \OxidEsales\Eshop\Core\Price
     */
    public function getMinPrice()
    {
        if (!\OxidEsales\Eshop\Core\Registry::getConfig()->getConfigParam('bl_perfLoadPrice') || !$this->_blLoadPrice) {
            return;
        }

        $oPrice = null;
        $dPrice = $this->_getPrice();
        if ($this->_getVarMinPrice() !== null && $dPrice > $this->_getVarMinPrice()) {
            $dPrice = $this->_getVarMinPrice();
        }

        $dPrice = $this->_prepareModifiedPrice($dPrice);

        $oPrice = $this->_getPriceObject();
        $oPrice->setPrice($dPrice);
        $this->_calculatePrice($oPrice);

        return $oPrice;
    }

    /**
     * @param double $dPrice
     *
     * @return double
     */
    protected function _prepareModifiedPrice($dPrice)
    {
        $dPrice = $this->_preparePrice($dPrice, $this->getArticleVat());

        return $dPrice;
    }

    /**
     * Returns true if article has variant with different price
     *
     * @return bool
     */
    public function isRangePrice()
    {
        if ($this->_blIsRangePrice === null) {
            $this->setRangePrice(false);

            if ($this->_hasAnyVariant()) {
                $dPrice = $this->_getPrice();
                $dMinPrice = $this->_getVarMinPrice();
                $dMaxPrice = $this->_getVarMaxPrice();

                if ($dMinPrice != $dMaxPrice) {
                    $this->setRangePrice();
                } elseif (!$this->isParentNotBuyable() && $dMinPrice != $dPrice) {
                    $this->setRangePrice();
                }
            }
        }

        return $this->_blIsRangePrice;
    }


    /**
     * Setter to set if article has range price
     *
     * @param bool $blIsRangePrice - true if range, else false
     *
     * @return null
     */
    public function setRangePrice($blIsRangePrice = true)
    {
        return $this->_blIsRangePrice = $blIsRangePrice;
    }

    /**
     * Checks if article has visible status. Returns TRUE if its visible
     *
     * @return bool
     */
    public function isVisible()
    {
        // admin preview mode
        if (($blCanPreview = \OxidEsales\Eshop\Core\Registry::getUtils()->canPreview()) !== null) {
            return $blCanPreview;
        }

        // active ?
        $sNow = date('Y-m-d H:i:s');
        if (
            !$this->oxarticles__oxactive->value &&
            (
                $this->oxarticles__oxactivefrom->value > $sNow ||
             $this->oxarticles__oxactiveto->value < $sNow
            )
        ) {
            return false;
        }

        // stock flags
        if (\OxidEsales\Eshop\Core\Registry::getConfig()->getConfigParam('blUseStock') && $this->oxarticles__oxstockflag->value == 2) {
            $iOnStock = $this->oxarticles__oxstock->value + $this->oxarticles__oxvarstock->value;
            if (\OxidEsales\Eshop\Core\Registry::getConfig()->getConfigParam('blPsBasketReservationEnabled')) {
                $session = \OxidEsales\Eshop\Core\Registry::getSession();
                $iOnStock += $session->getBasketReservations()->getReservedAmount($this->getId());
            }
            if ($iOnStock <= 0) {
                return false;
            }
        }

        return true;
    }

    /**
     * Assigns to oxarticle object some base parameters/values (such as
     * detaillink, moredetaillink, etc).
     *
     * @param array $aRecord Array representing current field values
     *
     * @return null
     */
    public function assign($aRecord)
    {
        startProfile('articleAssign');

        // load object from database
        parent::assign($aRecord);

        //clear seo urls
        $this->_aSeoUrls = [];

        $this->oxarticles__oxnid = $this->oxarticles__oxid;

        // check for simple article.
        if ($this->_blSkipAssign) {
            return;
        }

        $this->_assignParentFieldValues();
        $this->_assignNotBuyableParent();

        // assign only for a first load time
        if (!$this->isLoaded()) {
            $this->_setShopValues($this);
        }

        $this->_assignStock();
        $this->_assignPersistentParam();
        $this->_assignDynImageDir();
        $this->_assignComparisonListFlag();

        stopProfile('articleAssign');
    }

    /**
     * @param \OxidEsales\Eshop\Application\Model\Article $article
     */
    protected function _setShopValues($article)
    {
    }

    /**
     * Loads object data from DB (object data ID must be passed to method).
     * Converts dates (\OxidEsales\Eshop\Application\Model\Article::oxarticles__oxinsert)
     * to international format (oxUtils.php \OxidEsales\Eshop\Core\Registry::getUtilsDate()->formatDBDate(...)).
     * Returns true if article was loaded successfully.
     *
     * @param string $sOXID Article object ID
     *
     * @return bool
     */
    public function load($sOXID)
    {
        // A. #1325 resetting to avoid problems when reloading (details etc)
        $this->_blNotBuyableParent = false;

        $aData = $this->_loadData($sOXID);

        if ($aData) {
            $this->assign($aData);

            $this->_saveSortingFieldValuesOnLoad();

            $this->_iStockStatusOnLoad = $this->_iStockStatus;

            $this->_isLoaded = true;

            return true;
        }

        return false;
    }

    /**
     * Loads data from database and returns it.
     *
     * @param string $articleId
     *
     * @return array
     */
    protected function _loadData($articleId)
    {
        return $this->_loadFromDb($articleId);
    }

    /**
     * Checks whether sorting fields changed from last article loading.
     *
     * @return bool
     */
    public function hasSortingFieldsChanged()
    {
        $aSortingFields = \OxidEsales\Eshop\Core\Registry::getConfig()->getConfigParam('aSortCols');
        $aSortingFields = !empty($aSortingFields) ? (array) $aSortingFields : [];
        $blChanged = false;
        foreach ($aSortingFields as $sField) {
            $sParameterName = 'oxarticles__' . $sField;
            $currentValueOfField = $this->$sParameterName instanceof Field ? $this->$sParameterName->value : '';
            $valueOfFieldOnLoad = $this->_aSortingFieldsOnLoad[$sParameterName] ?? null;
            if ($valueOfFieldOnLoad !== $currentValueOfField) {
                $blChanged = true;
                break;
            }
        }

        return $blChanged;
    }

    /**
     * Calculates and saves product rating average
     *
     * @param integer $rating new rating value
     */
    public function addToRatingAverage($rating)
    {
        $dOldRating = $this->oxarticles__oxrating->value;
        $dOldCnt = $this->oxarticles__oxratingcnt->value;
        $this->oxarticles__oxrating->setValue(($dOldRating * $dOldCnt + $rating) / ($dOldCnt + 1));
        $this->oxarticles__oxratingcnt->setValue($dOldCnt + 1);
        $dRating = ($dOldRating * $dOldCnt + $rating) / ($dOldCnt + 1);
        $dRatingCnt = (int) ($dOldCnt + 1);
        // oxarticles.oxtimestamp = oxarticles.oxtimestamp to keep old timestamp value
        $oDb = \OxidEsales\Eshop\Core\DatabaseProvider::getDb();
        $query = "update oxarticles
                  set oxarticles.oxrating = :oxrating,
                      oxarticles.oxratingcnt = :oxratingcnt,
                      oxarticles.oxtimestamp = oxarticles.oxtimestamp
                  where oxarticles.oxid = :oxid";
        $oDb->execute($query, [
            ':oxrating' => $dRating,
            ':oxratingcnt' => $dRatingCnt,
            ':oxid' => $this->getId()
        ]);
    }

    /**
     * Set product rating average
     *
     * @param integer $iRating new rating value
     */
    public function setRatingAverage($iRating)
    {
        $this->oxarticles__oxrating = new \OxidEsales\Eshop\Core\Field($iRating);
    }

    /**
     * Set product rating count
     *
     * @param integer $iRatingCnt new rating count
     */
    public function setRatingCount($iRatingCnt)
    {
        $this->oxarticles__oxratingcnt = new \OxidEsales\Eshop\Core\Field($iRatingCnt);
    }

    /**
     * Returns product rating average
     *
     * @param bool $blIncludeVariants - include variant ratings
     *
     * @return double
     */
    public function getArticleRatingAverage($blIncludeVariants = false)
    {
        if (!$blIncludeVariants) {
            return round($this->oxarticles__oxrating->value, 1);
        } else {
            $oRating = oxNew(\OxidEsales\Eshop\Application\Model\Rating::class);

            return $oRating->getRatingAverage($this->getId(), 'oxarticle', $this->getVariantIds());
        }
    }

    /**
     * Returns product rating count
     *
     * @param bool $blIncludeVariants - include variant ratings
     *
     * @return int
     */
    public function getArticleRatingCount($blIncludeVariants = false)
    {
        if (!$blIncludeVariants) {
            return $this->oxarticles__oxratingcnt->value;
        } else {
            $oRating = oxNew(\OxidEsales\Eshop\Application\Model\Rating::class);

            return $oRating->getRatingCount($this->getId(), 'oxarticle', $this->getVariantIds());
        }
    }


    /**
     * Collects user written reviews about an article.
     *
     * @return oxList
     */
    public function getReviews()
    {
        $aIds = [$this->getId()];

        if ($this->oxarticles__oxparentid->value) {
            $aIds[] = $this->oxarticles__oxparentid->value;
        }

        // showing variant reviews ..
        if (\OxidEsales\Eshop\Core\Registry::getConfig()->getConfigParam('blShowVariantReviews')) {
            $aAdd = $this->getVariantIds();
            if (is_array($aAdd)) {
                $aIds = array_merge($aIds, $aAdd);
            }
        }

        $oReview = oxNew(\OxidEsales\Eshop\Application\Model\Review::class);
        $oRevs = $oReview->loadList('oxarticle', $aIds);

        //if no review found, return null
        if ($oRevs->count() < 1) {
            return null;
        }

        return $oRevs;
    }

    /**
     * Loads and returns array with cross selling information.
     *
     * @return array
     */
    public function getCrossSelling()
    {
        $oCrosslist = oxNew(\OxidEsales\Eshop\Application\Model\ArticleList::class);
        $oCrosslist->loadArticleCrossSell($this->oxarticles__oxid->value);
        if ($oCrosslist->count()) {
            return $oCrosslist;
        }
    }

    /**
     * Loads and returns array with accessories information.
     *
     * @return array
     */
    public function getAccessoires()
    {
        $myConfig = \OxidEsales\Eshop\Core\Registry::getConfig();

        // Performance
        if (!$myConfig->getConfigParam('bl_perfLoadAccessoires')) {
            return;
        }

        $oAcclist = oxNew(\OxidEsales\Eshop\Application\Model\ArticleList::class);
        $oAcclist->setSqlLimit(0, $myConfig->getConfigParam('iNrofCrossellArticles'));
        $oAcclist->loadArticleAccessoires($this->oxarticles__oxid->value);

        if ($oAcclist->count()) {
            return $oAcclist;
        }
    }

    /**
     * Returns a list of similar products.
     *
     * @return array
     */
    public function getSimilarProducts()
    {
        // Performance
        $myConfig = \OxidEsales\Eshop\Core\Registry::getConfig();
        if (!$myConfig->getConfigParam('bl_perfLoadSimilar')) {
            return;
        }

        // Check configured number of similar products (bug #6062)
        if ($myConfig->getConfigParam('iNrofSimilarArticles') < 1) {
            return;
        }

        $sArticleTable = $this->getViewName();

        $sAttribs = '';
        $iCnt = 0;
        $this->_getAttribsString($sAttribs, $iCnt);

        if (!$sAttribs) {
            return null;
        }

        $aList = $this->_getSimList($sAttribs, $iCnt);

        if (count($aList)) {
            uasort($aList, function ($a, $b) {
                if ($a->cnt == $b->cnt) {
                    return 0;
                }
                return ($a->cnt < $b->cnt) ? -1 : 1;
            });

            $sSearch = $this->_generateSimListSearchStr($sArticleTable, $aList);

            $oSimilarlist = oxNew(\OxidEsales\Eshop\Application\Model\ArticleList::class);
            $oSimilarlist->setSqlLimit(0, $myConfig->getConfigParam('iNrofSimilarArticles'));
            $oSimilarlist->selectString($sSearch);

            return $oSimilarlist;
        }
    }

    /**
     * Loads and returns articles list, bought by same customer.
     *
     * @return oxArticleList|null
     */
    public function getCustomerAlsoBoughtThisProducts()
    {
        // Performance
        $myConfig = \OxidEsales\Eshop\Core\Registry::getConfig();
        if (!$myConfig->getConfigParam('bl_perfLoadCustomerWhoBoughtThis')) {
            return;
        }

        // selecting products that fits
        $sQ = $this->_generateSearchStrForCustomerBought();

        $oArticles = oxNew(\OxidEsales\Eshop\Application\Model\ArticleList::class);
        $oArticles->setSqlLimit(0, $myConfig->getConfigParam('iNrofCustomerWhoArticles'));
        $oArticles->selectString($sQ);
        if ($oArticles->count()) {
            return $oArticles;
        }
    }

    /**
     * Returns list object with info about article price that depends on amount in basket.
     * Takes data from oxprice2article table. Returns false if such info is not set.
     *
     * @return mixed
     */
    public function loadAmountPriceInfo()
    {
        $myConfig = \OxidEsales\Eshop\Core\Registry::getConfig();
        if (!$myConfig->getConfigParam('bl_perfLoadPrice') || !$this->_blLoadPrice || !$this->_blCalcPrice || !$this->hasAmountPrice()) {
            return [];
        }

        if ($this->_oAmountPriceInfo === null) {
            $this->_oAmountPriceInfo = [];
            if (count(($aAmPriceList = $this->_getAmountPriceList()->getArray()))) {
                $this->_oAmountPriceInfo = $this->_fillAmountPriceList($aAmPriceList);
            }
        }

        return $this->_oAmountPriceInfo;
    }

    /**
     * Returns all selectlists this article has (used in oxbasket)
     *
     * @param string $sKeyPrefix Optional key prefix
     *
     * @return array
     */
    public function getSelectLists($sKeyPrefix = null)
    {
        //#1468C - more then one article in basket with different selectlist...
        //optionall function parameter $sKeyPrefix added, used only in basket.php
        $sKey = $this->getId();
        if (isset($sKeyPrefix)) {
            $sKey = $sKeyPrefix . '__' . $sKey;
        }

        if (!isset(self::$_aSelList[$sKey])) {
            $oDb = \OxidEsales\Eshop\Core\DatabaseProvider::getDb();
            $sSLViewName = getViewName('oxselectlist');

            $sQ = "select {$sSLViewName}.* from oxobject2selectlist join {$sSLViewName} on $sSLViewName.oxid=oxobject2selectlist.oxselnid
                   where oxobject2selectlist.oxobjectid = :oxobjectid order by oxobject2selectlist.oxsort";

            // all selectlists this article has
            $oLists = oxNew(\OxidEsales\Eshop\Core\Model\ListModel::class);
            $oLists->init('oxselectlist');
            $oLists->selectString($sQ, [':oxobjectid' => $this->getId()]);

            //#1104S if this is variant ant it has no selectlists, trying with parent
            if ($oLists->count() == 0 && $this->oxarticles__oxparentid->value) {
                $oLists->selectString($sQ, [':oxobjectid' => $this->oxarticles__oxparentid->value]);
            }

            // We do not need to calculate price here as there are method to get current article vat
            /*if ( $this->getPrice() != null ) {
                $dVat = $this->getPrice()->getVat();
            }*/
            $dVat = $this->getArticleVat();

            $iCnt = 0;
            self::$_aSelList[$sKey] = [];
            foreach ($oLists as $oSelectlist) {
                self::$_aSelList[$sKey][$iCnt] = $oSelectlist->getFieldList($dVat);
                self::$_aSelList[$sKey][$iCnt]['name'] = $oSelectlist->oxselectlist__oxtitle->value;
                $iCnt++;
            }
        }

        return self::$_aSelList[$sKey];
    }

    /**
     * Returns amount of variants article has
     *
     * @return mixed
     */
    public function getVariantsCount()
    {
        return $this->oxarticles__oxvarcount->value;
    }

    /**
     * Checks if article has multidimensional variants
     *
     * @return bool
     */
    public function hasMdVariants()
    {
        return $this->_blHasMdVariants;
    }

    /**
     * Returns if article has intangible agreement with which customer will have to agree.
     *
     * @return bool
     */
    public function hasIntangibleAgreement()
    {
        return $this->oxarticles__oxshowcustomagreement->value && $this->oxarticles__oxnonmaterial->value && !$this->hasDownloadableAgreement();
    }

    /**
     * Returns if article has downloadable agreement with which customer will have to agree.
     *
     * @return bool
     */
    public function hasDownloadableAgreement()
    {
        return $this->oxarticles__oxshowcustomagreement->value && $this->oxarticles__oxisdownloadable->value;
    }

    /**
     * Returns variants selections lists array
     *
     * @param array  $aFilterIds    ids of active selections [optional]
     * @param string $sActVariantId active variant id [optional]
     * @param int    $iLimit        limit variant lists count (if non zero, return limited number of multidimensional variant selections)
     *
     * @return array
     */
    public function getVariantSelections($aFilterIds = null, $sActVariantId = null, $iLimit = 0)
    {
        $iLimit = (int) $iLimit;
        if (!isset($this->_aVariantSelections[$iLimit])) {
            $aVariantSelections = false;
            if ($this->oxarticles__oxvarcount->value) {
                $oVariants = $this->getVariants(false);
                $aVariantSelections = oxNew(\OxidEsales\Eshop\Application\Model\VariantHandler::class)->buildVariantSelections(
                    $this->oxarticles__oxvarname->getRawValue(),
                    $oVariants,
                    $aFilterIds,
                    $sActVariantId,
                    $iLimit
                );

                if (!empty($oVariants) && empty($aVariantSelections['rawselections'])) {
                    $aVariantSelections = false;
                }
            }
            $this->_aVariantSelections[$iLimit] = $aVariantSelections;
        }

        return $this->_aVariantSelections[$iLimit];
    }

    /**
     * Returns product selections lists array (used in azure theme)
     *
     * @param int   $iLimit  if given - will load limited count of selections [optional]
     * @param array $aFilter selection filter [optional]
     *
     * @return array
     */
    public function getSelections($iLimit = null, $aFilter = null)
    {
        $sId = $this->getId() . ((int) $iLimit);
        if (!array_key_exists($sId, self::$_aSelections)) {
            $oDb = \OxidEsales\Eshop\Core\DatabaseProvider::getDb();
            $sSLViewName = getViewName('oxselectlist');

            $sQ = "select {$sSLViewName}.* from oxobject2selectlist join {$sSLViewName} on $sSLViewName.oxid=oxobject2selectlist.oxselnid
                   where oxobject2selectlist.oxobjectid = :oxobjectid order by oxobject2selectlist.oxsort";

            if (($iLimit = (int) $iLimit)) {
                $sQ .= " limit $iLimit ";
            }

            // vat value for price
            $dVat = 0;
            if (($oPrice = $this->getPrice()) != null) {
                $dVat = $oPrice->getVat();
            }

            // all selectlists this article has
            $oList = oxNew(\OxidEsales\Eshop\Core\Model\ListModel::class);
            $oList->init('oxselectlist');
            $oList->getBaseObject()->setVat($dVat);
            $oList->selectString($sQ, [':oxobjectid' => $this->getId()]);

            //#1104S if this is variant and it has no selectlists, trying with parent
            if ($oList->count() == 0 && $this->oxarticles__oxparentid->value) {
                $oList->selectString($sQ, [':oxobjectid' => $this->oxarticles__oxparentid->value]);
            }

            self::$_aSelections[$sId] = $oList->count() ? $oList : false;
        }

        if (self::$_aSelections[$sId]) {
            // marking active from filter
            $aFilter = ($aFilter === null) ? \OxidEsales\Eshop\Core\Registry::getConfig()->getRequestParameter("sel") : $aFilter;
            if ($aFilter) {
                $iSelIdx = 0;
                foreach (self::$_aSelections[$sId] as $oSelection) {
                    if (isset($aFilter[$iSelIdx])) {
                        $oSelection->setActiveSelectionByIndex($aFilter[$iSelIdx]);
                    }
                    $iSelIdx++;
                }
            }
        }

        return self::$_aSelections[$sId];
    }

    /**
     * Returns variant list (list contains oxArticle objects)
     *
     * @param bool $blRemoveNotOrderables if true, removes from list not orderable articles, which are out of stock [optional]
     * @param bool $blForceCoreTable      if true forces core table use, default is false [optional]
     *
     * @return oxArticleList
     */
    public function getFullVariants($blRemoveNotOrderables = true, $blForceCoreTable = null)
    {
        return $this->_loadVariantList(false, $blRemoveNotOrderables, $blForceCoreTable);
    }

    /**
     * Collects and returns article variants.
     * Note: Only active variants are returned by this method. If you need full variant list use \OxidEsales\Eshop\Application\Model\Article::getAdminVariants()
     *
     * @param bool $blRemoveNotOrderables if true, removes from list not orderable articles, which are out of stock
     * @param bool $blForceCoreTable      if true forces core table use, default is false [optional]
     *
     * @return array
     */
    public function getVariants($blRemoveNotOrderables = true, $blForceCoreTable = null)
    {
        return $this->_loadVariantList($this->_isInList(), $blRemoveNotOrderables, $blForceCoreTable);
    }

    /**
     * Simple way to get variants without querying oxArticle table first. This is basically used for lists.
     *
     * @return null
     */
    public function getSimpleVariants()
    {
        if ($this->oxarticles__oxvarcount->value) {
            return $this->getVariants();
        }
    }

    /**
     * Loads article variants and returns variants list object. Article language may
     * be set by passing with parameter, or GET/POST/Session variable.
     *
     * @param string $sLanguage shop language.
     *
     * @return object
     */
    public function getAdminVariants($sLanguage = null)
    {
        $oVariants = oxNew(\OxidEsales\Eshop\Application\Model\ArticleList::class);
        if (($sId = $this->getId())) {
            $oBaseObj = $oVariants->getBaseObject();

            if (is_null($sLanguage)) {
                $oBaseObj->setLanguage(\OxidEsales\Eshop\Core\Registry::getLang()->getBaseLanguage());
            } else {
                $oBaseObj->setLanguage($sLanguage);
            }

            $sSql = "select * from " . $oBaseObj->getViewName() . " 
                where oxparentid = :oxparentid 
                order by oxsort ";
            $oVariants->selectString($sSql, [':oxparentid' => $sId]);

            //if we have variants then depending on config option the parent may be non buyable
            if (!\OxidEsales\Eshop\Core\Registry::getConfig()->getConfigParam('blVariantParentBuyable') && ($oVariants->count() > 0)) {
                //$this->blNotBuyable = true;
                $this->_blNotBuyableParent = true;
            }
        }

        return $oVariants;
    }

    /**
     * Loads and returns article category object. First tries to load
     * assigned category and is such category does not exist, tries to
     * load category by price
     *
     * @return oxCategory
     */
    public function getCategory()
    {
        $oCategory = oxNew(\OxidEsales\Eshop\Application\Model\Category::class);
        $oCategory->setLanguage($this->getLanguage());

        // variant handling
        $sOXID = $this->getId();
        if (isset($this->oxarticles__oxparentid->value) && $this->oxarticles__oxparentid->value) {
            $sOXID = $this->oxarticles__oxparentid->value;
        }

        if ($sOXID) {
            // if the oxcategory instance of this article is not cached
            if (!isset($this->_aCategoryCache[$sOXID])) {
                startPRofile('getCategory');
                $oStr = Str::getStr();
                $sWhere = $oCategory->getSqlActiveSnippet();
                $sSelect = $this->_generateSearchStr($sOXID);
                $sSelect .= ($oStr->strstr(
                    $sSelect,
                    'where'
                ) ? ' and ' : ' where ') . $sWhere . " order by oxobject2category.oxtime limit 1";

                // category not found ?
                if (!$oCategory->assignRecord($sSelect)) {
                    $sSelect = $this->_generateSearchStr($sOXID, true);
                    $sSelect .= ($oStr->strstr($sSelect, 'where') ? ' and ' : ' where ') . $sWhere . " limit 1";

                    // looking for price category
                    if (!$oCategory->assignRecord($sSelect)) {
                        $oCategory = null;
                    }
                }
                // add the category instance to cache
                $this->_aCategoryCache[$sOXID] = $oCategory;
                stopPRofile('getCategory');
            } else {
                // if the oxcategory instance is cached
                $oCategory = $this->_aCategoryCache[$sOXID];
            }
        }

        return $oCategory;
    }

    /**
     * Returns ID's of categories where this article is assigned
     *
     * @param bool $blActCats   select categories if all parents are active
     * @param bool $blSkipCache Whether to skip cache
     *
     * @return array
     */
    public function getCategoryIds($blActCats = false, $blSkipCache = false)
    {
        $sArticleId = $this->getId();

        if (!isset(self::$_aArticleCats[$sArticleId]) || $blSkipCache) {
            $sSql = $this->_getCategoryIdsSelect($blActCats);
            $aCategoryIds = $this->_selectCategoryIds($sSql, 'oxcatnid');

            $sSql = $this->getSqlForPriceCategories();
            $aPriceCategoryIds = $this->_selectCategoryIds($sSql, 'oxid');

            self::$_aArticleCats[$sArticleId] = array_unique(array_merge($aCategoryIds, $aPriceCategoryIds));
        }

        return self::$_aArticleCats[$sArticleId];
    }

    /**
     * Returns current article vendor object. If $blShopCheck = false, then
     * vendor loading will fallback to oxI18n object and blReadOnly parameter
     * will be set to true if vendor is not assigned to current shop
     *
     * @param bool $blShopCheck Set false if shop check is not required (default is true)
     *
     * @return object
     */
    public function getVendor($blShopCheck = true)
    {
        $sVendorId = $this->getVendorId();
        if ($sVendorId) {
            $oVendor = oxNew(\OxidEsales\Eshop\Application\Model\Vendor::class);
        } elseif (!$blShopCheck && $this->oxarticles__oxvendorid->value) {
            $oVendor = $this->_createMultilanguageVendorObject();
            $sVendorId = $this->oxarticles__oxvendorid->value;
        }
        if ($sVendorId && $oVendor && $oVendor->load($sVendorId) && $oVendor->oxvendor__oxactive->value) {
            return $oVendor;
        }

        return null;
    }

    /**
     * @return oxi18n
     */
    protected function _createMultilanguageVendorObject()
    {
        $oVendor = oxNew(\OxidEsales\Eshop\Core\Model\MultiLanguageModel::class);
        $oVendor->init('oxvendor');
        $oVendor->setReadOnly(true);

        return $oVendor;
    }

    /**
     * Returns article object vendor ID. Result is cached into self::$_aArticleVendors
     *
     * @return string
     */
    public function getVendorId()
    {
        $sVendorId = false;
        if ($this->oxarticles__oxvendorid->value) {
            $sVendorId = $this->oxarticles__oxvendorid->value;
        }

        return $sVendorId;
    }

    /**
     * Returns article object Manufacturer ID. Result is cached into self::$_aArticleManufacturers
     *
     * @return string
     */
    public function getManufacturerId()
    {
        return $this->oxarticles__oxmanufacturerid->value ?: false;
    }

    /**
     * Returns current article Manufacturer object. If $blShopCheck = false, then
     * Manufacturer blReadOnly parameter will be set to true. If Manufacturer is
     * not assigned to current shop
     *
     * @param bool $blShopCheck Set false if shop check is not required (default is true)
     *
     * @return \OxidEsales\Eshop\Application\Model\Manufacturer|null
     */
    public function getManufacturer($blShopCheck = true)
    {
        $oManufacturer = oxNew(\OxidEsales\Eshop\Application\Model\Manufacturer::class);
        if (
            !($sManufacturerId = $this->getManufacturerId()) &&
            !$blShopCheck && $this->oxarticles__oxmanufacturerid->value
        ) {
            $this->updateManufacturerBeforeLoading($oManufacturer);
            $sManufacturerId = $this->oxarticles__oxmanufacturerid->value;
        }

        if ($sManufacturerId && $oManufacturer->load($sManufacturerId)) {
            if (!\OxidEsales\Eshop\Core\Registry::getConfig()->getConfigParam('bl_perfLoadManufacturerTree')) {
                $oManufacturer->setReadOnly(true);
            }
            $oManufacturer = $oManufacturer->oxmanufacturers__oxactive->value ? $oManufacturer : null;
        } else {
            $oManufacturer = null;
        }

        return $oManufacturer;
    }

    /**
     * Checks if article is assigned to category $sCatNID.
     *
     * @param string $sCatNid category ID
     *
     * @return bool
     */
    public function inCategory($sCatNid)
    {
        return in_array($sCatNid, $this->getCategoryIds());
    }

    /**
     * Checks if article is assigned to passed category (even checks
     * if this category is "price category"). Returns true on success.
     *
     * @param string $sCatId category ID
     *
     * @return bool
     */
    public function isAssignedToCategory($sCatId)
    {
        // variant handling
        $sOXID = $this->getId();
        if (isset($this->oxarticles__oxparentid->value) && $this->oxarticles__oxparentid->value) {
            $sOXID = $this->oxarticles__oxparentid->value;
        }

        $oDb = \OxidEsales\Eshop\Core\DatabaseProvider::getDb();
        $sSelect = $this->_generateSelectCatStr($sOXID, $sCatId);
        $sOXID = $oDb->getOne($sSelect);
        // article is assigned to passed category!
        if (isset($sOXID) && $sOXID) {
            return true;
        }

        // maybe this category is price category ?
        if (\OxidEsales\Eshop\Core\Registry::getConfig()->getConfigParam('bl_perfLoadPrice') && $this->_blLoadPrice) {
            $dPriceFromTo = $this->getPrice()->getBruttoPrice();
            if ($dPriceFromTo > 0) {
                $sSelect = $this->_generateSelectCatStr($sOXID, $sCatId, $dPriceFromTo);
                $sOXID = $oDb->getOne($sSelect);
                // article is assigned to passed category!
                if (isset($sOXID) && $sOXID) {
                    return true;
                }
            }
        }

        return false;
    }

    /**
     * Returns T price
     *
     * @return \OxidEsales\Eshop\Core\Price
     */
    public function getTPrice()
    {
        if (!\OxidEsales\Eshop\Core\Registry::getConfig()->getConfigParam('bl_perfLoadPrice') || !$this->_blLoadPrice) {
            return;
        }

        // return cached result, since oPrice is created ONLY in this function [or function of EQUAL level]
        if ($this->_oTPrice !== null) {
            return $this->_oTPrice;
        }

        $oPrice = $this->_getPriceObject();

        $dBasePrice = $this->oxarticles__oxtprice->value;
        $dBasePrice = $this->_preparePrice($dBasePrice, $this->getArticleVat());

        $oPrice->setPrice($dBasePrice);

        $this->_applyVat($oPrice, $this->getArticleVat());
        $this->_applyCurrency($oPrice);

        if ($this->isParentNotBuyable()) {
            // if parent article is not buyable then compare agains min article variant price
            $oPrice2 = $this->getVarMinPrice();
        } else {
            // else compare against article price
            $oPrice2 = $this->getPrice();
        }

        if ($oPrice->getPrice() <= $oPrice2->getPrice()) {
            // if RRP price is less or equal to comparable price then return
            return;
        }

        $this->_oTPrice = $oPrice;

        return $this->_oTPrice;
    }

    /**
     * Checks if discount should be skipped for this article in basket. Returns true if yes.
     *
     * @return bool
     */
    public function skipDiscounts()
    {
        // already loaded skip discounts config
        if ($this->_blSkipDiscounts !== null) {
            return $this->_blSkipDiscounts;
        }

        if ($this->oxarticles__oxskipdiscounts->value) {
            return true;
        }


        $this->_blSkipDiscounts = false;
        if (\OxidEsales\Eshop\Core\Registry::get(\OxidEsales\Eshop\Application\Model\DiscountList::class)->hasSkipDiscountCategories()) {
            $oDb = \OxidEsales\Eshop\Core\DatabaseProvider::getDb();
            $sO2CView = getViewName('oxobject2category', $this->getLanguage());
            $sViewName = getViewName('oxcategories', $this->getLanguage());
            $sSelect = "select 1 from $sO2CView as $sO2CView 
                left join {$sViewName} on {$sViewName}.oxid = $sO2CView.oxcatnid
                where $sO2CView.oxobjectid = :oxobjectid 
                    and {$sViewName}.oxactive = :oxactive 
                    and {$sViewName}.oxskipdiscounts = :oxskipdiscounts ";
            $params = [
                ':oxobjectid' => $this->getId(),
                ':oxactive' => 1,
                ':oxskipdiscounts' => 1
            ];
            $this->_blSkipDiscounts = ($oDb->getOne($sSelect, $params) == 1);
        }

        return $this->_blSkipDiscounts;
    }

    /**
     * Sets the current oxPrice object
     *
     * @param \OxidEsales\Eshop\Core\Price $oPrice the new price object
     */
    public function setPrice(\OxidEsales\Eshop\Core\Price $oPrice)
    {
        $this->_oPrice = $oPrice;
    }

    /**
     * Returns base article price from database. Price may differ according to users group
     * Override this function if you want e.g. different prices for diff. usergroups.
     *
     * @param double $dAmount article amount. Default is 1
     *
     * @return double
     */
    public function getBasePrice($dAmount = 1)
    {
        // override this function if you want e.g. different prices
        // for diff. user groups.

        // Performance
        $myConfig = \OxidEsales\Eshop\Core\Registry::getConfig();
        if (!$myConfig->getConfigParam('bl_perfLoadPrice') || !$this->_blLoadPrice) {
            return;
        }

        // GroupPrice or DB price ajusted by AmountPrice
        $dPrice = $this->_getModifiedAmountPrice($dAmount);

        return $dPrice;
    }

    /**
     * Modifies given amount price.
     *
     * @param int $amount
     *
     * @return double
     */
    protected function _getModifiedAmountPrice($amount)
    {
        return $this->_getAmountPrice($amount);
    }

    /**
     * Calculates and returns price of article (adds taxes and discounts).
     *
     * @param float|int $dAmount article amount.
     *
     * @return \OxidEsales\Eshop\Core\Price
     */
    public function getPrice($dAmount = 1)
    {
        $myConfig = \OxidEsales\Eshop\Core\Registry::getConfig();
        // Performance
        if (!$myConfig->getConfigParam('bl_perfLoadPrice') || !$this->_blLoadPrice) {
            return;
        }

        // return cached result, since oPrice is created ONLY in this function [or function of EQUAL level]
        if ($dAmount != 1 || $this->_oPrice === null) {
            // module
            $dBasePrice = $this->getBasePrice($dAmount);
            $dBasePrice = $this->_preparePrice($dBasePrice, $this->getArticleVat());

            $oPrice = $this->_getPriceObject();

            $oPrice->setPrice($dBasePrice);

            // price handling
            if (!$this->_blCalcPrice && $dAmount == 1) {
                return $this->_oPrice = $oPrice;
            }

            $this->_calculatePrice($oPrice);
            if ($dAmount != 1) {
                return $oPrice;
            }

            $this->_oPrice = $oPrice;
        }

        return $this->_oPrice;
    }

    /**
     * sets article user
     *
     * @param \OxidEsales\Eshop\Application\Model\User $oUser user to set
     */
    public function setArticleUser($oUser)
    {
        $this->_oUser = $oUser;
    }

    /**
     * @return \OxidEsales\Eshop\Application\Model\User article user.
     */
    public function getArticleUser()
    {
        if ($this->_oUser) {
            return $this->_oUser;
        }

        return $this->getUser();
    }

    /**
     * Creates, calculates and returns oxPrice object for basket product.
     *
     * @param float  $dAmount  Amount
     * @param array  $aSelList Selection list
     * @param object $oBasket  User shopping basket object
     *
     * @return \OxidEsales\Eshop\Core\Price
     */
    public function getBasketPrice($dAmount, $aSelList, $oBasket)
    {
        $oUser = $oBasket->getBasketUser();
        $this->setArticleUser($oUser);

        $oBasketPrice = $this->_getPriceObject($oBasket->isCalculationModeNetto());

        // get base price
        $dBasePrice = $this->getBasePrice($dAmount);

        $dBasePrice = $this->_modifySelectListPrice($dBasePrice, $aSelList);
        $dBasePrice = $this->_preparePrice($dBasePrice, $this->getArticleVat(), $oBasket->isCalculationModeNetto());

        // applying select list price

        // setting price
        $oBasketPrice->setPrice($dBasePrice);

        $dVat = \OxidEsales\Eshop\Core\Registry::get(\OxidEsales\Eshop\Application\Model\VatSelector::class)->getBasketItemVat($this, $oBasket);
        $this->_calculatePrice($oBasketPrice, $dVat);

        // returning final price object
        return $oBasketPrice;
    }

    /**
     * Deletes record and other information related to this article such as images from DB,
     * also removes variants. Returns true if entry was deleted.
     *
     * @param string $sOXID Article id
     *
     * @throws \Exception
     *
     * @return bool
     */
    public function delete($sOXID = null)
    {
        if (!$sOXID) {
            $sOXID = $this->getId();
        }
        if (!$sOXID) {
            return false;
        }

        $database = \OxidEsales\Eshop\Core\DatabaseProvider::getDb();
        $database->startTransaction();
        try {
            // #2339 delete first variants before deleting parent product
            $this->_deleteVariantRecords($sOXID);
            $this->load($sOXID);
            $this->_deletePics();
            $this->_onChangeResetCounts($sOXID, $this->oxarticles__oxvendorid->value, $this->oxarticles__oxmanufacturerid->value);

            // delete self
            $deleted = parent::delete($sOXID);

            $this->_deleteRecords($sOXID);

            Registry::get(\OxidEsales\Eshop\Application\Model\SeoEncoderArticle::class)->onDeleteArticle($this);

            $this->onChange(ACTION_DELETE, $sOXID, $this->oxarticles__oxparentid->value);

            $database->commitTransaction();
        } catch (Exception $exception) {
            $database->rollbackTransaction();

            throw $exception;
        }

        return $deleted;
    }

    /**
     * Reduce article stock. return the affected amount
     *
     * @param float $dAmount              amount to reduce
     * @param bool  $blAllowNegativeStock are negative stocks allowed?
     *
     * @return float
     */
    public function reduceStock($dAmount, $blAllowNegativeStock = false)
    {
        $this->actionType = ACTION_UPDATE_STOCK;
        $this->beforeUpdate();

        $database = \OxidEsales\Eshop\Core\DatabaseProvider::getDb();
        $query = 'select oxstock 
            from oxarticles 
            where oxid = :oxid FOR UPDATE ';
        $actualStock = $database->getOne($query, [
            ':oxid' => $this->getId()
        ]);

        $iStockCount = $actualStock - $dAmount;
        if (!$blAllowNegativeStock && ($iStockCount < 0)) {
            $dAmount += $iStockCount;
            $iStockCount = 0;
        }
        $this->oxarticles__oxstock = new \OxidEsales\Eshop\Core\Field($iStockCount);

        $query = 'update oxarticles set oxarticles.oxstock = :oxstock where oxarticles.oxid = :oxid';
        $database->execute($query, [
            ':oxstock' => $iStockCount,
            ':oxid' => $this->getId()
        ]);
        $this->onChange(ACTION_UPDATE_STOCK);

        return $dAmount;
    }

    /**
     * Recursive function. Updates quantity of sold articles.
     * Return true if amount was changed in database.
     *
     * @param float $dAmount Number of articles sold
     *
     * @return mixed
     */
    public function updateSoldAmount($dAmount = 0)
    {
        if (!$dAmount) {
            return;
        }

        // article is not variant - should be updated current amount
        if (!$this->oxarticles__oxparentid->value) {
            //updating by SQL query, due to wrong behaviour if saving article using not admin mode
            $dAmount = (double) $dAmount;
            $oDb = \OxidEsales\Eshop\Core\DatabaseProvider::getDb();
            $query = "update oxarticles
                      set oxarticles.oxsoldamount = (oxarticles.oxsoldamount + :amount)
                      where oxarticles.oxid = :oxid";
            $rs = $oDb->execute($query, [
                ':oxid' => $this->oxarticles__oxid->value,
                ':amount' => $dAmount
            ]);
        } elseif ($this->oxarticles__oxparentid->value) {
            // article is variant - should be updated this article parent amount
            $oUpdateArticle = $this->getParentArticle();
            if ($oUpdateArticle) {
                $oUpdateArticle->updateSoldAmount($dAmount);
            }
        }

        return (bool) $rs;
    }

    /**
     * Disables reminder functionality for article
     *
     * @return bool
     */
    public function disableReminder()
    {
        $oDb = \OxidEsales\Eshop\Core\DatabaseProvider::getDb();
        $query = "update oxarticles set oxarticles.oxremindactive = 2 where oxarticles.oxid = :oxid";

        return (bool) $oDb->execute($query, [':oxid' => $this->oxarticles__oxid->value]);
    }

    /**
     * (\OxidEsales\Eshop\Application\Model\Article::_saveArtLongDesc()) save the object using parent::save() method.
     *
     * @return bool
     */
    public function save()
    {
        $this->_assignParentDependFields();
        $blRet = parent::save();
        // saving long description
        $this->_saveArtLongDesc();

        return $blRet;
    }

    /**
     * Changes article variant to parent article
     */
    public function resetParent()
    {
        $sParentId = $this->oxarticles__oxparentid->value;
        $this->oxarticles__oxparentid = new \OxidEsales\Eshop\Core\Field('', \OxidEsales\Eshop\Core\Field::T_RAW);
        $this->_blAllowEmptyParentId = true;
        $this->save();
        $this->_blAllowEmptyParentId = false;

        if ($sParentId !== '') {
            $this->onChange(ACTION_UPDATE, null, $sParentId);
        }
    }

    /**
     * collect article pics, icons, zoompic and puts it all in an array
     * structure of array (ActPicID, ActPic, MorePics, Pics, Icons, ZoomPic)
     *
     * @return array
     */
    public function getPictureGallery()
    {
        $myConfig = \OxidEsales\Eshop\Core\Registry::getConfig();

        //initialize
        $blMorePic = false;
        $aArtPics = [];
        $aArtIcons = [];
        $iActPicId = 1;
        $sActPic = $this->getPictureUrl($iActPicId);

        if (\OxidEsales\Eshop\Core\Registry::getConfig()->getRequestParameter('actpicid')) {
            $iActPicId = \OxidEsales\Eshop\Core\Registry::getConfig()->getRequestParameter('actpicid');
        }

        $oStr = Str::getStr();
        $iCntr = 0;
        $iPicCount = $myConfig->getConfigParam('iPicCount');
        $blCheckActivePicId = true;

        for ($i = 1; $i <= $iPicCount; $i++) {
            $sPicVal = $this->getPictureUrl($i);
            $sIcoVal = $this->getIconUrl($i);
            if (
                !$oStr->strstr($sIcoVal, 'nopic_ico.jpg') && !$oStr->strstr($sIcoVal, 'nopic.jpg') &&
                !$oStr->strstr($sPicVal, 'nopic_ico.jpg') && !$oStr->strstr($sPicVal, 'nopic.jpg') &&
                $sPicVal !== null
            ) {
                if ($iCntr) {
                    $blMorePic = true;
                }
                $aArtIcons[$i] = $sIcoVal;
                $aArtPics[$i] = $sPicVal;
                $iCntr++;

                if ($iActPicId == $i) {
                    $sActPic = $sPicVal;
                    $blCheckActivePicId = false;
                }
            } elseif ($blCheckActivePicId && $iActPicId <= $i) {
                // if picture is empty, setting active pic id to next
                // picture
                $iActPicId++;
            }
        }

        $blZoomPic = false;
        $aZoomPics = [];
        $iZoomPicCount = $myConfig->getConfigParam('iPicCount');

        for ($j = 1, $c = 1; $j <= $iZoomPicCount; $j++) {
            $sVal = $this->getZoomPictureUrl($j);

            if ($sVal && !$oStr->strstr($sVal, 'nopic.jpg')) {
                $blZoomPic = true;
                $aZoomPics[$c]['id'] = $c;
                $aZoomPics[$c]['file'] = $sVal;
                //anything is better than empty name, because <img src=""> calls shop once more = x2 SLOW.
                if (!$sVal) {
                    $aZoomPics[$c]['file'] = "nopic.jpg";
                }
                $c++;
            }
        }

        $aPicGallery = [
            'ActPicID' => $iActPicId,
            'ActPic'   => $sActPic,
            'MorePics' => $blMorePic,
            'Pics'     => $aArtPics,
            'Icons'    => $aArtIcons,
            'ZoomPic'  => $blZoomPic,
            'ZoomPics' => $aZoomPics
        ];

        return $aPicGallery;
    }

    /**
     * This function is triggered whenever article is saved or deleted or after the stock is changed.
     * Originally we need to update the oxstock for possible article parent in case parent is not buyable
     * Plus you may want to extend this function to update some extended information.
     * Call \OxidEsales\Eshop\Application\Model\Article::onChange($sAction, $sOXID) with ID parameter when changes are executed over SQL.
     * (or use module class instead of oxArticle if such exists)
     *
     * @param string $action          Action constant
     * @param string $articleId       Article ID
     * @param string $parentArticleId Parent ID
     *
     * @return null
     */
    public function onChange($action = null, $articleId = null, $parentArticleId = null)
    {
        $myConfig = \OxidEsales\Eshop\Core\Registry::getConfig();

        if (!isset($articleId)) {
            if ($this->getId()) {
                $articleId = $this->getId();
            }
            if (!isset($articleId)) {
                $articleId = $this->oxarticles__oxid->value;
            }
            if ($this->oxarticles__oxparentid && $this->oxarticles__oxparentid->value) {
                $parentArticleId = $this->oxarticles__oxparentid->value;
            }
        }
        if (!isset($articleId)) {
            return;
        }

        //if (isset($sOXID) && !$myConfig->blVariantParentBuyable && $myConfig->blUseStock)
        if ($myConfig->getConfigParam('blUseStock')) {
            //if article has variants then updating oxvarstock field
            //getting parent id
            if (!isset($parentArticleId)) {
                $oDb = \OxidEsales\Eshop\Core\DatabaseProvider::getDb();
                $sQ = 'select oxparentid from oxarticles where oxid = :oxid';
                $parentArticleId = $oDb->getOne($sQ, [
                    ':oxid' => $articleId
                ]);
            }
            //if we have parent id then update stock
            if ($parentArticleId) {
                $this->_onChangeUpdateStock($parentArticleId);
            }
        }
        //if we have parent id then update count
        //update count even if blUseStock is not active
        if ($parentArticleId) {
            $this->_onChangeUpdateVarCount($parentArticleId);
        }

        $sId = ($parentArticleId) ? $parentArticleId : $articleId;
        $this->_setVarMinMaxPrice($sId);

        $this->_updateParentDependFields();

        // resetting articles count cache if stock has changed and some
        // articles goes offline (M:1448)
        if ($action === ACTION_UPDATE_STOCK) {
            $this->_assignStock();
            $this->_onChangeStockResetCount($articleId);
        }

        $this->dispatchEvent(new \OxidEsales\EshopCommunity\Internal\Transition\ShopEvents\AfterModelUpdateEvent($this));
    }

    /**
     * Returns custom article VAT value if possible
     * By default value is taken from oxarticle__oxvat field
     *
     * @return double
     */
    public function getCustomVAT()
    {
        if ($this->__isset('oxarticles__oxvat') || $this->__get('oxarticles__oxvat')) {
            return $this->oxarticles__oxvat->value;
        }
    }

    /**
     * Checks if stock configuration allows to buy user chosen amount $dAmount
     *
     * @param double     $dAmount         buyable amount
     * @param double|int $dArtStockAmount stock amount
     * @param bool       $selectForUpdate Set true to select for update
     *
     * @return mixed
     */
    public function checkForStock($dAmount, $dArtStockAmount = 0, $selectForUpdate = false)
    {
        $myConfig = \OxidEsales\Eshop\Core\Registry::getConfig();
        if (!$myConfig->getConfigParam('blUseStock')) {
            return true;
        }

        $oDb = \OxidEsales\Eshop\Core\DatabaseProvider::getDb(\OxidEsales\Eshop\Core\DatabaseProvider::FETCH_MODE_ASSOC);
        // fetching DB info as its up-to-date
        $sQ = 'select oxstock, oxstockflag from oxarticles 
            where oxid = :oxid';
        $sQ .= $selectForUpdate ? ' FOR UPDATE ' : '';
        $rs = $oDb->select($sQ, [
            ':oxid' => $this->getId()
        ]);

        $iOnStock = 0;
        if ($rs !== false && $rs->count() > 0) {
            $iOnStock = $rs->fields['oxstock'] - $dArtStockAmount;
            $iStockFlag = $rs->fields['oxstockflag'];

            //When using stockflag 1 and 4 with basket reservations enabled but disallowing
            //negative stock values we would allow to reserve more items than are initially available
            //by keeping the stock level not lower than zero. When discarding reservations
            //stock level might differ from original value.
            if (
                !$myConfig->getConfigParam('blPsBasketReservationEnabled')
                 || ($myConfig->getConfigParam('blPsBasketReservationEnabled')
                     && $myConfig->getConfigParam('blAllowNegativeStock'))
            ) {
                // foreign stock is also always considered as on stock
                if ($iStockFlag == 1 || $iStockFlag == 4) {
                    return true;
                }
            }
            if (!$myConfig->getConfigParam('blAllowUnevenAmounts')) {
                $iOnStock = floor($iOnStock);
            }
        }
        if (\OxidEsales\Eshop\Core\Registry::getConfig()->getConfigParam('blPsBasketReservationEnabled')) {
            $session = \OxidEsales\Eshop\Core\Registry::getSession();
            $iOnStock += $session->getBasketReservations()->getReservedAmount($this->getId());
        }
        if ($iOnStock >= $dAmount) {
            return true;
        } else {
            if ($iOnStock > 0) {
                return $iOnStock;
            } else {
                $oEx = oxNew(\OxidEsales\Eshop\Core\Exception\ArticleInputException::class);
                $oEx->setMessage('ERROR_MESSAGE_ARTICLE_ARTICLE_NOT_BUYABLE');
                \OxidEsales\Eshop\Core\Registry::getUtilsView()->addErrorToDisplay($oEx);

                return false;
            }
        }
    }

    /**
     * Get article long description
     *
     * @return object $oField field object
     */
    public function getLongDescription()
    {
        if ($this->_oLongDesc === null) {
            // initializing
            $this->_oLongDesc = new \OxidEsales\Eshop\Core\Field();

            // choosing which to get..
            $sOxid = $this->getId();
            $sViewName = getViewName('oxartextends', $this->getLanguage());

            $oDb = \OxidEsales\Eshop\Core\DatabaseProvider::getDb();
            $sDbValue = $oDb->getOne("select oxlongdesc from {$sViewName} where oxid = :oxid", [
                ':oxid' => $sOxid
            ]);

            if ($sDbValue != false) {
                $this->_oLongDesc->setValue($sDbValue, \OxidEsales\Eshop\Core\Field::T_RAW);
            } elseif ($this->oxarticles__oxparentid && $this->oxarticles__oxparentid->value) {
                if (!$this->isAdmin() || $this->_blLoadParentData) {
                    $oParent = $this->getParentArticle();
                    if ($oParent) {
                        $this->_oLongDesc->setValue($oParent->getLongDescription()->getRawValue(), \OxidEsales\Eshop\Core\Field::T_RAW);
                    }
                }
            }
        }

        return $this->_oLongDesc;
    }

    /**
     * get long description, parsed through smarty. should only be used by exports or so.
     * In templates use [{oxeval var=$oProduct->getLongDescription()->getRawValue()}]
     *
     * @return string
     */
    public function getLongDesc()
    {
        return \OxidEsales\Eshop\Core\Registry::getUtilsView()->parseThroughSmarty($this->getLongDescription()->getRawValue(), $this->getId() . $this->getLanguage(), null, true);
    }

    /**
     * Save article long description to oxartext table
     *
     * @param string $longDescription description to set
     */
    public function setArticleLongDesc($longDescription)
    {
        // setting current value
        $this->_oLongDesc = new \OxidEsales\Eshop\Core\Field($longDescription, \OxidEsales\Eshop\Core\Field::T_RAW);
        $this->oxarticles__oxlongdesc = new \OxidEsales\Eshop\Core\Field($longDescription, \OxidEsales\Eshop\Core\Field::T_RAW);
    }

    /**
     * the uninitilized list of attributes
     * use getAttributes
     * @return \OxidEsales\Eshop\Application\Model\AttributeList
     */
    protected function newAttributeList()
    {
        return oxNew(\OxidEsales\Eshop\Application\Model\AttributeList::class);
    }

    /**
     * Loads and returns attribute list associated with this article
     *
     * @return \OxidEsales\Eshop\Application\Model\AttributeList
     */
    public function getAttributes()
    {
        if ($this->_oAttributeList === null) {
            $this->_oAttributeList = $this->newAttributelist();
            $this->_oAttributeList->loadAttributes($this->getId(), $this->getParentId());
        }

        return $this->_oAttributeList;
    }

    /**
     * Loads and returns attribute list for display in basket
     *
     * @return \OxidEsales\Eshop\Application\Model\AttributeList
     */
    public function getAttributesDisplayableInBasket()
    {
        if ($this->basketAttributeList === null) {
            $this->basketAttributeList = $this->newAttributelist();
            $this->basketAttributeList->loadAttributesDisplayableInBasket($this->getId(), $this->getParentId());
        }

        return $this->basketAttributeList;
    }


    /**
     * Appends article seo url with additional request parameters
     *
     * @param string $sAddParams additional parameters which needs to be added to product url
     * @param int    $iLang      language id
     */
    public function appendLink($sAddParams, $iLang = null)
    {
        if ($sAddParams) {
            if ($iLang === null) {
                $iLang = $this->getLanguage();
            }

            $this->_aSeoAddParams[$iLang] = isset($this->_aSeoAddParams[$iLang]) ? $this->_aSeoAddParams[$iLang] . "&amp;" : "";
            $this->_aSeoAddParams[$iLang] .= $sAddParams;
        }
    }

    /**
     * Returns raw article seo url
     *
     * @param int  $iLang  language id
     * @param bool $blMain force to return main url [optional]
     *
     * @return string
     */
    public function getBaseSeoLink($iLang, $blMain = false)
    {
        /** @var \OxidEsales\Eshop\Application\Model\SeoEncoderArticle $oEncoder */
        $oEncoder = \OxidEsales\Eshop\Core\Registry::get(\OxidEsales\Eshop\Application\Model\SeoEncoderArticle::class);
        if (!$blMain) {
            return $oEncoder->getArticleUrl($this, $iLang, $this->getLinkType());
        }

        return $oEncoder->getArticleMainUrl($this, $iLang);
    }

    /**
     * Gets article link
     *
     * @param int  $iLang  language id [optional]
     * @param bool $blMain force to return main url [optional]
     *
     * @return string
     */
    public function getLink($iLang = null, $blMain = false)
    {
        if (!\OxidEsales\Eshop\Core\Registry::getUtils()->seoIsActive()) {
            return $this->getStdLink($iLang);
        }

        if ($iLang === null) {
            $iLang = $this->getLanguage();
        }

        $iLinkType = $this->getLinkType();
        if (!isset($this->_aSeoUrls[$iLang][$iLinkType])) {
            $this->_aSeoUrls[$iLang][$iLinkType] = $this->getBaseSeoLink($iLang, $blMain);
        }

        $sUrl = $this->_aSeoUrls[$iLang][$iLinkType];
        if (isset($this->_aSeoAddParams[$iLang])) {
            $sUrl .= ((strpos($sUrl . $this->_aSeoAddParams[$iLang], '?') === false) ? '?' : '&amp;') . $this->_aSeoAddParams[$iLang];
        }

        return $sUrl;
    }

    /**
     * Returns main object URL. If SEO is ON returned link will be in SEO form,
     * else URL will have dynamic form
     *
     * @param int $iLang language id [optional]
     *
     * @return string
     */
    public function getMainLink($iLang = null)
    {
        return $this->getLink($iLang, true);
    }

    /**
     * Resets details link
     *
     * @param int $iType type of link to load
     */
    public function setLinkType($iType)
    {
        // resetting details link, to force new
        $this->_sDetailLink = null;

        // setting link type
        $this->_iLinkType = (int) $iType;
    }

    /**
     * Get link type
     *
     * @return int
     */
    public function getLinkType()
    {
        return $this->_iLinkType;
    }

    /**
     * Appends article dynamic url with additional request parameters
     *
     * @param string $sAddParams additional parameters which needs to be added to product url
     * @param int    $iLang      language id
     */
    public function appendStdLink($sAddParams, $iLang = null)
    {
        if ($sAddParams) {
            if ($iLang === null) {
                $iLang = $this->getLanguage();
            }

            $this->_aStdAddParams[$iLang] = isset($this->_aStdAddParams[$iLang]) ? $this->_aStdAddParams[$iLang] . "&amp;" : "";
            $this->_aStdAddParams[$iLang] .= $sAddParams;
        }
    }

    /**
     * Returns base dynamic url: shopurl/index.php?cl=details
     *
     * @param int  $iLang   language id
     * @param bool $blAddId add current object id to url or not [optional]
     * @param bool $blFull  return full including domain name [optional]
     *
     * @return string
     */
    public function getBaseStdLink($iLang, $blAddId = true, $blFull = true)
    {
        $sUrl = '';
        if ($blFull) {
            //always returns shop url, not admin
            $sUrl = \OxidEsales\Eshop\Core\Registry::getConfig()->getShopUrl($iLang, false);
        }

        $sUrl .= "index.php?cl=details" . ($blAddId ? "&amp;anid=" . $this->getId() : "");

        return $sUrl . (isset($this->_aStdAddParams[$iLang]) ? "&amp;" . $this->_aStdAddParams[$iLang] : "");
    }

    /**
     * Returns standard URL to product
     *
     * @param int   $iLang   required language. optional
     * @param array $aParams additional params to use [optional]
     *
     * @return string
     */
    public function getStdLink($iLang = null, $aParams = [])
    {
        if ($iLang === null) {
            $iLang = $this->getLanguage();
        }

        if (!isset($this->_aStdUrls[$iLang])) {
            $this->_aStdUrls[$iLang] = $this->getBaseStdLink($iLang);
        }

        return \OxidEsales\Eshop\Core\Registry::getUtilsUrl()->processUrl($this->_aStdUrls[$iLang], true, $aParams, $iLang);
    }

    /**
     * Return article media URL
     *
     * @return array
     */
    public function getMediaUrls()
    {
        if ($this->_aMediaUrls === null) {
            $this->_aMediaUrls = oxNew(\OxidEsales\Eshop\Core\Model\ListModel::class);
            $this->_aMediaUrls->init("oxmediaurl");
            $this->_aMediaUrls->getBaseObject()->setLanguage($this->getLanguage());

            $sViewName = getViewName("oxmediaurls", $this->getLanguage());
            $sQ = "select * from {$sViewName} where oxobjectid = :oxobjectid";
            $this->_aMediaUrls->selectString($sQ, [
                ':oxobjectid' => $this->getId()
            ]);
        }

        return $this->_aMediaUrls;
    }

    /**
     * Get image url
     *
     * @return array
     */
    public function getDynImageDir()
    {
        return $this->_sDynImageDir;
    }

    /**
     * Returns select lists to display
     *
     * @return array
     */
    public function getDispSelList()
    {
        if ($this->_aDispSelList === null) {
            if (\OxidEsales\Eshop\Core\Registry::getConfig()->getConfigParam('bl_perfLoadSelectLists') && \OxidEsales\Eshop\Core\Registry::getConfig()->getConfigParam('bl_perfLoadSelectListsInAList')) {
                $this->_aDispSelList = $this->getSelectLists();
            }
        }

        return $this->_aDispSelList;
    }

    /**
     * Get more details link
     *
     * @return string
     */
    public function getMoreDetailLink()
    {
        if ($this->_sMoreDetailLink == null) {
            // and assign special article values
            $this->_sMoreDetailLink = \OxidEsales\Eshop\Core\Registry::getConfig()->getShopHomeUrl() . 'cl=moredetails';

            // not always it is okey, as not all the time active category is the same as primary article cat.
            if ($sActCat = \OxidEsales\Eshop\Core\Registry::getConfig()->getRequestParameter('cnid')) {
                $this->_sMoreDetailLink .= '&amp;cnid=' . $sActCat;
            }
            $this->_sMoreDetailLink .= '&amp;anid=' . $this->getId();
        }

        return $this->_sMoreDetailLink;
    }

    /**
     * Get to basket link
     *
     * @return string
     */
    public function getToBasketLink()
    {
        if ($this->_sToBasketLink == null) {
            $myConfig = \OxidEsales\Eshop\Core\Registry::getConfig();

            if (\OxidEsales\Eshop\Core\Registry::getUtils()->isSearchEngine()) {
                $this->_sToBasketLink = $this->getLink();
            } else {
                // and assign special article values
                $this->_sToBasketLink = $myConfig->getShopHomeUrl();

                // override some classes as these should never showup
                $actControllerId = \OxidEsales\Eshop\Core\Registry::getConfig()->getRequestControllerId();
                if ($actControllerId == 'thankyou') {
                    $actControllerId = 'basket';
                }
                $this->_sToBasketLink .= 'cl=' . $actControllerId;

                // this is not very correct
                if ($sActCat = \OxidEsales\Eshop\Core\Registry::getConfig()->getRequestParameter('cnid')) {
                    $this->_sToBasketLink .= '&amp;cnid=' . $sActCat;
                }

                $this->_sToBasketLink .= '&amp;fnc=tobasket&amp;aid=' . $this->getId() . '&amp;anid=' . $this->getId();

                if ($sTpl = basename(\OxidEsales\Eshop\Core\Registry::getConfig()->getRequestParameter('tpl'))) {
                    $this->_sToBasketLink .= '&amp;tpl=' . $sTpl;
                }
            }
        }

        return $this->_sToBasketLink;
    }

    /**
     * Get stock status
     *
     * @return integer
     */
    public function getStockStatus()
    {
        return $this->_iStockStatus;
    }

    /**
     * Get stock status as it was on loading this object.
     *
     * @return integer
     */
    public function getStockStatusOnLoad()
    {
        return $this->_iStockStatusOnLoad;
    }

    /**
     * Get stock
     *
     * @return float
     */
    public function getStock()
    {
        return $this->oxarticles__oxstock->value;
    }

    /**
     * Returns formatted delivery date. If the date is past or not set ('0000-00-00') returns false.
     *
     * @return string | bool
     */
    public function getDeliveryDate()
    {
        $deliveryDate = $this->getFieldData("oxdelivery");
        if ($deliveryDate >= date('Y-m-d')) {
            return \OxidEsales\Eshop\Core\Registry::getUtilsDate()->formatDBDate($deliveryDate);
        }

        return false;
    }

    /**
     * Returns rounded T price.
     *
     * @deprecated since v5.1 (2013-10-03); use getTPrice() and oxPrice modifier;
     *
     * @return double | bool
     */
    public function getFTPrice()
    {
        // module
        if ($oPrice = $this->getTPrice()) {
            if ($dPrice = $this->_getPriceForView($oPrice)) {
                return \OxidEsales\Eshop\Core\Registry::getLang()->formatCurrency($dPrice);
            }
        }
    }

    /**
     * Returns formatted product's price.
     *
     * @deprecated since v5.1 (2013-10-04); use oxPrice smarty plugin for formatting in templates
     *
     * @return double
     */
    public function getFPrice()
    {
        if ($oPrice = $this->getPrice()) {
            $dPrice = $this->_getPriceForView($oPrice);

            return \OxidEsales\Eshop\Core\Registry::getLang()->formatCurrency($dPrice);
        }
    }

    /**
     * Resets oxremindactive status.
     * If remindActive status is 2, reminder is already sent.
     */
    public function resetRemindStatus()
    {
        if (
            $this->oxarticles__oxremindactive->value == 2 &&
            $this->oxarticles__oxremindamount->value <= $this->oxarticles__oxstock->value
        ) {
            $this->oxarticles__oxremindactive->value = 1;
        }
    }

    /**
     * Returns formatted product's NETTO price.
     *
     * @deprecated since v5.1 (2013-10-03); use getPrice() and oxPrice modifier;
     *
     * @return double
     */
    public function getFNetPrice()
    {
        if ($oPrice = $this->getPrice()) {
            return \OxidEsales\Eshop\Core\Registry::getLang()->formatCurrency($oPrice->getNettoPrice());
        }
    }

    /**
     * Returns true if parent is not buyable
     *
     * @return bool
     */
    public function isParentNotBuyable()
    {
        return $this->_blNotBuyableParent;
    }

    /**
     * Returns true if article is not buyable
     *
     * @return bool
     */
    public function isNotBuyable()
    {
        return $this->_blNotBuyable;
    }

    /**
     * Sets product state - buyable or not
     *
     * @param bool $blBuyable state - buyable or not (default false)
     */
    public function setBuyableState($blBuyable = false)
    {
        $this->_blNotBuyable = !$blBuyable;
    }

    /**
     * Sets selectlists of current product
     *
     * @param array $aSelList selectlist
     */
    public function setSelectlist($aSelList)
    {
        $this->_aDispSelList = $aSelList;
    }

    /**
     * Returns article picture
     *
     * @param int $iIndex picture index
     *
     * @return string
     */
    public function getPictureUrl($iIndex = 1)
    {
        if ($iIndex) {
            $sImgName = false;
            if (!$this->_isFieldEmpty("oxarticles__oxpic" . $iIndex)) {
                $sImgName = basename($this->{"oxarticles__oxpic$iIndex"}->value);
            }

            $sSize = \OxidEsales\Eshop\Core\Registry::getConfig()->getConfigParam('aDetailImageSizes');

            return \OxidEsales\Eshop\Core\Registry::getPictureHandler()
                ->getProductPicUrl("product/{$iIndex}/", $sImgName, $sSize, 'oxpic' . $iIndex);
        }
    }

    /**
     * Returns article icon picture url. If no index specified, will
     * return main icon url.
     *
     * @param int $iIndex picture index
     *
     * @return string
     */
    public function getIconUrl($iIndex = 0)
    {
        $sImgName = false;
        $sDirname = "product/1/";
        if ($iIndex && !$this->_isFieldEmpty("oxarticles__oxpic{$iIndex}")) {
            $sImgName = basename($this->{"oxarticles__oxpic$iIndex"}->value);
            $sDirname = "product/{$iIndex}/";
        } elseif (!$this->_isFieldEmpty("oxarticles__oxicon")) {
            $sImgName = basename($this->oxarticles__oxicon->value);
            $sDirname = "product/icon/";
        } elseif (!$this->_isFieldEmpty("oxarticles__oxpic1")) {
            $sImgName = basename($this->oxarticles__oxpic1->value);
        }

        $sSize = \OxidEsales\Eshop\Core\Registry::getConfig()->getConfigParam('sIconsize');

        $sIconUrl = \OxidEsales\Eshop\Core\Registry::getPictureHandler()->getProductPicUrl($sDirname, $sImgName, $sSize, $iIndex);

        return $sIconUrl;
    }

    /**
     * Returns article thumbnail picture url
     *
     * @param bool $bSsl to force SSL
     *
     * @return string
     */
    public function getThumbnailUrl($bSsl = null)
    {
        $sImgName = false;
        $sDirname = "product/1/";
        if (!$this->_isFieldEmpty("oxarticles__oxthumb")) {
            $sImgName = basename($this->oxarticles__oxthumb->value);
            $sDirname = "product/thumb/";
        } elseif (!$this->_isFieldEmpty("oxarticles__oxpic1")) {
            $sImgName = basename($this->oxarticles__oxpic1->value);
        }

        $sSize = \OxidEsales\Eshop\Core\Registry::getConfig()->getConfigParam('sThumbnailsize');

        return \OxidEsales\Eshop\Core\Registry::getPictureHandler()->getProductPicUrl($sDirname, $sImgName, $sSize, 0, $bSsl);
    }

    /**
     * Returns article zoom picture url
     *
     * @param int $iIndex picture index
     *
     * @return string
     */
    public function getZoomPictureUrl($iIndex = '')
    {
        $iIndex = (int) $iIndex;
        if ($iIndex > 0 && !$this->_isFieldEmpty("oxarticles__oxpic" . $iIndex)) {
            $sImgName = basename($this->{"oxarticles__oxpic" . $iIndex}->value);
            $sSize = \OxidEsales\Eshop\Core\Registry::getConfig()->getConfigParam("sZoomImageSize");

            return \OxidEsales\Eshop\Core\Registry::getPictureHandler()->getProductPicUrl(
                "product/{$iIndex}/",
                $sImgName,
                $sSize,
                'oxpic' . $iIndex
            );
        }
    }

    /**
     * apply article and article use
     *
     * @param \OxidEsales\Eshop\Core\Price $oPrice target price
     */
    public function applyVats(\OxidEsales\Eshop\Core\Price $oPrice)
    {
        $this->_applyVAT($oPrice, $this->getArticleVat());
    }

    /**
     * Applies discounts which should be applied in general case (for 0 amount)
     *
     * @param \OxidEsales\Eshop\Core\Price $oPrice Price object
     */
    public function applyDiscountsForVariant($oPrice)
    {
        // apply discounts
        if (!$this->skipDiscounts()) {
            $oDiscountList = \OxidEsales\Eshop\Core\Registry::get(\OxidEsales\Eshop\Application\Model\DiscountList::class);
            $aDiscounts = $oDiscountList->getArticleDiscounts($this, $this->getArticleUser());

            reset($aDiscounts);
            foreach ($aDiscounts as $oDiscount) {
                $oPrice->setDiscount($oDiscount->getAddSum(), $oDiscount->getAddSumType());
            }
            $oPrice->calculateDiscount();
        }
    }

    /**
     * Get parent article
     *
     * @return oxArticle
     */
    public function getParentArticle()
    {
        if ($this->oxarticles__oxparentid && ($sParentId = $this->oxarticles__oxparentid->value)) {
            $sIndex = $sParentId . "_" . $this->getLanguage();
            if (!isset(self::$_aLoadedParents[$sIndex])) {
                self::$_aLoadedParents[$sIndex] = oxNew(\OxidEsales\Eshop\Application\Model\Article::class);
                self::$_aLoadedParents[$sIndex]->_blLoadPrice = false;
                self::$_aLoadedParents[$sIndex]->_blLoadVariants = false;

                if (!self::$_aLoadedParents[$sIndex]->loadInLang($this->getLanguage(), $sParentId)) {
                    //return false in case parent product failed to load
                    self::$_aLoadedParents[$sIndex] = false;
                }
            }

            return self::$_aLoadedParents[$sIndex];
        }
    }

    /**
     * Updates article variants oxremindactive field, as variants inherit this setting from parent
     */
    public function updateVariantsRemind()
    {
        // check if it is parent article
        if (!$this->isVariant() && $this->_hasAnyVariant()) {
            $oDb = \OxidEsales\Eshop\Core\DatabaseProvider::getDb();
            $sUpdate = "update oxarticles
                        set oxremindactive = :oxremindactive
                        where oxparentid = :oxparentid and
                              oxshopid = :oxshopid";
            $oDb->execute($sUpdate, [
                ':oxremindactive' => $this->oxarticles__oxremindactive->value,
                ':oxparentid' => $this->getId(),
                ':oxshopid' => $this->getShopId()
            ]);
        }
    }

    /**
     * Returns product id (oxid)
     * (required for interface oxIArticle)
     *
     * @return string
     */
    public function getProductId()
    {
        return $this->getId();
    }

    /**
     * Returns product parent id (oxparentid)
     *
     * @return string
     */
    public function getParentId()
    {
        return $this->oxarticles__oxparentid instanceof Field ? $this->oxarticles__oxparentid->value : '';
    }

    /**
     * Returns false if object is not derived from oxorderarticle class
     *
     * @return bool
     */
    public function isOrderArticle()
    {
        return false;
    }

    /**
     * Returns TRUE if product is variant, and false if not
     *
     * @return bool
     */
    public function isVariant(): bool
    {
        $isVariant = false;
        if (isset($this->oxarticles__oxparentid) && false !== $this->oxarticles__oxparentid) {
            $isVariant = (bool) $this->oxarticles__oxparentid->value;
        }

        return $isVariant;
    }

    /**
     * Returns TRUE if product is multidimensional variant, and false if not
     *
     * @return bool
     */
    public function isMdVariant()
    {
        $oMdVariant = oxNew(\OxidEsales\Eshop\Application\Model\VariantHandler::class);

        return $oMdVariant->isMdVariant($this);
    }

    /**
     * get Sql for loading price categories which include this article
     *
     * @param string $sFields fields to load from oxCategories
     *
     * @return string
     */
    public function getSqlForPriceCategories($sFields = '')
    {
        if (!$sFields) {
            $sFields = 'oxid';
        }
        $sSelectWhere = "select $sFields from " . $this->_getObjectViewName('oxcategories') . " where";
        $sQuotedPrice = \OxidEsales\Eshop\Core\DatabaseProvider::getDb()->quote($this->oxarticles__oxprice->value);

        return "$sSelectWhere oxpricefrom != 0 and oxpriceto != 0 and oxpricefrom <= $sQuotedPrice and oxpriceto >= $sQuotedPrice"
               . " union $sSelectWhere oxpricefrom != 0 and oxpriceto = 0 and oxpricefrom <= $sQuotedPrice"
               . " union $sSelectWhere oxpricefrom = 0 and oxpriceto != 0 and oxpriceto >= $sQuotedPrice";
    }

    /**
     * Checks if article is assigned to price category $sCatNID.
     *
     * @param string $categoryPriceId Price category ID
     *
     * @return bool
     */
    public function inPriceCategory($categoryPriceId)
    {
        return (bool) $this->fetchFirstInPriceCategory($categoryPriceId);
    }

    /**
     * Fetch the article corresponding to this object in the price category with the given id.
     *
     * @param string $categoryPriceId The id of the category we want to check, if this article is in.
     *
     * @return string One, if the given article is in the given price category, else empty string.
     */
    protected function fetchFirstInPriceCategory($categoryPriceId)
    {
        $database = $this->getDatabase();

        $query = $this->createFetchFirstInPriceCategorySql($categoryPriceId);

        $result = $database->getOne($query);

        return $result;
    }

    /**
     * Create the sql for the fetchFirstInPriceCategory method.
     *
     * @param string $categoryPriceId The price category id.
     *
     * @return string The wished sql.
     */
    protected function createFetchFirstInPriceCategorySql($categoryPriceId)
    {
        $database = $this->getDatabase();

        $quotedPrice = $database->quote($this->oxarticles__oxprice->value);
        $quotedCategoryId = $database->quote($categoryPriceId);

        $query = "select 1 from " . $this->_getObjectViewName('oxcategories') . " where oxid=$quotedCategoryId and"
                 . "(   (oxpricefrom != 0 and oxpriceto != 0 and oxpricefrom <= $quotedPrice and oxpriceto >= $quotedPrice)"
                 . " or (oxpricefrom != 0 and oxpriceto = 0 and oxpricefrom <= $quotedPrice)"
                 . " or (oxpricefrom = 0 and oxpriceto != 0 and oxpriceto >= $quotedPrice)"
                 . ")";

        return $query;
    }

    /**
     * Get the database object.
     *
     * @return \OxidEsales\Eshop\Core\Database\Adapter\DatabaseInterface
     */
    protected function getDatabase()
    {
        return \OxidEsales\Eshop\Core\DatabaseProvider::getDb();
    }

    /**
     * Returns multidimensional variant structure
     *
     * @return oxMdVariant
     */
    public function getMdVariants()
    {
        if ($this->_oMdVariants) {
            return $this->_oMdVariants;
        }

        $oParentArticle = $this->getParentArticle();
        if ($oParentArticle) {
            $oVariants = $oParentArticle->getVariants();
        } else {
            $oVariants = $this->getVariants();
        }

        /** @var \OxidEsales\Eshop\Application\Model\VariantHandler $oVariantHandler */
        $oVariantHandler = oxNew(\OxidEsales\Eshop\Application\Model\VariantHandler::class);
        $this->_oMdVariants = $oVariantHandler->buildMdVariants($oVariants, $this->getId());

        return $this->_oMdVariants;
    }

    /**
     * Returns first level variants from multidimensional variants list
     *
     * @return oxMdVariant
     */
    public function getMdSubvariants()
    {
        return $this->getMdVariants()->getMdSubvariants();
    }

    /**
     * Return article picture file name
     *
     * @param string $sFieldName article picture field name
     * @param int    $iIndex     article picture index
     *
     * @return string
     */
    public function getPictureFieldValue($sFieldName, $iIndex = null)
    {
        if ($sFieldName) {
            $sFieldName = "oxarticles__" . $sFieldName . $iIndex;

            return $this->$sFieldName->value;
        }
    }

    /**
     * Get master zoom picture url
     *
     * @param int $iIndex picture index
     *
     * @return string
     */
    public function getMasterZoomPictureUrl($iIndex)
    {
        $sPicUrl = false;
        $sPicName = basename($this->{"oxarticles__oxpic" . $iIndex}->value);

        if ($sPicName && $sPicName != "nopic.jpg") {
            $sPicUrl = \OxidEsales\Eshop\Core\Registry::getConfig()->getPictureUrl("master/product/" . $iIndex . "/" . $sPicName);
            if (!$sPicUrl || basename($sPicUrl) == "nopic.jpg") {
                $sPicUrl = false;
            }
        }

        return $sPicUrl;
    }

    /**
     * Returns oxarticles__oxunitname value processed by \OxidEsales\Eshop\Core\Language::translateString()
     *
     * @return string
     */
    public function getUnitName()
    {
        if ($this->oxarticles__oxunitname->value) {
            return \OxidEsales\Eshop\Core\Registry::getLang()->translateString($this->oxarticles__oxunitname->value);
        }
    }

    /**
     * Return article downloadable file list (oxlist of oxfile)
     *
     * @param bool $blAddFromParent - return with parent files if not buyable
     *
     * @return null|oxList of oxFile
     */
    public function getArticleFiles($blAddFromParent = false)
    {
        if ($this->_aArticleFiles === null) {
            $this->_aArticleFiles = false;

            $sQ = "SELECT * FROM `oxfiles` WHERE `oxartid` = :oxartid";

            if (!Registry::getConfig()->getConfigParam('blVariantParentBuyable') && $blAddFromParent) {
                $sQ .= " OR `oxartId` = :oxparentid";
            }

            $oArticleFiles = oxNew(\OxidEsales\Eshop\Core\Model\ListModel::class);
            $oArticleFiles->init("oxfile");
            $oArticleFiles->selectString($sQ, [
                ':oxartid' => $this->getId(),
                ':oxparentid' => $this->oxarticles__oxparentid->value
            ]);
            $this->_aArticleFiles = $oArticleFiles;
        }

        return $this->_aArticleFiles;
    }

    /**
     * Returns oxarticles__oxisdownloadable value
     *
     * @return bool
     */
    public function isDownloadable()
    {
        return $this->oxarticles__oxisdownloadable->value;
    }

    /**
     * Checks if articles has amount price
     *
     * @return bool
     */
    public function hasAmountPrice()
    {
        if (self::$_blHasAmountPrice === null) {
            self::$_blHasAmountPrice = false;

            $oDb = \OxidEsales\Eshop\Core\DatabaseProvider::getDb();
            $sQ = "SELECT 1 FROM `oxprice2article` LIMIT 1";

            if ($oDb->getOne($sQ)) {
                self::$_blHasAmountPrice = true;
            }
        }

        return self::$_blHasAmountPrice;
    }

    /**
     * Loads and returns variants list.
     *
     * @param bool      $loadSimpleVariants    if parameter $blSimple - list will be filled with oxSimpleVariant objects, else - oxArticle
     * @param bool      $blRemoveNotOrderables if true, removes from list not orderable articles, which are out of stock [optional]
     * @param bool|null $forceCoreTableUsage   if true forces core table use, default is false [optional]
     *
     * @return array | oxsimplevariantlist | oxarticlelist
     */
    protected function _loadVariantList($loadSimpleVariants, $blRemoveNotOrderables = true, $forceCoreTableUsage = null)
    {
        $variants = [];
        if (($articleId = $this->getId())) {
            //do not load me as a parent later
            self::$_aLoadedParents[$articleId . "_" . $this->getLanguage()] = $this;

            $config = \OxidEsales\Eshop\Core\Registry::getConfig();

            if (
                !$this->_blLoadVariants ||
                (!$this->isAdmin() && !$config->getConfigParam('blLoadVariants')) ||
                (!$this->isAdmin() && !$this->oxarticles__oxvarcount->value)
            ) {
                return $variants;
            }

            // cache
            $cacheKey = $loadSimpleVariants ? "simple" : "full";
            if ($blRemoveNotOrderables) {
                if (isset($this->_aVariants[$cacheKey])) {
                    return $this->_aVariants[$cacheKey];
                }
                $this->_aVariants[$cacheKey] = &$variants;
            } elseif (!$blRemoveNotOrderables) {
                if (isset($this->_aVariantsWithNotOrderables[$cacheKey])) {
                    return $this->_aVariantsWithNotOrderables[$cacheKey];
                }
                $this->_aVariantsWithNotOrderables[$cacheKey] = &$variants;
            }

            if (($this->_blHasVariants = $this->_hasAnyVariant($forceCoreTableUsage))) {
                //load simple variants for lists
                if ($loadSimpleVariants) {
                    $variants = oxNew(\OxidEsales\Eshop\Application\Model\SimpleVariantList::class);
                    $variants->setParent($this);
                } else {
                    //loading variants
                    $variants = oxNew(\OxidEsales\Eshop\Application\Model\ArticleList::class);
                    $variants->getBaseObject()->modifyCacheKey('_variants');
                }

                startProfile("selectVariants");
                $forceCoreTableUsage = (bool) $forceCoreTableUsage;

                $baseObject = $variants->getBaseObject();
                $this->updateVariantsBaseObject($baseObject, $forceCoreTableUsage);

                $sArticleTable = $this->getViewName($forceCoreTableUsage);

                $query = $this->getLoadVariantsQuery($blRemoveNotOrderables, $forceCoreTableUsage, $baseObject, $sArticleTable);
                $variants->selectString($query);

                //if this is multidimensional variants, make additional processing
                if ($config->getConfigParam('blUseMultidimensionVariants')) {
                    $oMdVariants = oxNew(\OxidEsales\Eshop\Application\Model\VariantHandler::class);
                    $this->_blHasMdVariants = $oMdVariants->isMdVariant($variants->current());
                }
                stopProfile("selectVariants");
            }

            //if we have variants then depending on config option the parent may be non buyable
            if (!$config->getConfigParam('blVariantParentBuyable') && $this->_blHasVariants) {
                $this->_blNotBuyableParent = true;
            }

            //if we have variants, but all variants are incative means article may be non buyable (depends on config option)
            if (!$config->getConfigParam('blVariantParentBuyable') && count($variants) == 0 && $this->_blHasVariants) {
                $this->_blNotBuyable = true;
            }
        }

        return $variants;
    }

    /**
     * Selects category IDs from given SQL statement and ID field name
     *
     * @param string $query sql statement
     * @param string $field category ID field name
     *
     * @return array
     */
    protected function _selectCategoryIds($query, $field)
    {
        $oDb = \OxidEsales\Eshop\Core\DatabaseProvider::getDb(\OxidEsales\Eshop\Core\DatabaseProvider::FETCH_MODE_ASSOC);
        $aResult = $oDb->getAll($query);
        $aReturn = [];

        foreach ($aResult as $aValue) {
            $aValue = array_change_key_case($aValue, CASE_LOWER);

            $aReturn[] = $aValue[$field];
        }

        return $aReturn;
    }

    /**
     * Returns query for article categories select
     *
     * @param bool $blActCats select categories if all parents are active
     *
     * @return string
     */
    protected function _getCategoryIdsSelect($blActCats = false)
    {
        $sO2CView = $this->_getObjectViewName('oxobject2category');
        $sCatView = $this->_getObjectViewName('oxcategories');

        $sArticleIdSql = 'oxobject2category.oxobjectid=' . \OxidEsales\Eshop\Core\DatabaseProvider::getDb()->quote($this->getId());
        if ($this->getParentId()) {
            $sArticleIdSql = '(' . $sArticleIdSql . ' or oxobject2category.oxobjectid=' . \OxidEsales\Eshop\Core\DatabaseProvider::getDb()->quote($this->getParentId()) . ')';
        }
        $sActiveCategorySql = $blActCats ? $this->_getActiveCategorySelectSnippet() : '';

        $sSelect = "select
                        oxobject2category.oxcatnid as oxcatnid
                     from $sO2CView as oxobject2category
                        left join $sCatView as oxcategories on oxcategories.oxid = oxobject2category.oxcatnid
                    where $sArticleIdSql and oxcategories.oxid is not null and oxcategories.oxactive = 1 $sActiveCategorySql
                    order by oxobject2category.oxtime";

        return $sSelect;
    }

    /**
     * Returns active category select snippet
     *
     * @return string
     */
    protected function _getActiveCategorySelectSnippet()
    {
        $sCatView = $this->_getObjectViewName('oxcategories');

        return "and oxcategories.oxhidden = 0 and (select count(cats.oxid) from $sCatView as cats where cats.oxrootid = oxcategories.oxrootid and cats.oxleft < oxcategories.oxleft and cats.oxright > oxcategories.oxright and ( cats.oxhidden = 1 or cats.oxactive = 0 ) ) = 0 ";
    }

    /**
     * Calculates price of article (adds taxes, currency and discounts).
     *
     * @param \OxidEsales\Eshop\Core\Price $oPrice price object
     * @param double                       $dVat   vat value, optional, if passed, bypasses "bl_perfCalcVatOnlyForBasketOrder" config value
     *
     * @return \OxidEsales\Eshop\Core\Price
     */
    protected function _calculatePrice($oPrice, $dVat = null)
    {
        // apply VAT only if configuration requires it
        if (isset($dVat) || !\OxidEsales\Eshop\Core\Registry::getConfig()->getConfigParam('bl_perfCalcVatOnlyForBasketOrder')) {
            $this->_applyVAT($oPrice, isset($dVat) ? $dVat : $this->getArticleVat());
        }

        // apply currency
        $this->_applyCurrency($oPrice);
        // apply discounts
        if (!$this->skipDiscounts()) {
            $oDiscountList = \OxidEsales\Eshop\Core\Registry::get(\OxidEsales\Eshop\Application\Model\DiscountList::class);
            $aDiscounts = $oDiscountList->getArticleDiscounts($this, $this->getArticleUser());

            reset($aDiscounts);
            foreach ($aDiscounts as $oDiscount) {
                $oPrice->setDiscount($oDiscount->getAddSum(), $oDiscount->getAddSumType());
            }
            $oPrice->calculateDiscount();
        }

        return $oPrice;
    }

    /**
     * Checks if parent has ANY variant assigned
     *
     * @param bool $blForceCoreTable force core table usage
     *
     * @return bool
     */
    protected function _hasAnyVariant($blForceCoreTable = null)
    {
        if (($sId = $this->getId())) {
            if ($this->oxarticles__oxshopid->value == \OxidEsales\Eshop\Core\Registry::getConfig()->getShopId()) {
                return (bool) $this->oxarticles__oxvarcount->value;
            }
            $sArticleTable = $this->getViewName($blForceCoreTable);

            $db = \OxidEsales\Eshop\Core\DatabaseProvider::getDb();
            return (bool)$db->getOne("select 1 from $sArticleTable where oxparentid = :oxparentid", [
                ':oxparentid' => $sId
            ]);
        }

        return false;
    }

    /**
     * Check if stock status has changed since loading the article
     *
     * @return bool
     */
    protected function _isStockStatusChanged()
    {
        return $this->_iStockStatus != $this->_iStockStatusOnLoad;
    }

    /**
     * Check if visibility has changed since loading the article
     *
     * @return bool
     */
    protected function _isVisibilityChanged()
    {
        return $this->_isStockStatusChanged() && ($this->_iStockStatus == -1 || $this->_iStockStatusOnLoad == -1);
    }

    /**
     * inserts article long description to artextends table
     *
     * @return null
     */
    protected function _saveArtLongDesc()
    {
        if (in_array("oxlongdesc", $this->_aSkipSaveFields)) {
            return;
        }

        if ($this->_blEmployMultilanguage) {
            $sValue = $this->getLongDescription()->getRawValue();
            if ($sValue !== null) {
                $oArtExt = oxNew(\OxidEsales\Eshop\Core\Model\MultiLanguageModel::class);
                $oArtExt->init('oxartextends');
                $oArtExt->setLanguage((int) $this->getLanguage());
                if (!$oArtExt->load($this->getId())) {
                    $oArtExt->setId($this->getId());
                }
                $oArtExt->oxartextends__oxlongdesc = new \OxidEsales\Eshop\Core\Field($sValue, \OxidEsales\Eshop\Core\Field::T_RAW);
                $oArtExt->save();
            }
        } else {
            $oArtExt = oxNew(\OxidEsales\Eshop\Core\Model\MultiLanguageModel::class);
            $oArtExt->setEnableMultilang(false);
            $oArtExt->init('oxartextends');
            $aObjFields = $oArtExt->_getAllFields(true);
            if (!$oArtExt->load($this->getId())) {
                $oArtExt->setId($this->getId());
            }

            foreach ($aObjFields as $sKey => $sValue) {
                if (preg_match('/^oxlongdesc(_(\d{1,2}))?$/', $sKey)) {
                    $sField = $this->_getFieldLongName($sKey);

                    if (isset($this->$sField)) {
                        $sLongDesc = null;
                        if ($this->$sField instanceof \OxidEsales\Eshop\Core\Field) {
                            $sLongDesc = $this->$sField->getRawValue();
                        } elseif (is_object($this->$sField)) {
                            $sLongDesc = $this->$sField->value;
                        }
                        if (isset($sLongDesc)) {
                            $sAEField = $oArtExt->_getFieldLongName($sKey);
                            $oArtExt->$sAEField = new \OxidEsales\Eshop\Core\Field($sLongDesc, \OxidEsales\Eshop\Core\Field::T_RAW);
                        }
                    }
                }
            }
            $oArtExt->save();
        }
    }

    /**
     * Removes object data fields (oxarticles__oxtimestamp, oxarticles__oxparentid, oxarticles__oxinsert).
     */
    protected function _skipSaveFields()
    {
        $this->_aSkipSaveFields = [];

        $this->_aSkipSaveFields[] = 'oxtimestamp';
        // $this->_aSkipSaveFields[] = 'oxlongdesc';
        $this->_aSkipSaveFields[] = 'oxinsert';
        $this->_addSkippedSaveFieldsForMapping();

        if (!$this->_blAllowEmptyParentId && (!isset($this->oxarticles__oxparentid->value) || $this->oxarticles__oxparentid->value == '')) {
            $this->_aSkipSaveFields[] = 'oxparentid';
        }
    }

    /**
     * Merges two discount arrays. If there are two the same
     * discounts, discount values will be added.
     *
     * @param array $aDiscounts     Discount array
     * @param array $aItemDiscounts Discount array
     *
     * @return array $aDiscounts
     */
    protected function _mergeDiscounts($aDiscounts, $aItemDiscounts)
    {
        foreach ($aItemDiscounts as $sKey => $oDiscount) {
            // add prices of the same discounts
            if (array_key_exists($sKey, $aDiscounts)) {
                $aDiscounts[$sKey]->dDiscount += $oDiscount->dDiscount;
            } else {
                $aDiscounts[$sKey] = $oDiscount;
            }
        }

        return $aDiscounts;
    }

    /**
     * get user Group A, B or C price, returns db price if user is not in groups
     *
     * @return double
     */
    protected function _getGroupPrice()
    {
        $sPriceSufix = $this->_getUserPriceSufix();
        $sVarName = "oxarticles__oxprice{$sPriceSufix}";
        $dPrice = $this->$sVarName->value;

        // #1437/1436C - added config option, and check for zero A,B,C price values
        if (\OxidEsales\Eshop\Core\Registry::getConfig()->getConfigParam('blOverrideZeroABCPrices') && (double) $dPrice == 0) {
            $dPrice = $this->oxarticles__oxprice->value;
        }

        return $dPrice;
    }

    /**
     * Modifies article price depending on given amount.
     * Takes data from oxprice2article table.
     *
     * @param int $amount Basket amount
     *
     * @return double
     */
    protected function _getAmountPrice($amount = 1)
    {
        startProfile("_getAmountPrice");

        $dPrice = $this->_getGroupPrice();
        $oAmtPrices = $this->_getAmountPriceList();
        foreach ($oAmtPrices as $oAmPrice) {
            if (
                $oAmPrice->oxprice2article__oxamount->value <= $amount
                && $amount <= $oAmPrice->oxprice2article__oxamountto->value
                && $dPrice > $oAmPrice->oxprice2article__oxaddabs->value
            ) {
                $dPrice = $oAmPrice->oxprice2article__oxaddabs->value;
            }
        }

        stopProfile("_getAmountPrice");

        return $dPrice;
    }

    /**
     * Modifies article price according to selected select list value
     *
     * @param double $dPrice      Modifiable price
     * @param array  $aChosenList Selection list array
     *
     * @return double
     */
    protected function _modifySelectListPrice($dPrice, $aChosenList = null)
    {
        $myConfig = \OxidEsales\Eshop\Core\Registry::getConfig();
        // #690
        if ($myConfig->getConfigParam('bl_perfLoadSelectLists') && $myConfig->getConfigParam('bl_perfUseSelectlistPrice')) {
            $aSelLists = $this->getSelectLists();

            foreach ($aSelLists as $key => $aSel) {
                if (isset($aChosenList[$key]) && isset($aSel[$aChosenList[$key]])) {
                    $oSel = $aSel[$aChosenList[$key]];
                    if ($oSel->priceUnit == 'abs') {
                        $dPrice += $oSel->price;
                    } elseif ($oSel->priceUnit == '%') {
                        $dPrice += \OxidEsales\Eshop\Core\Price::percent($dPrice, $oSel->price);
                    }
                }
            }
        }

        return $dPrice;
    }

    /**
     * Fills amount price list object and sets amount price for article object
     *
     * @param array $aAmPriceList Amount price list
     *
     * @return array
     */
    protected function _fillAmountPriceList($aAmPriceList)
    {
        $oLang = \OxidEsales\Eshop\Core\Registry::getLang();

        // trying to find lowest price value
        foreach ($aAmPriceList as $sId => $oItem) {
            /** @var \OxidEsales\Eshop\Core\Price $oItemPrice */
            $oItemPrice = $this->_getPriceObject();
            if ($oItem->oxprice2article__oxaddabs->value) {
                $dBasePrice = $oItem->oxprice2article__oxaddabs->value;
                $dBasePrice = $this->_prepareModifiedPrice($dBasePrice);

                $oItemPrice->setPrice($dBasePrice);
                $this->_calculatePrice($oItemPrice);
            } else {
                $dBasePrice = $this->_getGroupPrice();

                $dBasePrice = $this->_prepareModifiedPrice($dBasePrice);

                $oItemPrice->setPrice($dBasePrice);
                $oItemPrice->subtractPercent($oItem->oxprice2article__oxaddperc->value);
            }

            $aAmPriceList[$sId]->fbrutprice = $oLang->formatCurrency($oItemPrice->getBruttoPrice());
            $aAmPriceList[$sId]->fnetprice = $oLang->formatCurrency($oItemPrice->getNettoPrice());

            if ($quantity = $this->getUnitQuantity()) {
                $aAmPriceList[$sId]->fbrutamountprice = $oLang->formatCurrency($oItemPrice->getBruttoPrice() / $quantity);
                $aAmPriceList[$sId]->fnetamountprice = $oLang->formatCurrency($oItemPrice->getNettoPrice() / $quantity);
            }
        }

        return $aAmPriceList;
    }

    /**
     * Collects and returns active/all variant ids of article.
     *
     * @param bool $blActiveVariants Parameter to load only active variants.
     *
     * @return array
     */
    public function getVariantIds($blActiveVariants = true)
    {
        $aSelect = [];
        $sId = $this->getId();
        if ($sId) {
            $sActiveSqlSnippet = "";
            if ($blActiveVariants) {
                $sActiveSqlSnippet = " and " . $this->getSqlActiveSnippet(true);
            }
            $oDb = \OxidEsales\Eshop\Core\DatabaseProvider::getDb(\OxidEsales\Eshop\Core\DatabaseProvider::FETCH_MODE_ASSOC);
            $sQ = "select oxid from " . $this->getViewName(true) . " 
                where oxparentid = :oxparentid" . $sActiveSqlSnippet . " order by oxsort";
            $oRs = $oDb->select($sQ, [
                ':oxparentid' => $sId
            ]);
            if ($oRs != false && $oRs->count() > 0) {
                while (!$oRs->EOF) {
                    $aSelect[] = reset($oRs->fields);
                    $oRs->fetchRow();
                }
            }
        }

        return $aSelect;
    }

    /**
     * retrieve article VAT (cached)
     *
     * @return double
     */
    public function getArticleVat()
    {
        if (!isset($this->_dArticleVat)) {
            $this->_dArticleVat = \OxidEsales\Eshop\Core\Registry::get(\OxidEsales\Eshop\Application\Model\VatSelector::class)->getArticleVat($this);
        }

        return $this->_dArticleVat;
    }

    /**
     * Applies VAT to article
     *
     * @param \OxidEsales\Eshop\Core\Price $oPrice Price object
     * @param double                       $dVat   VAT percent
     */
    protected function _applyVAT(\OxidEsales\Eshop\Core\Price $oPrice, $dVat)
    {
        startProfile(__FUNCTION__);
        $oPrice->setVAT($dVat);
        /** @var \OxidEsales\Eshop\Application\Model\VatSelector $oVatSelector */
        $oVatSelector = \OxidEsales\Eshop\Core\Registry::get(\OxidEsales\Eshop\Application\Model\VatSelector::class);
        if (($dVat = $oVatSelector->getArticleUserVat($this)) !== false) {
            $oPrice->setUserVat($dVat);
        }
        stopProfile(__FUNCTION__);
    }

    /**
     * Applies currency factor
     *
     * @param \OxidEsales\Eshop\Core\Price $oPrice Price object
     * @param object                       $oCur   Currency object
     */
    protected function _applyCurrency(\OxidEsales\Eshop\Core\Price $oPrice, $oCur = null)
    {
        if (!$oCur) {
            $oCur = \OxidEsales\Eshop\Core\Registry::getConfig()->getActShopCurrencyObject();
        }

        $oPrice->multiply($oCur->rate);
    }

    /**
     * gets attribs string
     *
     * @param string $sAttributeSql Attribute selection snippet
     * @param int    $iCnt          The number of selected attributes
     */
    protected function _getAttribsString(&$sAttributeSql, &$iCnt)
    {
        // we do not use lists here as we don't need this overhead right now
        $oDb = \OxidEsales\Eshop\Core\DatabaseProvider::getDb();
        $sSelect = 'select oxattrid from oxobject2attribute 
            where oxobject2attribute.oxobjectid = :oxobjectid';
        if ($this->getParentId()) {
            $sSelect .= ' OR oxobject2attribute.oxobjectid = :oxparentid';
        }
        $sAttributeSql = '';
        $aAttributeIds = $oDb->getCol($sSelect, [
            ':oxobjectid' => $this->getId(),
            ':oxparentid' => $this->getParentId()
        ]);
        if (is_array($aAttributeIds) && count($aAttributeIds)) {
            $aAttributeIds = array_unique($aAttributeIds);
            $iCnt = count($aAttributeIds);
            $sAttributeSql .= 't1.oxattrid IN ( ' . implode(',', $oDb->quoteArray($aAttributeIds)) . ') ';
        }
    }

    /**
     * Gets similar list.
     *
     * @param string $sAttributeSql Attribute selection snippet
     * @param int    $iCnt          Similar list article count
     *
     * @return array
     */
    protected function _getSimList($sAttributeSql, $iCnt)
    {
        // #523A
        $iAttrPercent = \OxidEsales\Eshop\Core\Registry::getConfig()->getConfigParam('iAttributesPercent') / 100;
        // 70% same attributes
        if (!$iAttrPercent || $iAttrPercent < 0 || $iAttrPercent > 1) {
            $iAttrPercent = 0.70;
        }
        // #1137V iAttributesPercent = 100 doesn't work
        $iHitMin = ceil($iCnt * $iAttrPercent);

        $aExcludeIds = [];
        $aExcludeIds[] = $this->getId();
        if ($this->getParentId()) {
            $aExcludeIds[] = $this->getParentId();
        }

        // we do not use lists here as we don't need this overhead right now
        $sSelect = "select oxobjectid from oxobject2attribute as t1 where
                    ( $sAttributeSql )
                    and t1.oxobjectid NOT IN (" . implode(', ', \OxidEsales\Eshop\Core\DatabaseProvider::getDb()->quoteArray($aExcludeIds)) . ")
                    group by t1.oxobjectid having count(*) >= :minhit LIMIT 0, 20";

        return \OxidEsales\Eshop\Core\DatabaseProvider::getDb()->getCol($sSelect, [
            ':minhit' => $iHitMin
        ]);
    }

    /**
     * Generates search string for similar list.
     *
     * @param string $sArticleTable Article table name
     * @param array  $aList         A list of original articles
     *
     * @return string
     */
    protected function _generateSimListSearchStr($sArticleTable, $aList)
    {
        $sFieldList = $this->getSelectFields();
        $aList = array_slice($aList, 0, \OxidEsales\Eshop\Core\Registry::getConfig()->getConfigParam('iNrofSimilarArticles'));

        $sSearch = "select $sFieldList from $sArticleTable where " . $this->getSqlActiveSnippet() . "  and $sArticleTable.oxissearch = 1 and $sArticleTable.oxid in ( ";

        $sSearch .= implode(',', \OxidEsales\Eshop\Core\DatabaseProvider::getDb()->quoteArray($aList)) . ')';

        // #524A -- randomizing articles in attribute list
        $sSearch .= ' order by rand() ';

        return $sSearch;
    }

    /**
     * Generates SearchString for getCategory()
     *
     * @param string $sOXID            Article ID
     * @param bool   $blSearchPriceCat Whether to perform the search within price categories
     *
     * @return string
     */
    protected function _generateSearchStr($sOXID, $blSearchPriceCat = false)
    {
        $sCatView = getViewName('oxcategories', $this->getLanguage());
        $sO2CView = getViewName('oxobject2category');

        // we do not use lists here as we don't need this overhead right now
        if (!$blSearchPriceCat) {
            return "select {$sCatView}.* from {$sO2CView} as oxobject2category left join {$sCatView} on
                         {$sCatView}.oxid = oxobject2category.oxcatnid
                         where oxobject2category.oxobjectid=" . \OxidEsales\Eshop\Core\DatabaseProvider::getDb()->quote($sOXID) . " and {$sCatView}.oxid is not null ";
        }
        return "select {$sCatView}.* from {$sCatView} where
                      '{$this->oxarticles__oxprice->value}' >= {$sCatView}.oxpricefrom and
                      '{$this->oxarticles__oxprice->value}' <= {$sCatView}.oxpriceto ";
    }

    /**
     * Generates SQL select string for getCustomerAlsoBoughtThisProduct
     *
     * @return string
     */
    protected function _generateSearchStrForCustomerBought()
    {
        $sArtTable = $this->getViewName();
        $sOrderArtTable = getViewName('oxorderarticles');

        // fetching filter params
        $sIn = " '{$this->oxarticles__oxid->value}' ";
        if ($this->oxarticles__oxparentid->value) {
            // adding article parent
            $sIn .= ", '{$this->oxarticles__oxparentid->value}' ";
            $sParentIdForVariants = $this->oxarticles__oxparentid->value;
        } else {
            $sParentIdForVariants = $this->getId();
        }

        // adding variants
        $oDb = \OxidEsales\Eshop\Core\DatabaseProvider::getDb(\OxidEsales\Eshop\Core\DatabaseProvider::FETCH_MODE_ASSOC);

        $params = [
            ':oxparentid' => $sParentIdForVariants,
            ':oxid' => $this->oxarticles__oxid->value
        ];
        $oRs = $oDb->select("select oxid from {$sArtTable} 
            where oxparentid = :oxparentid 
            and oxid != :oxid ", $params);
        if ($oRs != false && $oRs->count() > 0) {
            while (!$oRs->EOF) {
                $sIn .= ", " . $oDb->quote(current($oRs->fields)) . " ";
                $oRs->fetchRow();
            }
        }

        $iLimit = (int) \OxidEsales\Eshop\Core\Registry::getConfig()->getConfigParam('iNrofCustomerWhoArticles');
        $iLimit = $iLimit ? ($iLimit * 10) : 50;

        // building sql (optimized)
        return "select distinct {$sArtTable}.* from (
                   select d.oxorderid as suborderid from {$sOrderArtTable} as d use index ( oxartid ) where d.oxartid in ( {$sIn} ) limit {$iLimit}
               ) as suborder
               left join {$sOrderArtTable} force index ( oxorderid ) on suborder.suborderid = {$sOrderArtTable}.oxorderid
               left join {$sArtTable} on {$sArtTable}.oxid = {$sOrderArtTable}.oxartid
               where {$sArtTable}.oxid not in ( {$sIn} )
               and ( {$sArtTable}.oxissearch = 1 or {$sArtTable}.oxparentid <> '' ) and " . $this->getSqlActiveSnippet();

        /* non optimized, but could be used if index forcing is not supported
        // building sql
        $sQ = "select distinct {$sArtTable}.* from {$sOrderArtTable}, {$sArtTable} where {$sOrderArtTable}.oxorderid in (
                   select {$sOrderArtTable}.oxorderid from {$sOrderArtTable} where {$sOrderArtTable}.oxartid in ( {$sIn} )
               ) and {$sArtTable}.oxid = {$sOrderArtTable}.oxartid and {$sArtTable}.oxid not in ( {$sIn} )
               and ( {$sArtTable}.oxissearch = 1 or {$sArtTable}.oxparentid <> '' )
               and ".$this->getSqlActiveSnippet();
        */
    }

    /**
     * Generates select string for isAssignedToCategory()
     *
     * @param string $sOXID        Article ID
     * @param string $sCatId       Category ID
     * @param bool   $dPriceFromTo Article price for price categories
     *
     * @return string
     */
    protected function _generateSelectCatStr($sOXID, $sCatId, $dPriceFromTo = false)
    {
        $sCategoryView = getViewName('oxcategories');
        $sO2CView = getViewName('oxobject2category');

        $oDb = \OxidEsales\Eshop\Core\DatabaseProvider::getDb();
        $sOXID = $oDb->quote($sOXID);
        $sCatId = $oDb->quote($sCatId);

        if (!$dPriceFromTo) {
            $sSelect = "select oxobject2category.oxcatnid from $sO2CView as oxobject2category ";
            $sSelect .= "left join $sCategoryView as oxcategories on oxcategories.oxid = oxobject2category.oxcatnid ";
            $sSelect .= "where oxobject2category.oxcatnid=$sCatId and oxobject2category.oxobjectid=$sOXID ";
            $sSelect .= "and oxcategories.oxactive = 1 order by oxobject2category.oxtime ";
        } else {
            $dPriceFromTo = $oDb->quote($dPriceFromTo);
            $sSelect = "select oxcategories.oxid from $sCategoryView as oxcategories where ";
            $sSelect .= "oxcategories.oxid=$sCatId and $dPriceFromTo >= oxcategories.oxpricefrom and ";
            $sSelect .= "$dPriceFromTo <= oxcategories.oxpriceto ";
        }

        return $sSelect;
    }

    /**
     * Collecting assigned to article amount-price list
     *
     * @deprecated on b-dev (2015-04-02); use buildAmountPriceList().
     *
     * @return \OxidEsales\Eshop\Application\Model\AmountPriceList
     */
    protected function _getAmountPriceList()
    {
        return $this->buildAmountPriceList();
    }

    /**
     * Collecting assigned to article amount-price list.
     *
     * @return \OxidEsales\Eshop\Application\Model\AmountPriceList
     */
    protected function buildAmountPriceList()
    {
        if ($this->getAmountPriceList() === null) {
            /** @var \OxidEsales\Eshop\Application\Model\AmountPriceList $oAmPriceList */
            $oAmPriceList = oxNew(\OxidEsales\Eshop\Application\Model\AmountPriceList::class);
            $this->setAmountPriceList($oAmPriceList);

            if (!$this->skipDiscounts()) {
                //collecting assigned to article amount-price list
                $oAmPriceList->load($this);

                // prepare abs prices if currently having percentages
                $oBasePrice = $this->_getGroupPrice();
                foreach ($oAmPriceList as $oAmPrice) {
                    if ($oAmPrice->oxprice2article__oxaddperc->value) {
                        $oAmPrice->oxprice2article__oxaddabs = new \OxidEsales\Eshop\Core\Field(
                            \OxidEsales\Eshop\Core\Price::percent($oBasePrice, 100 - $oAmPrice->oxprice2article__oxaddperc->value),
                            \OxidEsales\Eshop\Core\Field::T_RAW
                        );
                    }
                }
            }

            $this->setAmountPriceList($oAmPriceList);
        }

        return $this->_oAmountPriceList;
    }

    /**
     * Detects if field is empty.
     *
     * @param string $sFieldName Field name
     *
     * @return bool
     */
    protected function _isFieldEmpty($sFieldName)
    {
        $mValue = $this->$sFieldName->value;

        if (is_null($mValue)) {
            return true;
        }

        if ($mValue === '') {
            return true;
        }

        // certain fields with zero value treat as empty
        $aZeroValueFields = ['oxarticles__oxprice', 'oxarticles__oxvat', 'oxarticles__oxunitquantity'];

        if (!$mValue && in_array($sFieldName, $aZeroValueFields)) {
            return true;
        }


        if (!strcmp($mValue, '0000-00-00 00:00:00') || !strcmp($mValue, '0000-00-00')) {
            return true;
        }

        $sFieldName = strtolower($sFieldName);

        if (
            $sFieldName == 'oxarticles__oxicon' && (strpos($mValue, "nopic_ico.jpg") !== false || strpos(
                $mValue,
                "nopic.jpg"
            ) !== false)
        ) {
            return true;
        }

        if (
            strpos($mValue, "nopic.jpg") !== false && ($sFieldName == 'oxarticles__oxthumb' || substr(
                $sFieldName,
                0,
                17
            ) == 'oxarticles__oxpic' || substr($sFieldName, 0, 18) == 'oxarticles__oxzoom')
        ) {
            return true;
        }

        return false;
    }

    /**
     * Assigns parent field values to article
     *
     * @param string $sFieldName field name
     *
     * @return null;
     */
    protected function _assignParentFieldValue($sFieldName)
    {
        if (!($oParentArticle = $this->getParentArticle())) {
            return;
        }

        $sCopyFieldName = $this->_getFieldLongName($sFieldName);

        // assigning only these which parent article has
        if ($oParentArticle->$sCopyFieldName != null) {
            // only overwrite database values
            if (substr($sCopyFieldName, 0, 12) != 'oxarticles__') {
                return;
            }

            //do not copy certain fields
            if (in_array($sCopyFieldName, $this->_aNonCopyParentFields)) {
                return;
            }

            //skip picture parent value assignment in case master image is set for variant
            if ($this->_isFieldEmpty($sCopyFieldName) && $this->_isImageField($sCopyFieldName) && $this->_hasMasterImage(1)) {
                return;
            }

            //COPY THE VALUE
            if ($this->_isFieldEmpty($sCopyFieldName)) {
                $this->$sCopyFieldName = clone $oParentArticle->$sCopyFieldName;
            }
        }
    }

    /**
     * Detects if field is an image field by field name
     *
     * @param string $sFieldName Field name
     *
     * @return bool.
     */
    protected function _isImageField($sFieldName)
    {
        return (stristr($sFieldName, '_oxthumb') || stristr($sFieldName, '_oxicon') || stristr(
            $sFieldName,
            '_oxzoom'
        ) || stristr($sFieldName, '_oxpic'));
    }

    /**
     * Assigns parent field values to article
     */
    protected function _assignParentFieldValues()
    {
        startProfile('articleAssignParentInternal');
        if ($this->oxarticles__oxparentid->value) {
            // yes, we are in fact a variant
            if (!$this->isAdmin() || ($this->_blLoadParentData && $this->isAdmin())) {
                foreach ($this->_aFieldNames as $sFieldName => $sVal) {
                    $this->_assignParentFieldValue($sFieldName);
                }
            }
        }
        stopProfile('articleAssignParentInternal');
    }

    /**
     * if we have variants then depending on config option the parent may be non buyable
     */
    protected function _assignNotBuyableParent()
    {
        if (
            !\OxidEsales\Eshop\Core\Registry::getConfig()->getConfigParam('blVariantParentBuyable') &&
            ($this->_blHasVariants || $this->oxarticles__oxvarstock->value || $this->oxarticles__oxvarcount->value)
        ) {
            $this->_blNotBuyableParent = true;
        }
    }

    /**
     * Assigns stock status to article
     */
    protected function _assignStock()
    {
        $myConfig = \OxidEsales\Eshop\Core\Registry::getConfig();
        // -----------------------------------
        // stock
        // -----------------------------------

        // #1125 A. must round (using floor()) value taken from database and cast to int
        if (!$myConfig->getConfigParam('blAllowUnevenAmounts') && !$this->isAdmin()) {
            $this->oxarticles__oxstock = new \OxidEsales\Eshop\Core\Field((int) floor($this->oxarticles__oxstock->value));
        }
        //GREEN light
        $this->_iStockStatus = 0;

        // if we have flag /*1 or*/ 4 - we show always green light
        if (
            $myConfig->getConfigParam('blUseStock') && /*$this->oxarticles__oxstockflag->value != 1 && */
            $this->oxarticles__oxstockflag->value != 4
        ) {
            //ORANGE light
            $iStock = $this->oxarticles__oxstock->value;

            if ($this->_blNotBuyableParent) {
                $iStock = $this->oxarticles__oxvarstock->value;
            }

            if ($iStock <= $myConfig->getConfigParam('sStockWarningLimit') && $iStock > 0) {
                $this->_iStockStatus = 1;
            }

            //RED light
            if ($iStock <= 0) {
                $this->_iStockStatus = -1;
            }
        }


        // stock
        if ($myConfig->getConfigParam('blUseStock') && ($this->oxarticles__oxstockflag->value == 3 || $this->oxarticles__oxstockflag->value == 2)) {
            $iOnStock = $this->oxarticles__oxstock->value;
            if (\OxidEsales\Eshop\Core\Registry::getConfig()->getConfigParam('blPsBasketReservationEnabled')) {
                $session = \OxidEsales\Eshop\Core\Registry::getSession();
                if ($reservations = $session->getBasketReservations()) {
                    $iOnStock += $reservations->getReservedAmount($this->getId());
                }
            }
            if ($iOnStock <= 0) {
                $this->setBuyableState(false);
            }
        }

        //exceptional handling for variant parent stock:
        if ($this->_blNotBuyable && $this->oxarticles__oxvarstock->value) {
            $this->setBuyableState(true);
            //but then at least setting notBuaybleParent to true
            $this->_blNotBuyableParent = true;
        }

        //special treatment for lists when blVariantParentBuyable config option is set to false
        //then we just hide "to basket" button.
        //if variants are not loaded in the list and this article has variants and parent is not buyable then this article is not buyable
        if (!$myConfig->getConfigParam('blVariantParentBuyable') && !$myConfig->getConfigParam('blLoadVariants') && $this->oxarticles__oxvarstock->value) {
            $this->setBuyableState(false);
        }

        //setting to non buyable when variant list is empty (for example not loaded or inactive) and $this is non buyable parent
        if (!$this->_blNotBuyable && $this->_blNotBuyableParent && $this->oxarticles__oxvarcount->value == 0) {
            $this->setBuyableState(false);
        }
    }

    /**
     * Assigns persistent param to article.
     *
     * @deprecated on b-dev (2015-11-30); Not used anymore. Setting pers params to session was removed since 2.7.
     */
    protected function _assignPersistentParam()
    {
        // Persistent Parameter Handling
        $aPersParam = \OxidEsales\Eshop\Core\Registry::getSession()->getVariable('persparam');
        if (isset($aPersParam) && isset($aPersParam[$this->getId()])) {
            $this->_aPersistParam = $aPersParam[$this->getId()];
        }
    }

    /**
     * assigns dynimagedir to article
     */
    protected function _assignDynImageDir()
    {
        $myConfig = \OxidEsales\Eshop\Core\Registry::getConfig();

        $sThisShop = $this->oxarticles__oxshopid->value;

        $this->_sDynImageDir = $myConfig->getPictureUrl(null, false);
        $this->dabsimagedir = $myConfig->getPictureDir(false); //$sThisShop
        $this->nossl_dimagedir = $myConfig->getPictureUrl(null, false, false, null, $sThisShop); //$sThisShop
        $this->ssl_dimagedir = $myConfig->getPictureUrl(null, false, true, null, $sThisShop); //$sThisShop
    }

    /**
     * Adds a flag if article is on comparisonlist.
     */
    protected function _assignComparisonListFlag()
    {
        // #657 add a flag if article is on comparisonlist

        $aItems = \OxidEsales\Eshop\Core\Registry::getSession()->getVariable('aFiltcompproducts');
        if (isset($aItems[$this->getId()])) {
            $this->_blIsOnComparisonList = true;
        }
    }

    /**
     * Sets article creation date
     * (\OxidEsales\Eshop\Application\Model\Article::oxarticles__oxinsert). Then executes parent method
     * parent::_insert() and returns insertion status.
     *
     * @return bool
     */
    protected function _insert()
    {
        // set oxinsert
        $sNow = date('Y-m-d H:i:s', \OxidEsales\Eshop\Core\Registry::getUtilsDate()->getTime());
        $this->oxarticles__oxinsert = new \OxidEsales\Eshop\Core\Field($sNow);
        if (!is_object($this->oxarticles__oxsubclass) || $this->oxarticles__oxsubclass->value == '') {
            $this->oxarticles__oxsubclass = new \OxidEsales\Eshop\Core\Field('oxarticle');
        }

        return parent::_insert();
    }

    /**
     * Executes \OxidEsales\Eshop\Application\Model\Article::_skipSaveFields() and updates article information
     *
     * @return bool
     */
    protected function _update()
    {
        $this->setUpdateSeo(true);
        $this->_setUpdateSeoOnFieldChange('oxtitle');

        $this->_skipSaveFields();

        return parent::_update();
    }

    /**
     * Deletes records in database
     *
     * @param string $articleId Article ID
     *
     * @return int
     */
    protected function _deleteRecords($articleId)
    {
        $oDb = \OxidEsales\Eshop\Core\DatabaseProvider::getDb();

        //remove other records
        $sDelete = 'delete from oxobject2article where oxarticlenid = :articleId or oxobjectid = :articleId';
        $oDb->execute($sDelete, [
            ':articleId' => $articleId
        ]);

        $sDelete = 'delete from oxobject2attribute where oxobjectid = :articleId';
        $oDb->execute($sDelete, [
            ':articleId' => $articleId
        ]);

        $sDelete = 'delete from oxobject2category where oxobjectid = :articleId';
        $oDb->execute($sDelete, [
            ':articleId' => $articleId
        ]);

        $sDelete = 'delete from oxobject2selectlist where oxobjectid = :articleId';
        $oDb->execute($sDelete, [
            ':articleId' => $articleId
        ]);

        $sDelete = 'delete from oxprice2article where oxartid = :articleId';
        $oDb->execute($sDelete, [
            ':articleId' => $articleId
        ]);

        $sDelete = 'delete from oxreviews where oxtype="oxarticle" and oxobjectid = :articleId';
        $oDb->execute($sDelete, [
            ':articleId' => $articleId
        ]);

        $sDelete = 'delete from oxratings where oxobjectid = :articleId';
        $oDb->execute($sDelete, [
            ':articleId' => $articleId
        ]);

        $sDelete = 'delete from oxaccessoire2article where oxobjectid = :articleId or oxarticlenid = :articleId';
        $oDb->execute($sDelete, [
            ':articleId' => $articleId
        ]);

        //#1508C - deleting oxobject2delivery entries added
        $sDelete = 'delete from oxobject2delivery where oxobjectid = :articleId and oxtype=\'oxarticles\' ';
        $oDb->execute($sDelete, [
            ':articleId' => $articleId
        ]);

        $sDelete = 'delete from oxartextends where oxid = :articleId';
        $oDb->execute($sDelete, [
            ':articleId' => $articleId
        ]);

        //delete the record
        foreach ($this->_getLanguageSetTables("oxartextends") as $sSetTbl) {
            $oDb->execute("delete from $sSetTbl where oxid = :articleId", [
                ':articleId' => $articleId
            ]);
        }

        $sDelete = 'delete from oxactions2article where oxartid = :articleId';
        $oDb->execute($sDelete, [
            ':articleId' => $articleId
        ]);

        $sDelete = 'delete from oxobject2list where oxobjectid = :articleId';

        return $oDb->execute($sDelete, [
            ':articleId' => $articleId
        ]);
    }

    /**
     * Deletes variant records
     *
     * @param string $sOXID Article ID
     */
    protected function _deleteVariantRecords($sOXID)
    {
        if ($sOXID) {
            $database = \OxidEsales\Eshop\Core\DatabaseProvider::getDb();
            //collect variants to remove recursively
            $query = 'select oxid from ' . $this->getViewName() . ' where oxparentid = :oxparentid';
            $rs = $database->select($query, [
                ':oxparentid' => $sOXID
            ]);
            $oArticle = oxNew(\OxidEsales\Eshop\Application\Model\Article::class);
            if ($rs != false && $rs->count() > 0) {
                while (!$rs->EOF) {
                    $oArticle->setId($rs->fields[0]);
                    $oArticle->delete();
                    $rs->fetchRow();
                }
            }
        }
    }

    /**
     * Delete pics
     */
    protected function _deletePics()
    {
        $myConfig = \OxidEsales\Eshop\Core\Registry::getConfig();
        $oPictureHandler = \OxidEsales\Eshop\Core\Registry::getPictureHandler();

        //deleting custom main icon
        $oPictureHandler->deleteMainIcon($this);

        //deleting custom thumbnail
        $oPictureHandler->deleteThumbnail($this);

        // deleting master image and all generated images
        $iPicCount = $myConfig->getConfigParam('iPicCount');
        for ($i = 1; $i <= $iPicCount; $i++) {
            $oPictureHandler->deleteArticleMasterPicture($this, $i);
        }
    }

    /**
     * Resets category and vendor counts. This method is supposed to be called on article change trigger.
     *
     * @param string $sOxid           object to reset id ID
     * @param string $sVendorId       Vendor ID
     * @param string $sManufacturerId Manufacturer ID
     */
    protected function _onChangeResetCounts($sOxid, $sVendorId = null, $sManufacturerId = null)
    {
        $myUtilsCount = \OxidEsales\Eshop\Core\Registry::getUtilsCount();

        if ($sVendorId) {
            $myUtilsCount->resetVendorArticleCount($sVendorId);
        }

        if ($sManufacturerId) {
            $myUtilsCount->resetManufacturerArticleCount($sManufacturerId);
        }

        $aCategoryIds = $this->getCategoryIds();
        //also reseting category counts
        foreach ($aCategoryIds as $sCatId) {
            $myUtilsCount->resetCatArticleCount($sCatId);
        }
    }

    /**
     * Updates article stock. This method is supposed to be called on article change trigger.
     *
     * @param string $parentId product parent id
     */
    protected function _onChangeUpdateStock($parentId)
    {
        if ($parentId) {
            $database = \OxidEsales\Eshop\Core\DatabaseProvider::getDb();
            $query = 'SELECT oxstock, oxvendorid, oxmanufacturerid FROM oxarticles WHERE oxid = :oxid';
            $rs = $database->select($query, [
                ':oxid' => $parentId
            ]);
            $oldStock = $rs->fields[0];
            $vendorId = $rs->fields[1];
            $manufacturerId = $rs->fields[2];

            $query = 'SELECT SUM(oxstock) FROM ' . $this->getViewName(true) . ' 
                WHERE oxparentid = :oxparentid 
                AND ' . $this->getSqlActiveSnippet(true) . ' 
                AND oxstock > 0 ';
            $stock = (float) $database->getOne($query, [
                ':oxparentid' => $parentId
            ]);

            $query = 'UPDATE oxarticles SET oxvarstock = :oxvarstock WHERE oxid = :oxid';
            $database->execute($query, [
                ':oxvarstock' => $stock,
                ':oxid' => $parentId
            ]);

            //now lets update category counts
            //first detect stock status change for this article (to or from 0)
            if ($stock < 0) {
                $stock = 0;
            }
            if ($oldStock < 0) {
                $oldStock = 0;
            }
            if ($this->oxarticles__oxstockflag->value == 2 && $oldStock xor $stock) {
                //means the stock status could be changed (oxstock turns from 0 to 1 or from 1 to 0)
                // so far we leave it like this but later we could move all count resets to one or two functions
                $this->_onChangeResetCounts($parentId, $vendorId, $manufacturerId);
            }
        }
    }

    /**
     * Resets article count cache when stock value is zero and article goes offline.
     *
     * @param string $sOxid product id
     */
    protected function _onChangeStockResetCount($sOxid)
    {
        $myConfig = \OxidEsales\Eshop\Core\Registry::getConfig();

        if (
            $myConfig->getConfigParam('blUseStock') && $this->oxarticles__oxstockflag->value == 2 &&
            ($this->oxarticles__oxstock->value + $this->oxarticles__oxvarstock->value) <= 0
        ) {
            $this->_onChangeResetCounts(
                $sOxid,
                $this->oxarticles__oxvendorid->value,
                $this->oxarticles__oxmanufacturerid->value
            );
        }
    }

    /**
     * Updates variant count. This method is supposed to be called on article change trigger.
     *
     * @param string $parentId Parent ID
     */
    protected function _onChangeUpdateVarCount($parentId)
    {
        if ($parentId) {
            $database = \OxidEsales\Eshop\Core\DatabaseProvider::getDb();

            $query = "SELECT COUNT(*) AS varcount FROM oxarticles WHERE oxparentid = :oxparentid";
            $varCount = (int) $database->getOne($query, [
                ':oxparentid' => $parentId
            ]);

            $query = "UPDATE oxarticles SET oxvarcount = :oxvarcount WHERE oxid = :oxid";
            $database->execute($query, [
                ':oxvarcount' => $varCount,
                ':oxid' => $parentId
            ]);
        }
    }

    /**
     * Updates variant min price. This method is supposed to be called on article change trigger.
     *
     * @param string $sParentId Parent ID
     */
    protected function _setVarMinMaxPrice($sParentId)
    {
        if ($sParentId) {
            $database = \OxidEsales\Eshop\Core\DatabaseProvider::getDb(\OxidEsales\Eshop\Core\DatabaseProvider::FETCH_MODE_ASSOC);
            $sQ = '
                SELECT
                    MIN( IF( `oxarticles`.`oxprice` > 0, `oxarticles`.`oxprice`, `p`.`oxprice` ) ) AS `varminprice`,
                    MAX( IF( `oxarticles`.`oxprice` > 0, `oxarticles`.`oxprice`, `p`.`oxprice` ) ) AS `varmaxprice`
                FROM ' . $this->getViewName(true) . ' AS `oxarticles`
                    LEFT JOIN ' . $this->getViewName(true) . ' AS `p` ON ( `p`.`oxid` = `oxarticles`.`oxparentid` AND `p`.`oxprice` > 0 )
                WHERE ' . $this->getSqlActiveSnippet(true) . '
                    AND ( `oxarticles`.`oxparentid` = :oxparentid )';
            $aPrices = $database->getRow($sQ, [
                ':oxparentid' => $sParentId
            ]);
            if (isset($aPrices['varminprice'], $aPrices['varmaxprice'])) {
                $sQ = '
                    UPDATE `oxarticles`
                    SET
                        `oxvarminprice` = :oxvarminprice,
                        `oxvarmaxprice` = :oxvarmaxprice
                    WHERE
                        `oxid` = :oxid';
                $params = [
                    ':oxvarminprice' => $aPrices['varminprice'],
                    ':oxvarmaxprice' => $aPrices['varmaxprice'],
                    ':oxid' => $sParentId
                ];
            } else {
                $sQ = '
                    UPDATE `oxarticles`
                    SET
                        `oxvarminprice` = `oxprice`,
                        `oxvarmaxprice` = `oxprice`
                    WHERE
                        `oxid` = :oxid';
                $params = [':oxid' => $sParentId];
            }
            $database->execute($sQ, $params);
        }
    }

    /**
     * Checks if article has uploaded master image for selected picture
     *
     * @param int $iIndex master picture index
     *
     * @return bool
     */
    protected function _hasMasterImage($iIndex)
    {
        $sPicName = basename($this->{"oxarticles__oxpic" . $iIndex}->value);

        if ($sPicName == "nopic.jpg" || $sPicName == "") {
            return false;
        }
        if (
            $this->isVariant() &&
            $this->getParentArticle() &&
            $this->getParentArticle()->{"oxarticles__oxpic" . $iIndex}->value == $this->{"oxarticles__oxpic" . $iIndex}->value
        ) {
            return false;
        }

        $sMasterPic = 'product/' . $iIndex . "/" . $sPicName;

        if (\OxidEsales\Eshop\Core\Registry::getConfig()->getMasterPicturePath($sMasterPic)) {
            return true;
        }

        return false;
    }


    /**
     * Checks and return true if price view mode is netto
     *
     * @return bool
     */
    protected function _isPriceViewModeNetto()
    {
        $blResult = (bool) \OxidEsales\Eshop\Core\Registry::getConfig()->getConfigParam('blShowNetPrice');
        $oUser = $this->getArticleUser();
        if ($oUser) {
            $blResult = $oUser->isPriceViewModeNetto();
        }

        return $blResult;
    }


    /**
     * Depending on view mode prepare oxPrice object
     *
     * @param bool $blCalculationModeNetto - if calculation mode netto - true
     *
     * @return oxPice
     */
    protected function _getPriceObject($blCalculationModeNetto = null)
    {
        /** @var \OxidEsales\Eshop\Core\Price $oPrice */
        $oPrice = oxNew(\OxidEsales\Eshop\Core\Price::class);

        if ($blCalculationModeNetto === null) {
            $blCalculationModeNetto = $this->_isPriceViewModeNetto();
        }

        if ($blCalculationModeNetto) {
            $oPrice->setNettoPriceMode();
        } else {
            $oPrice->setBruttoPriceMode();
        }

        return $oPrice;
    }

    /**
     * Depending on view mode prepare price for viewing
     *
     * @param \OxidEsales\Eshop\Core\Price $oPrice price object
     *
     * @return double
     */
    protected function _getPriceForView($oPrice)
    {
        if ($this->_isPriceViewModeNetto()) {
            $dPrice = $oPrice->getNettoPrice();
        } else {
            $dPrice = $oPrice->getBruttoPrice();
        }

        return $dPrice;
    }


    /**
     * Depending on view mode prepare price before calculation
     *
     * @param double $dPrice                 - price
     * @param double $dVat                   - VAT
     * @param bool   $blCalculationModeNetto - if calculation mode netto - true
     *
     * @return double
     */
    protected function _preparePrice($dPrice, $dVat, $blCalculationModeNetto = null)
    {
        if ($blCalculationModeNetto === null) {
            $blCalculationModeNetto = $this->_isPriceViewModeNetto();
        }

        $oCurrency = \OxidEsales\Eshop\Core\Registry::getConfig()->getActShopCurrencyObject();

        $blEnterNetPrice = \OxidEsales\Eshop\Core\Registry::getConfig()->getConfigParam('blEnterNetPrice');
        if ($blCalculationModeNetto && !$blEnterNetPrice) {
            $dPrice = round(\OxidEsales\Eshop\Core\Price::brutto2Netto($dPrice, $dVat), $oCurrency->decimal);
        } elseif (!$blCalculationModeNetto && $blEnterNetPrice) {
            $dPrice = round(\OxidEsales\Eshop\Core\Price::netto2Brutto($dPrice, $dVat), $oCurrency->decimal);
        }

        return $dPrice;
    }


    /**
     * Return price suffix
     *
     * @return null
     */
    protected function _getUserPriceSufix()
    {
        $sPriceSuffix = '';
        $oUser = $this->getArticleUser();

        if ($oUser) {
            if ($oUser->inGroup('oxidpricea')) {
                $sPriceSuffix = 'a';
            } elseif ($oUser->inGroup('oxidpriceb')) {
                $sPriceSuffix = 'b';
            } elseif ($oUser->inGroup('oxidpricec')) {
                $sPriceSuffix = 'c';
            }
        }

        return $sPriceSuffix;
    }

    /**
     * Return prepared price
     *
     * @return null
     */
    protected function _getPrice()
    {
        $sPriceSuffix = $this->_getUserPriceSufix();
        if ($sPriceSuffix === '') {
            $dPrice = $this->oxarticles__oxprice->value;
        } else {
            if (\OxidEsales\Eshop\Core\Registry::getConfig()->getConfigParam('blOverrideZeroABCPrices')) {
                $dPrice = ($this->{'oxarticles__oxprice' . $sPriceSuffix}->value != 0) ? $this->{'oxarticles__oxprice' . $sPriceSuffix}->value : $this->oxarticles__oxprice->value;
            } else {
                $dPrice = $this->{'oxarticles__oxprice' . $sPriceSuffix}->value;
            }
        }

        return $dPrice;
    }

    /**
     * Return variant min price
     *
     * @return null
     */
    protected function _getVarMinPrice()
    {
        if ($this->_dVarMinPrice === null) {
            $dPrice = $this->_getShopVarMinPrice();

            if (is_null($dPrice)) {
                $sPriceSuffix = $this->_getUserPriceSufix();
                if ($sPriceSuffix === '') {
                    $dPrice = $this->oxarticles__oxvarminprice->value;
                } else {
                    $sSql = 'SELECT ';
                    if (\OxidEsales\Eshop\Core\Registry::getConfig()->getConfigParam('blOverrideZeroABCPrices')) {
                        $sSql .= 'MIN( IF(`oxprice' . $sPriceSuffix . '` = 0, `oxprice`, `oxprice' . $sPriceSuffix . '`) ) AS `varminprice` ';
                    } else {
                        $sSql .= 'MIN(`oxprice' . $sPriceSuffix . '`) AS `varminprice` ';
                    }

                    $sSql .= ' FROM ' . $this->getViewName(true) . '
                    WHERE ' . $this->getSqlActiveSnippet(true) . '
                        AND ( `oxparentid` = :oxparentid )';

                    $dPrice = \OxidEsales\Eshop\Core\DatabaseProvider::getDb()->getOne($sSql, [
                        ':oxparentid' => $this->getId()
                    ]);
                }
            }

            $this->_dVarMinPrice = $dPrice;
        }

        return $this->_dVarMinPrice;
    }

    /**
     * Return variant max price
     *
     * @return null
     */
    protected function _getVarMaxPrice()
    {
        if ($this->_dVarMaxPrice === null) {
            $dPrice = $this->_getShopVarMaxPrice();

            if (is_null($dPrice)) {
                $sPriceSuffix = $this->_getUserPriceSufix();
                if ($sPriceSuffix === '') {
                    $dPrice = $this->oxarticles__oxvarmaxprice->value;
                } else {
                    $sSql = 'SELECT ';
                    if (\OxidEsales\Eshop\Core\Registry::getConfig()->getConfigParam('blOverrideZeroABCPrices')) {
                        $sSql .= 'MAX( IF(`oxprice' . $sPriceSuffix . '` = 0, `oxprice`, `oxprice' . $sPriceSuffix . '`) ) AS `varmaxprice` ';
                    } else {
                        $sSql .= 'MAX(`oxprice' . $sPriceSuffix . '`) AS `varmaxprice` ';
                    }

                    $sSql .= ' FROM ' . $this->getViewName(true) . '
                        WHERE ' . $this->getSqlActiveSnippet(true) . '
                            AND ( `oxparentid` = :oxparentid )';

                    $dPrice = \OxidEsales\Eshop\Core\DatabaseProvider::getDb()->getOne($sSql, [
                        ':oxparentid' => $this->getId()
                    ]);
                }
            }

            $this->_dVarMaxPrice = $dPrice;
        }

        return $this->_dVarMaxPrice;
    }

    /**
     * Place to hook to return variant min price if it might be different,
     * for example for subshops.
     *
     * @return double|null
     */
    protected function _getShopVarMinPrice()
    {
        return null;
    }

    /**
     * Place to hook to return variant max price if it might be different,
     * for example for subshops.
     *
     * @return double|null
     */
    protected function _getShopVarMaxPrice()
    {
        return null;
    }

    /**
     * Get data from db
     *
     * @param string $articleId id
     *
     * @return array
     */
    protected function _loadFromDb($articleId)
    {
        $sSelect = $this->buildSelectString([$this->getViewName() . ".oxid" => $articleId]);

        return \OxidEsales\Eshop\Core\DatabaseProvider::getDb(\OxidEsales\Eshop\Core\DatabaseProvider::FETCH_MODE_ASSOC)->getRow($sSelect);
    }


    /**
     * Place to hook and change amount if it should be calculated by different logic,
     * for example VPE.
     *
     * @param double $amount Amount
     */
    public function checkForVpe($amount)
    {
    }

    /**
     * Set parent field value to child - variants in DB
     *
     * @return bool
     */
    protected function _updateParentDependFields()
    {
        $oDb = \OxidEsales\Eshop\Core\DatabaseProvider::getDb();

        foreach ($this->_getCopyParentFields() as $sField) {
            $sValue = isset($this->$sField->value) ? $this->$sField->value : 0;
            $sSqlSets[] = '`' . str_replace('oxarticles__', '', $sField) . '` = ' . $oDb->quote($sValue);
        }

        $sSql = "UPDATE `oxarticles` SET ";
        $sSql .= implode(', ', $sSqlSets) . '';
        $sSql .= " WHERE `oxparentid` = :oxparentid";

        return $oDb->execute($sSql, [':oxparentid' => $this->getId()]);
    }

    /**
     * Returns array of fields which should not changed in variants
     *
     * @return array
     */
    protected function _getCopyParentFields()
    {
        return $this->_aCopyParentField;
    }

    /**
     * Set parent field value to child - variants
     */
    protected function _assignParentDependFields()
    {
        $sParent = $this->getParentArticle();
        if ($sParent) {
            foreach ($this->_getCopyParentFields() as $sField) {
                $this->$sField = new \OxidEsales\Eshop\Core\Field($sParent->$sField->value);
            }
        }
    }

    /**
     * Saves values of sorting fields on article load.
     */
    protected function _saveSortingFieldValuesOnLoad()
    {
        $aSortingFields = \OxidEsales\Eshop\Core\Registry::getConfig()->getConfigParam('aSortCols');
        $aSortingFields = !empty($aSortingFields) ? (array) $aSortingFields : [];

        foreach ($aSortingFields as $sField) {
            $sFullField = $this->_getFieldLongName($sField);
            $this->_aSortingFieldsOnLoad[$sFullField] = $this->$sFullField->value;
        }
    }

    /**
     * Forms query to load variants.
     *
     * @param bool                      $blRemoveNotOrderables
     * @param bool                      $forceCoreTableUsage
     * @param oxSimpleVariant|oxarticle $baseObject
     * @param string                    $sArticleTable
     *
     * @return string
     */
    protected function getLoadVariantsQuery($blRemoveNotOrderables, $forceCoreTableUsage, $baseObject, $sArticleTable)
    {
        return "select " . $baseObject->getSelectFields($forceCoreTableUsage) . " from $sArticleTable where " .
                 $this->getActiveCheckQuery($forceCoreTableUsage) .
                 $this->getVariantsQuery($blRemoveNotOrderables, $forceCoreTableUsage) .
                 " order by $sArticleTable.oxsort";
    }

    /**
     * Set needed parameters to article list object like language.
     *
     * @param \OxidEsales\Eshop\Core\Model\BaseModel $baseObject          article list template object.
     * @param bool|null                              $forceCoreTableUsage if true forces core table use, default is false [optional]
     */
    protected function updateVariantsBaseObject($baseObject, $forceCoreTableUsage = null)
    {
        $baseObject->setLanguage($this->getLanguage());
    }

    /**
     * @param \OxidEsales\Eshop\Application\Model\Manufacturer $oManufacturer
     */
    protected function updateManufacturerBeforeLoading($oManufacturer)
    {
        $oManufacturer->setReadOnly(true);
    }
}<|MERGE_RESOLUTION|>--- conflicted
+++ resolved
@@ -886,13 +886,8 @@
     public function getUnitPrice()
     {
         // Performance
-<<<<<<< HEAD
         if (!\OxidEsales\Eshop\Core\Registry::getConfig()->getConfigParam('bl_perfLoadPrice') || !$this->_blLoadPrice) {
-            return;
-=======
-        if (!$this->getConfig()->getConfigParam('bl_perfLoadPrice') || !$this->_blLoadPrice) {
             return null;
->>>>>>> d612ef34
         }
 
         $oPrice = null;
@@ -948,7 +943,7 @@
     public function getVarMinPrice()
     {
         if (!\OxidEsales\Eshop\Core\Registry::getConfig()->getConfigParam('bl_perfLoadPrice') || !$this->_blLoadPrice) {
-            return;
+            return null;
         }
 
         $oPrice = null;
