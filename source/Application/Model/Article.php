<?php

/**
 * Copyright © OXID eSales AG. All rights reserved.
 * See LICENSE file for license details.
 */

namespace OxidEsales\EshopCommunity\Application\Model;

use Exception;
use oxField;
use OxidEsales\Eshop\Core\Field;
use OxidEsales\Eshop\Core\Registry;
use OxidEsales\Eshop\Core\Str;
use oxList;

// defining supported link types
define('OXARTICLE_LINKTYPE_CATEGORY', 0);
define('OXARTICLE_LINKTYPE_VENDOR', 1);
define('OXARTICLE_LINKTYPE_MANUFACTURER', 2);
define('OXARTICLE_LINKTYPE_PRICECATEGORY', 3);
// @deprecated since v5.3 (2016-06-17); Listmania will be moved to an own module.
define('OXARTICLE_LINKTYPE_RECOMM', 5);
// END deprecated

/**
 * Article manager.
 * Creates fully detailed article object, with such information as VAT,
 * discounts, etc.
 */
class Article extends \OxidEsales\Eshop\Core\Model\MultiLanguageModel implements \OxidEsales\Eshop\Application\Model\Contract\ArticleInterface, \OxidEsales\Eshop\Core\Contract\IUrl
{
    /**
     * Current class name
     *
     * @var string
     */
    protected $_sClassName = 'oxarticle';

    /**
     * Set $_blUseLazyLoading to true if you want to load only actually used fields not full object, depending on views.
     *
     * @var bool
     */
    protected $_blUseLazyLoading = true;

    /**
     * item key the usage with oxuserbasketitem
     *
     * @var string (md5 hash)
     */
    protected $_sItemKey;

    /**
     * Variable controls price calculation type (set true, to calculate price
     * with taxes and etc, or false to return base article price).
     *
     * @var bool
     */
    protected $_blCalcPrice = true;

    /**
     * Article oxPrice object.
     *
     * @var \OxidEsales\Eshop\Core\Price
     */
    protected $_oPrice = null;


    /**
     * cached article variant min price
     *
     * @var double|null
     */
    protected $_dVarMinPrice = null;

    /**
     * cached article variant max price
     *
     * @var double|null
     */
    protected $_dVarMaxPrice = null;

    /**
     * caches article vat
     *
     * @var double|null
     */
    protected $_dArticleVat = null;

    /**
     * Persistent Parameter.
     *
     * @var array
     */
    protected $_aPersistParam = null;

    /**
     * Status of article - buyable/not buyable.
     *
     * @var bool
     */
    protected $_blNotBuyable = false;

    /**
     * Indicates if we should load variants for current article. When $_blLoadVariants is set to false then
     * neither simple nor full variants for this article are loaded.
     *
     * @var bool
     */
    protected $_blLoadVariants = true;

    /**
     * Article variants without empty stock, not orderable flagged variants
     *
     * @var array
     */
    protected $_aVariants = null;

    /**
     * Article variants with empty stock, not orderable flagged variants
     *
     * @var array
     */
    protected $_aVariantsWithNotOrderables = null;

    /**
     * $_blNotBuyableParent is set to true, when article has variants and is not buyable due to:
     *      a) config option
     *      b) it is not active
     *      c) all variants are not active
     *
     * @var bool
     */
    protected $_blNotBuyableParent = false;


    /**
     * $_blHasVariants is set to true if article has any variants.
     */
    protected $_blHasVariants = false;

    /**
     * $_blHasVariants is set to true if article has multidimensional variants.
     */
    protected $_blHasMdVariants = false;

    /**
     * If set true, then this object is on comparison list
     *
     * @var bool
     */
    protected $_blIsOnComparisonList = false;

    /**
     * user object
     *
     * @var \OxidEsales\Eshop\Application\Model\User
     */
    protected $_oUser = null;

    /**
     * Performance issue. Sometimes you want to load articles without calculating
     * correct discounts and prices etc.
     *
     * @var bool
     */
    protected $_blLoadPrice = true;

    /**
     * $_fPricePerUnit holds price per unit value in active shop currency.
     * $_fPricePerUnit is calculated from \OxidEsales\Eshop\Application\Model\Article::oxarticles__oxunitquantity->value
     * and from \OxidEsales\Eshop\Application\Model\Article::oxarticles__oxuniname->value. If either one of these values is empty then $_fPricePerUnit is not calculated.
     * Example: In case when product price is 10 EUR and product quantity is 0.5 (liters) then $_fPricePerUnit would be 20,00
     */
    protected $_fPricePerUnit = null;

    /**
     * Variable used to force load parent data in export
     */
    protected $_blLoadParentData = false;

    /**
     * Variable used to determine if setting parentId to empty value is allowed
     */
    protected $_blAllowEmptyParentId = false;

    /**
     * Variable used to force load parent data in export
     */
    protected $_blSkipAssign = false;

    /**
     * Set $_blSkipDiscounts to true if you want to skip the discount.
     *
     * @var bool
     */
    protected $_blSkipDiscounts = null;

    /**
     * Object holding the list of attributes and attribute values associated with this article
     * @var \OxidEsales\Eshop\Application\Model\AttributeList
     */
    protected $_oAttributeList = null;

    /**
     * Object holding the list of attributes and attribute values associated with this article and displayable in basket
     * @var \OxidEsales\Eshop\Application\Model\AttributeList
     */
    protected $basketAttributeList = null;

    /**
     * Indicates whether the price is "From" price
     *
     * @var bool
     */
    protected $_blIsRangePrice = null;

    /**
     * The list of article media URLs
     *
     * @var string
     */
    protected $_aMediaUrls = null;

    /**
     * Array containing references to already loaded parent articles, in order for variant to skip parent data loading
     *
     * @var array
     */
    protected static $_aLoadedParents;

    /**
     * Cached select lists array
     *
     * @var array
     */
    protected static $_aSelList;

    /**
     * Select lists for tpl
     *
     * @var array
     */
    protected $_aDispSelList;

    /**
     * Marks that current object is managed by SEO
     *
     * @var bool
     */
    protected $_blIsSeoObject = true;

    /**
     * loaded amount prices
     *
     * @var \OxidEsales\Eshop\Application\Model\AmountPriceList
     */
    protected $_oAmountPriceList = null;

    /**
     * Article details link type (default is 0):
     *     0 - category link
     *     1 - vendor link
     *     2 - manufacturer link
     *
     * @var int
     */
    protected $_iLinkType = 0;

    /**
     * Standard/dynamic article urls for languages
     *
     * @var array
     */
    protected $_aStdUrls = [];

    /**
     * Seo article urls for languages
     *
     * @var array
     */
    protected $_aSeoUrls = [];

    /**
     * Additional parameters to seo urls
     *
     * @var array
     */
    protected $_aSeoAddParams = [];

    /**
     * Additional parameters to std urls
     *
     * @var array
     */
    protected $_aStdAddParams = [];

    /**
     * Image url
     *
     * @var string
     */
    protected $_sDynImageDir = null;

    /**
     * More details link
     *
     * @var string
     */
    protected $_sMoreDetailLink = null;

    /**
     * To basket link
     *
     * @var string
     */
    protected $_sToBasketLink = null;

    /**
     * Article stock status when article is initially loaded.
     *
     * @var int
     */
    protected $_iStockStatusOnLoad = null;

    /**
     * Article original parameters when loaded.
     *
     * @var array
     */
    protected $_aSortingFieldsOnLoad = [];

    /**
     * Stock status
     *
     * @var integer
     */
    protected $_iStockStatus = null;

    /**
     * T price
     *
     * @var object
     */
    protected $_oTPrice = null;

    /**
     * Amount price list info
     *
     * @var object
     */
    protected $_oAmountPriceInfo = null;

    /**
     * Amount price
     *
     * @var double
     */
    protected $_dAmountPrice = null;

    /**
     * Articles manufacturer ids cache
     *
     * @var array
     */
    protected static $_aArticleManufacturers = [];

    /**
     * Articles vendor ids cache
     *
     * @var array
     */
    protected static $_aArticleVendors = [];

    /**
     * Articles category ids cache
     *
     * @var array
     */
    protected static $_aArticleCats = [];

    /**
     * Do not copy certain parent fields to variant
     *
     * @var array
     */
    protected $_aNonCopyParentFields = [
        'oxarticles__oxinsert',
        'oxarticles__oxtimestamp',
        'oxarticles__oxnid',
        'oxarticles__oxid',
        'oxarticles__oxparentid'
    ];

    /**
     * Override certain parent fields to variant
     *
     * @var array
     */
    protected $_aCopyParentField = [
        'oxarticles__oxnonmaterial',
        'oxarticles__oxfreeshipping',
        'oxarticles__oxisdownloadable',
        'oxarticles__oxshowcustomagreement'
    ];

    /**
     * Multidimensional variant tree structure
     *
     * @var \OxidEsales\Eshop\Application\Model\MdVariant
     */
    protected $_oMdVariants = null;

    /**
     * Product long description field
     *
     * @var \OxidEsales\Eshop\Core\Field
     */
    protected $_oLongDesc = null;

    /**
     * Variant selections array
     *
     * @see getVariantSelections()
     *
     * @var array
     */
    protected $_aVariantSelections = [];

    /**
     * Array of product selections
     *
     * @var array
     */
    protected static $_aSelections = [];

    /**
     * Category instance cache
     *
     * @var array
     */
    protected static $_aCategoryCache = null;

    /**
     * stores if are stored any amount price
     *
     * @var bool
     */
    protected static $_blHasAmountPrice = null;

    /**
     * stores downloadable file list
     *
     * @var array|\OxidEsales\Eshop\Core\Model\ListModel
     */
    protected $_aArticleFiles = null;

    /**
     * If admin can edit any field.
     *
     * @var bool
     */
    protected $_blCanUpdateAnyField = null;

    /**
     * Triggered action type
     *
     * @var integer
     */
    protected $actionType = ACTION_NA;

    /**
     * Constructor, sets shop ID for article (\OxidEsales\Eshop\Core\Config::getShopId()),
     * initiates parent constructor (parent::oxI18n()).
     *
     * @param array $aParams The array of names and values of oxArticle instance properties to be set on object instantiation
     */
    public function __construct($aParams = null)
    {
        if ($aParams && is_array($aParams)) {
            foreach ($aParams as $sParam => $mValue) {
                $this->$sParam = $mValue;
            }
        }
        parent::__construct();
        $this->init('oxarticles');
    }

    /**
     * Magic getter, deals with values which are loaded on demand.
     * Additionally it sets default value for unknown picture fields
     *
     * @param string $sName Variable name
     *
     * @return mixed
     */
    public function __get($sName)
    {
        $this->$sName = parent::__get($sName);
        if ($this->$sName) {
            // since the field could have been loaded via lazy loading
            $this->_assignParentFieldValue($sName);
        }

        return $this->$sName;
    }

    /**
     * @param \OxidEsales\Eshop\Application\Model\AmountPriceList $amountPriceList
     */
    public function setAmountPriceList($amountPriceList)
    {
        $this->_oAmountPriceList = $amountPriceList;
    }

    /**
     * @return \OxidEsales\Eshop\Application\Model\AmountPriceList
     */
    protected function getAmountPriceList()
    {
        return $this->_oAmountPriceList;
    }

    /**
     * Checks whether object is in list or not
     * It's needed for oxArticle so that it can pass this to widgets
     *
     * @return bool
     */
    public function isInList()
    {
        return $this->_isInList();
    }

    /**
     * Sets object ID, additionally sets $this->oxarticles__oxnid field value
     *
     * @param string $sId New ID
     *
     * @return string|null
     */
    public function setId($sId = null)
    {
        $sId = parent::setId($sId);

        // TODO: in \OxidEsales\Eshop\Core\Model\BaseModel::setId make it to check if exists and update, not recreate, then delete this overload
        $this->oxarticles__oxnid = $this->oxarticles__oxid;

        return $sId;
    }

    /**
     * Returns part of sql query used in active snippet. Query checks
     * if product "oxactive = 1". If config option "blUseTimeCheck" is TRUE
     * additionally checks if "oxactivefrom < current data < oxactiveto"
     *
     * @param bool $blForceCoreTable force core table usage
     *
     * @return string
     */
    public function getActiveCheckQuery($blForceCoreTable = null)
    {
        $sTable = $this->getViewName($blForceCoreTable);

        // check if article is still active
        $sQ = " $sTable.oxactive = 1 ";

        $sQ .= " and $sTable.oxhidden = 0 ";

        // enabled time range check ?
        if (\OxidEsales\Eshop\Core\Registry::getConfig()->getConfigParam('blUseTimeCheck')) {
            $sQ = $this->addSqlActiveRangeSnippet($sQ, $sTable);
        }

        return $sQ;
    }

    /**
     * Returns part of sql query used in active snippet. If config
     * option "blUseStock" is TRUE checks if "oxstockflag != 2 or
     * ( oxstock + oxvarstock ) > 0". If config option "blVariantParentBuyable"
     * is TRUE checks if product has variants, and if has - checks is
     * there at least one variant which is buyable. If config option
     * option "blUseTimeCheck" is TRUE additionally checks if variants
     * "oxactivefrom < current data < oxactiveto"
     *
     * @param bool $blForceCoreTable force core table usage
     *
     * @return string
     */
    public function getStockCheckQuery($blForceCoreTable = null)
    {
        $myConfig = \OxidEsales\Eshop\Core\Registry::getConfig();
        $sTable = $this->getViewName($blForceCoreTable);

        $sQ = "";

        //do not check for variants
        if ($myConfig->getConfigParam('blUseStock')) {
            $sQ = " and ( $sTable.oxstockflag != 2 or ( $sTable.oxstock + $sTable.oxvarstock ) > 0  ) ";
            //V #M513: When Parent article is not purchasable, it's visibility should be displayed in shop only if any of Variants is available.
            if (!$myConfig->getConfigParam('blVariantParentBuyable')) {
                $activeCheck = 'art.oxactive = 1';
                if ($myConfig->getConfigParam('blUseTimeCheck')) {
                    $activeCheck = $this->addSqlActiveRangeSnippet($activeCheck, 'art');
                }
                $sQ = " $sQ and IF( $sTable.oxvarcount = 0, 1, ( select 1 from $sTable as art where art.oxparentid=$sTable.oxid and $activeCheck and ( art.oxstockflag != 2 or art.oxstock > 0 ) limit 1 ) ) ";
            }
        }

        return $sQ;
    }

    /**
     * Returns part of query which checks if product is variant of current
     * object. Additionally if config option "blUseStock" is TRUE checks
     * stock state "( oxstock > 0 or ( oxstock <= 0 and ( oxstockflag = 1
     * or oxstockflag = 4 ) )"
     *
     * @param bool $blRemoveNotOrderables remove or leave non orderable products
     * @param bool $blForceCoreTable      force core table usage
     *
     * @return string
     */
    public function getVariantsQuery($blRemoveNotOrderables, $blForceCoreTable = null)
    {
        $sTable = $this->getViewName($blForceCoreTable);
        $sQ = " and $sTable.oxparentid = '" . $this->getId() . "' ";

        //checking if variant is active and stock status
        if (\OxidEsales\Eshop\Core\Registry::getConfig()->getConfigParam('blUseStock')) {
            $sQ .= " and ( $sTable.oxstock > 0 or ( $sTable.oxstock <= 0 and $sTable.oxstockflag != 2 ";
            if ($blRemoveNotOrderables) {
                $sQ .= " and $sTable.oxstockflag != 3 ";
            }
            $sQ .= " ) ) ";
        }

        return $sQ;
    }

    /**
     * Return unit quantity
     *
     * @return string
     */
    public function getUnitQuantity()
    {
        return $this->oxarticles__oxunitquantity->value;
    }

    /**
     * Return Size of product: length*width*height
     *
     * @return double
     */
    public function getSize()
    {
        return $this->oxarticles__oxlength->value *
                 $this->oxarticles__oxwidth->value *
                 $this->oxarticles__oxheight->value;
    }

    /**
     * Return product weight
     *
     * @return double
     */
    public function getWeight()
    {
        return $this->oxarticles__oxweight->value;
    }

    /**
     * Returns SQL select string with checks if items are available
     *
     * @param bool $blForceCoreTable forces core table usage (optional)
     *
     * @return string
     */
    public function getSqlActiveSnippet($blForceCoreTable = null)
    {
        return "( {$this->_createSqlActiveSnippet($blForceCoreTable)} ) ";
    }

    /**
     *
     * Getter for action type.
     *
     * @return int
     */
    public function getActionType()
    {
        return $this->actionType;
    }

    /**
     * Returns SQL select string with checks if items are available
     *
     * @param bool $forceCoreTable forces core table usage (optional)
     *
     * @return string
     * @deprecated underscore prefix violates PSR12, will be renamed to "createSqlActiveSnippet" in next major
     */
    protected function _createSqlActiveSnippet($forceCoreTable) // phpcs:ignore PSR2.Methods.MethodDeclaration.Underscore
    {
        // check if article is still active
        $sQ = $this->getActiveCheckQuery($forceCoreTable);

        // stock and variants check
        $sQ .= $this->getStockCheckQuery($forceCoreTable);

        return $sQ;
    }

    /**
     * Assign condition setter. In case article assignment is skipped ($_blSkipAssign = true), it does not perform additional
     *
     * @param bool $blSkipAssign Whether to skip assign process for the article
     */
    public function setSkipAssign($blSkipAssign)
    {
        $this->_blSkipAssign = $blSkipAssign;
    }

    /**
     * Disables article price loading. Should be called before assign(), or load()
     */
    public function disablePriceLoad()
    {
        $this->_blLoadPrice = false;
    }

    /**
     * Enable article price loading, if disabled.
     */
    public function enablePriceLoad()
    {
        $this->_blLoadPrice = true;
    }

    /**
     * Returns item key used with oxuserbasket
     *
     * @return string
     */
    public function getItemKey()
    {
        return $this->_sItemKey;
    }

    /**
     * Sets item key used with oxuserbasket
     *
     * @param string $sItemKey Item key
     */
    public function setItemKey($sItemKey)
    {
        $this->_sItemKey = $sItemKey;
    }

    /**
     * Disables/enables variant loading
     *
     * @param bool $blLoadVariants skip variant loading or not
     */
    public function setNoVariantLoading($blLoadVariants)
    {
        $this->_blLoadVariants = !$blLoadVariants;
    }

    /**
     * Checks if article is buyable.
     *
     * @return bool
     */
    public function isBuyable()
    {
        return !($this->_blNotBuyableParent || $this->_blNotBuyable);
    }

    /**
     * Checks if price alarm is enabled.
     *
     * @return bool
     */
    public function isPriceAlarm()
    {
        // #419 disabling price alarm if article has fixed price
        return !(($this->__isset('oxarticles__oxblfixedprice') || $this->__get('oxarticles__oxblfixedprice')) && $this->__get('oxarticles__oxblfixedprice')->value);
    }

    /**
     * Get persistent parameters
     *
     * @deprecated on b-dev (2015-11-30); Not used anymore. Setting pers params to session was removed since 2.7.
     *
     * @return array
     */
    public function getPersParams()
    {
        return $this->_aPersistParam;
    }

    /**
     * Checks whether article is inluded in comparison list
     *
     * @return bool
     */
    public function isOnComparisonList()
    {
        return $this->_blIsOnComparisonList;
    }

    /**
     * Set if article is inluded in comparison list
     *
     * @param bool $blOnList Whether is article on the list
     */
    public function setOnComparisonList($blOnList)
    {
        $this->_blIsOnComparisonList = $blOnList;
    }

    /**
     * A setter for $_blLoadParentData (whether article parent info should be laoded fully) class variable
     *
     * @param bool $blLoadParentData Whether to load parent data
     */
    public function setLoadParentData($blLoadParentData)
    {
        $this->_blLoadParentData = $blLoadParentData;
    }

    /**
     * Getter for do we load parent data
     *
     * @return bool
     */
    public function getLoadParentData()
    {
        return $this->_blLoadParentData;
    }

    /**
     * Returns true if the field is multilanguage
     *
     * @param string $sFieldName Field name
     *
     * @return bool
     */
    public function isMultilingualField($sFieldName)
    {
        if ('oxlongdesc' == $sFieldName) {
            return true;
        }

        return parent::isMultilingualField($sFieldName);
    }

    /**
     * Returns formatted price per unit
     *
     * @deprecated since v5.1 (2013-09-25); use oxPrice smarty plugin for formatting in templates
     * @return string
     */
    public function getFUnitPrice()
    {
        if ($this->_fPricePerUnit == null) {
            if ($oPrice = $this->getUnitPrice()) {
                if ($dPrice = $this->_getPriceForView($oPrice)) {
                    $this->_fPricePerUnit = \OxidEsales\Eshop\Core\Registry::getLang()->formatCurrency($dPrice);
                }
            }
        }

        return $this->_fPricePerUnit;
    }

    /**
     * Returns price per unit
     *
     * @return \OxidEsales\Eshop\Core\Price|null
     */
    public function getUnitPrice()
    {
        // Performance
        if (!\OxidEsales\Eshop\Core\Registry::getConfig()->getConfigParam('bl_perfLoadPrice') || !$this->_blLoadPrice) {
            return null;
        }

        $oPrice = null;
        if ((double) $this->getUnitQuantity() && $this->oxarticles__oxunitname->value) {
            $oPrice = clone $this->getPrice();
            $oPrice->divide((double) $this->getUnitQuantity());
        }

        return $oPrice;
    }

    /**
     * Returns formatted article min price
     *
     * @deprecated since v5.1 (2013-10-04); use oxPrice smarty plugin for formatting in templates
     *
     * @return string
     */
    public function getFMinPrice()
    {
        $sPrice = '';
        if ($oPrice = $this->getMinPrice()) {
            $dPrice = $this->_getPriceForView($oPrice);
            $sPrice = \OxidEsales\Eshop\Core\Registry::getLang()->formatCurrency($dPrice);
        }

        return $sPrice;
    }

    /**
     * Returns formatted min article variant price
     *
     * @deprecated since v5.1 (2013-10-04); use oxPrice smarty plugin for formatting in templates
     *
     * @return string
     */
    public function getFVarMinPrice()
    {
        $sPrice = '';
        if ($oPrice = $this->getVarMinPrice()) {
            $dPrice = $this->_getPriceForView($oPrice);
            $sPrice = \OxidEsales\Eshop\Core\Registry::getLang()->formatCurrency($dPrice);
        }

        return $sPrice;
    }

    /**
     * Returns article min price of variants
     *
     * @return \OxidEsales\Eshop\Core\Price
     */
    public function getVarMinPrice()
    {
        if (!\OxidEsales\Eshop\Core\Registry::getConfig()->getConfigParam('bl_perfLoadPrice') || !$this->_blLoadPrice) {
            return null;
        }

        $oPrice = null;
        $dPrice = $this->_calculateVarMinPrice();

        $oPrice = $this->_getPriceObject();
        $oPrice->setPrice($dPrice);

        $this->_calculatePrice($oPrice);

        return $oPrice;
    }

    /**
     * Calculates lowest price of available article variants.
     *
     * @return double
     * @deprecated underscore prefix violates PSR12, will be renamed to "calculateVarMinPrice" in next major
     */
    protected function _calculateVarMinPrice() // phpcs:ignore PSR2.Methods.MethodDeclaration.Underscore
    {
        $dPrice = $this->_getVarMinPrice();

        return $this->_preparePrice($dPrice, $this->getArticleVat());
    }

    /**
     * Returns article min price in calculation included variants
     *
     * @return \OxidEsales\Eshop\Core\Price
     */
    public function getMinPrice()
    {
        if (!\OxidEsales\Eshop\Core\Registry::getConfig()->getConfigParam('bl_perfLoadPrice') || !$this->_blLoadPrice) {
            return;
        }

        $oPrice = null;
        $dPrice = $this->_getPrice();
        if ($this->_getVarMinPrice() !== null && $dPrice > $this->_getVarMinPrice()) {
            $dPrice = $this->_getVarMinPrice();
        }

        $dPrice = $this->_prepareModifiedPrice($dPrice);

        $oPrice = $this->_getPriceObject();
        $oPrice->setPrice($dPrice);
        $this->_calculatePrice($oPrice);

        return $oPrice;
    }

    /**
     * @param double $dPrice
     *
     * @return double
     * @deprecated underscore prefix violates PSR12, will be renamed to "prepareModifiedPrice" in next major
     */
    protected function _prepareModifiedPrice($dPrice) // phpcs:ignore PSR2.Methods.MethodDeclaration.Underscore
    {
        $dPrice = $this->_preparePrice($dPrice, $this->getArticleVat());

        return $dPrice;
    }

    /**
     * Returns true if article has variant with different price
     *
     * @return bool
     */
    public function isRangePrice()
    {
        if ($this->_blIsRangePrice === null) {
            $this->setRangePrice(false);

            if ($this->_hasAnyVariant()) {
                $dPrice = $this->_getPrice();
                $dMinPrice = $this->_getVarMinPrice();
                $dMaxPrice = $this->_getVarMaxPrice();

                if ($dMinPrice != $dMaxPrice) {
                    $this->setRangePrice();
                } elseif (!$this->isParentNotBuyable() && $dMinPrice != $dPrice) {
                    $this->setRangePrice();
                }
            }
        }

        return $this->_blIsRangePrice;
    }


    /**
     * Setter to set if article has range price
     *
     * @param bool $blIsRangePrice - true if range, else false
     *
     * @return null
     */
    public function setRangePrice($blIsRangePrice = true)
    {
        return $this->_blIsRangePrice = $blIsRangePrice;
    }

    /**
     * Checks if article has visible status. Returns TRUE if its visible
     *
     * @return bool
     */
    public function isVisible()
    {
        // admin preview mode
        if (($blCanPreview = \OxidEsales\Eshop\Core\Registry::getUtils()->canPreview()) !== null) {
            return $blCanPreview;
        }

        // active ?
        $sNow = date('Y-m-d H:i:s');
        if (
            !$this->oxarticles__oxactive->value &&
            (
                $this->oxarticles__oxactivefrom->value > $sNow ||
             $this->oxarticles__oxactiveto->value < $sNow
            )
        ) {
            return false;
        }

        // stock flags
        if (\OxidEsales\Eshop\Core\Registry::getConfig()->getConfigParam('blUseStock') && $this->oxarticles__oxstockflag->value == 2) {
            $iOnStock = $this->oxarticles__oxstock->value + $this->oxarticles__oxvarstock->value;
            if (\OxidEsales\Eshop\Core\Registry::getConfig()->getConfigParam('blPsBasketReservationEnabled')) {
                $session = \OxidEsales\Eshop\Core\Registry::getSession();
                $iOnStock += $session->getBasketReservations()->getReservedAmount($this->getId());
            }
            if ($iOnStock <= 0) {
                return false;
            }
        }

        return true;
    }

    /**
     * Assigns to oxarticle object some base parameters/values (such as
     * detaillink, moredetaillink, etc).
     *
     * @param array $aRecord Array representing current field values
     *
     * @return null
     */
    public function assign($aRecord)
    {
        startProfile('articleAssign');

        // load object from database
        parent::assign($aRecord);

        //clear seo urls
        $this->_aSeoUrls = [];

        $this->oxarticles__oxnid = $this->oxarticles__oxid;

        // check for simple article.
        if ($this->_blSkipAssign) {
            return;
        }

        $this->_assignParentFieldValues();
        $this->_assignNotBuyableParent();

        // assign only for a first load time
        if (!$this->isLoaded()) {
            $this->_setShopValues($this);
        }

        $this->_assignStock();
        $this->_assignPersistentParam();
        $this->_assignDynImageDir();
        $this->_assignComparisonListFlag();

        stopProfile('articleAssign');
    }

    /**
     * @param \OxidEsales\Eshop\Application\Model\Article $article
     * @deprecated underscore prefix violates PSR12, will be renamed to "setShopValues" in next major
     */
    protected function _setShopValues($article) // phpcs:ignore PSR2.Methods.MethodDeclaration.Underscore
    {
    }

    /**
     * Loads object data from DB (object data ID must be passed to method).
     * Converts dates (\OxidEsales\Eshop\Application\Model\Article::oxarticles__oxinsert)
     * to international format (oxUtils.php \OxidEsales\Eshop\Core\Registry::getUtilsDate()->formatDBDate(...)).
     * Returns true if article was loaded successfully.
     *
     * @param string $sOXID Article object ID
     *
     * @return bool
     */
    public function load($sOXID)
    {
        // A. #1325 resetting to avoid problems when reloading (details etc)
        $this->_blNotBuyableParent = false;

        $aData = $this->_loadData($sOXID);

        if ($aData) {
            $this->assign($aData);

            $this->_saveSortingFieldValuesOnLoad();

            $this->_iStockStatusOnLoad = $this->_iStockStatus;

            $this->_isLoaded = true;

            return true;
        }

        return false;
    }

    /**
     * Loads data from database and returns it.
     *
     * @param string $articleId
     *
     * @return array
     * @deprecated underscore prefix violates PSR12, will be renamed to "loadData" in next major
     */
    protected function _loadData($articleId) // phpcs:ignore PSR2.Methods.MethodDeclaration.Underscore
    {
        return $this->_loadFromDb($articleId);
    }

    /**
     * Checks whether sorting fields changed from last article loading.
     *
     * @return bool
     */
    public function hasSortingFieldsChanged()
    {
        $aSortingFields = \OxidEsales\Eshop\Core\Registry::getConfig()->getConfigParam('aSortCols');
        $aSortingFields = !empty($aSortingFields) ? (array) $aSortingFields : [];
        $blChanged = false;
        foreach ($aSortingFields as $sField) {
            $sParameterName = 'oxarticles__' . $sField;
            $currentValueOfField = $this->$sParameterName instanceof Field ? $this->$sParameterName->value : '';
            $valueOfFieldOnLoad = $this->_aSortingFieldsOnLoad[$sParameterName] ?? null;
            if ($valueOfFieldOnLoad !== $currentValueOfField) {
                $blChanged = true;
                break;
            }
        }

        return $blChanged;
    }

    /**
     * Calculates and saves product rating average
     *
     * @param integer $rating new rating value
     */
    public function addToRatingAverage($rating)
    {
        $dOldRating = $this->oxarticles__oxrating->value;
        $dOldCnt = $this->oxarticles__oxratingcnt->value;
        $this->oxarticles__oxrating->setValue(($dOldRating * $dOldCnt + $rating) / ($dOldCnt + 1));
        $this->oxarticles__oxratingcnt->setValue($dOldCnt + 1);
        $dRating = ($dOldRating * $dOldCnt + $rating) / ($dOldCnt + 1);
        $dRatingCnt = (int) ($dOldCnt + 1);
        // oxarticles.oxtimestamp = oxarticles.oxtimestamp to keep old timestamp value
        $oDb = \OxidEsales\Eshop\Core\DatabaseProvider::getDb();
        $query = "update oxarticles
                  set oxarticles.oxrating = :oxrating,
                      oxarticles.oxratingcnt = :oxratingcnt,
                      oxarticles.oxtimestamp = oxarticles.oxtimestamp
                  where oxarticles.oxid = :oxid";
        $oDb->execute($query, [
            ':oxrating' => $dRating,
            ':oxratingcnt' => $dRatingCnt,
            ':oxid' => $this->getId()
        ]);
    }

    /**
     * Set product rating average
     *
     * @param integer $iRating new rating value
     */
    public function setRatingAverage($iRating)
    {
        $this->oxarticles__oxrating = new \OxidEsales\Eshop\Core\Field($iRating);
    }

    /**
     * Set product rating count
     *
     * @param integer $iRatingCnt new rating count
     */
    public function setRatingCount($iRatingCnt)
    {
        $this->oxarticles__oxratingcnt = new \OxidEsales\Eshop\Core\Field($iRatingCnt);
    }

    /**
     * Returns product rating average
     *
     * @param bool $blIncludeVariants - include variant ratings
     *
     * @return double
     */
    public function getArticleRatingAverage($blIncludeVariants = false)
    {
        if (!$blIncludeVariants) {
            return round($this->oxarticles__oxrating->value, 1);
        } else {
            $oRating = oxNew(\OxidEsales\Eshop\Application\Model\Rating::class);

            return $oRating->getRatingAverage($this->getId(), 'oxarticle', $this->getVariantIds());
        }
    }

    /**
     * Returns product rating count
     *
     * @param bool $blIncludeVariants - include variant ratings
     *
     * @return int
     */
    public function getArticleRatingCount($blIncludeVariants = false)
    {
        if (!$blIncludeVariants) {
            return $this->oxarticles__oxratingcnt->value;
        } else {
            $oRating = oxNew(\OxidEsales\Eshop\Application\Model\Rating::class);

            return $oRating->getRatingCount($this->getId(), 'oxarticle', $this->getVariantIds());
        }
    }


    /**
     * Collects user written reviews about an article.
     *
     * @return \OxidEsales\Eshop\Core\Model\ListModel
     */
    public function getReviews()
    {
        $aIds = [$this->getId()];

        if ($this->oxarticles__oxparentid->value) {
            $aIds[] = $this->oxarticles__oxparentid->value;
        }

        // showing variant reviews ..
        if (\OxidEsales\Eshop\Core\Registry::getConfig()->getConfigParam('blShowVariantReviews')) {
            $aAdd = $this->getVariantIds();
            if (is_array($aAdd)) {
                $aIds = array_merge($aIds, $aAdd);
            }
        }

        $oReview = oxNew(\OxidEsales\Eshop\Application\Model\Review::class);
        $oRevs = $oReview->loadList('oxarticle', $aIds);

        //if no review found, return null
        if ($oRevs->count() < 1) {
            return null;
        }

        return $oRevs;
    }

    /**
     * Loads and returns array with cross selling information.
     *
     * @return array
     */
    public function getCrossSelling()
    {
        $oCrosslist = oxNew(\OxidEsales\Eshop\Application\Model\ArticleList::class);
        $oCrosslist->loadArticleCrossSell($this->oxarticles__oxid->value);
        if ($oCrosslist->count()) {
            return $oCrosslist;
        }
    }

    /**
     * Loads and returns array with accessories information.
     *
     * @return array
     */
    public function getAccessoires()
    {
        $myConfig = \OxidEsales\Eshop\Core\Registry::getConfig();

        // Performance
        if (!$myConfig->getConfigParam('bl_perfLoadAccessoires')) {
            return;
        }

        $oAcclist = oxNew(\OxidEsales\Eshop\Application\Model\ArticleList::class);
        $oAcclist->setSqlLimit(0, $myConfig->getConfigParam('iNrofCrossellArticles'));
        $oAcclist->loadArticleAccessoires($this->oxarticles__oxid->value);

        if ($oAcclist->count()) {
            return $oAcclist;
        }
    }

    /**
     * Returns a list of similar products.
     *
     * @return array
     */
    public function getSimilarProducts()
    {
        // Performance
        $myConfig = \OxidEsales\Eshop\Core\Registry::getConfig();
        if (!$myConfig->getConfigParam('bl_perfLoadSimilar')) {
            return;
        }

        // Check configured number of similar products (bug #6062)
        if ($myConfig->getConfigParam('iNrofSimilarArticles') < 1) {
            return;
        }

        $sArticleTable = $this->getViewName();

        $sAttribs = '';
        $iCnt = 0;
        $this->_getAttribsString($sAttribs, $iCnt);

        if (!$sAttribs) {
            return null;
        }

        $aList = $this->_getSimList($sAttribs, $iCnt);

        if (count($aList)) {
            uasort($aList, function ($a, $b) {
                if ($a->cnt == $b->cnt) {
                    return 0;
                }
                return ($a->cnt < $b->cnt) ? -1 : 1;
            });

            $sSearch = $this->_generateSimListSearchStr($sArticleTable, $aList);

            $oSimilarlist = oxNew(\OxidEsales\Eshop\Application\Model\ArticleList::class);
            $oSimilarlist->setSqlLimit(0, $myConfig->getConfigParam('iNrofSimilarArticles'));
            $oSimilarlist->selectString($sSearch);

            return $oSimilarlist;
        }
    }

    /**
     * Loads and returns articles list, bought by same customer.
     *
     * @return \OxidEsales\Eshop\Application\Model\ArticleList|null
     */
    public function getCustomerAlsoBoughtThisProducts()
    {
        // Performance
        $myConfig = \OxidEsales\Eshop\Core\Registry::getConfig();
        if (!$myConfig->getConfigParam('bl_perfLoadCustomerWhoBoughtThis')) {
            return;
        }

        // selecting products that fits
        $sQ = $this->_generateSearchStrForCustomerBought();

        $oArticles = oxNew(\OxidEsales\Eshop\Application\Model\ArticleList::class);
        $oArticles->setSqlLimit(0, $myConfig->getConfigParam('iNrofCustomerWhoArticles'));
        $oArticles->selectString($sQ);
        if ($oArticles->count()) {
            return $oArticles;
        }
    }

    /**
     * Returns list object with info about article price that depends on amount in basket.
     * Takes data from oxprice2article table. Returns false if such info is not set.
     *
     * @return mixed
     */
    public function loadAmountPriceInfo()
    {
        $myConfig = \OxidEsales\Eshop\Core\Registry::getConfig();
        if (!$myConfig->getConfigParam('bl_perfLoadPrice') || !$this->_blLoadPrice || !$this->_blCalcPrice || !$this->hasAmountPrice()) {
            return [];
        }

        if ($this->_oAmountPriceInfo === null) {
            $this->_oAmountPriceInfo = [];
            if (count(($aAmPriceList = $this->_getAmountPriceList()->getArray()))) {
                $this->_oAmountPriceInfo = $this->_fillAmountPriceList($aAmPriceList);
            }
        }

        return $this->_oAmountPriceInfo;
    }

    /**
     * Returns all selectlists this article has (used in oxbasket)
     *
     * @param string $sKeyPrefix Optional key prefix
     *
     * @return array
     */
    public function getSelectLists($sKeyPrefix = null)
    {
        //#1468C - more then one article in basket with different selectlist...
        //optionall function parameter $sKeyPrefix added, used only in basket.php
        $sKey = $this->getId();
        if (isset($sKeyPrefix)) {
            $sKey = $sKeyPrefix . '__' . $sKey;
        }

        if (!isset(self::$_aSelList[$sKey])) {
            $oDb = \OxidEsales\Eshop\Core\DatabaseProvider::getDb();
            $sSLViewName = getViewName('oxselectlist');

            $sQ = "select {$sSLViewName}.* from oxobject2selectlist join {$sSLViewName} on $sSLViewName.oxid=oxobject2selectlist.oxselnid
                   where oxobject2selectlist.oxobjectid = :oxobjectid order by oxobject2selectlist.oxsort";

            // all selectlists this article has
            $oLists = oxNew(\OxidEsales\Eshop\Core\Model\ListModel::class);
            $oLists->init('oxselectlist');
            $oLists->selectString($sQ, [':oxobjectid' => $this->getId()]);

            //#1104S if this is variant ant it has no selectlists, trying with parent
            if ($oLists->count() == 0 && $this->oxarticles__oxparentid->value) {
                $oLists->selectString($sQ, [':oxobjectid' => $this->oxarticles__oxparentid->value]);
            }

            // We do not need to calculate price here as there are method to get current article vat
            /*if ( $this->getPrice() != null ) {
                $dVat = $this->getPrice()->getVat();
            }*/
            $dVat = $this->getArticleVat();

            $iCnt = 0;
            self::$_aSelList[$sKey] = [];
            foreach ($oLists as $oSelectlist) {
                self::$_aSelList[$sKey][$iCnt] = $oSelectlist->getFieldList($dVat);
                self::$_aSelList[$sKey][$iCnt]['name'] = $oSelectlist->oxselectlist__oxtitle->value;
                $iCnt++;
            }
        }

        return self::$_aSelList[$sKey];
    }

    /**
     * Returns amount of variants article has
     *
     * @return mixed
     */
    public function getVariantsCount()
    {
        return $this->oxarticles__oxvarcount->value;
    }

    /**
     * Checks if article has multidimensional variants
     *
     * @return bool
     */
    public function hasMdVariants()
    {
        return $this->_blHasMdVariants;
    }

    /**
     * Returns if article has intangible agreement with which customer will have to agree.
     *
     * @return bool
     */
    public function hasIntangibleAgreement()
    {
        return $this->oxarticles__oxshowcustomagreement->value && $this->oxarticles__oxnonmaterial->value && !$this->hasDownloadableAgreement();
    }

    /**
     * Returns if article has downloadable agreement with which customer will have to agree.
     *
     * @return bool
     */
    public function hasDownloadableAgreement()
    {
        return $this->oxarticles__oxshowcustomagreement->value && $this->oxarticles__oxisdownloadable->value;
    }

    /**
     * Returns variants selections lists array
     *
     * @param array  $aFilterIds    ids of active selections [optional]
     * @param string $sActVariantId active variant id [optional]
     * @param int    $iLimit        limit variant lists count (if non zero, return limited number of multidimensional variant selections)
     *
     * @return array
     */
    public function getVariantSelections($aFilterIds = null, $sActVariantId = null, $iLimit = 0)
    {
        $iLimit = (int) $iLimit;
        if (!isset($this->_aVariantSelections[$iLimit])) {
            $aVariantSelections = false;
            if ($this->oxarticles__oxvarcount->value) {
                $oVariants = $this->getVariants(false);
                $aVariantSelections = oxNew(\OxidEsales\Eshop\Application\Model\VariantHandler::class)->buildVariantSelections(
                    $this->oxarticles__oxvarname->getRawValue(),
                    $oVariants,
                    $aFilterIds,
                    $sActVariantId,
                    $iLimit
                );

                if (!empty($oVariants) && empty($aVariantSelections['rawselections'])) {
                    $aVariantSelections = false;
                }
            }
            $this->_aVariantSelections[$iLimit] = $aVariantSelections;
        }

        return $this->_aVariantSelections[$iLimit];
    }

    /**
     * Returns product selections lists array (used in azure theme)
     *
     * @param int   $iLimit  if given - will load limited count of selections [optional]
     * @param array $aFilter selection filter [optional]
     *
     * @return array
     */
    public function getSelections($iLimit = null, $aFilter = null)
    {
        $sId = $this->getId() . ((int) $iLimit);
        if (!array_key_exists($sId, self::$_aSelections)) {
            $oDb = \OxidEsales\Eshop\Core\DatabaseProvider::getDb();
            $sSLViewName = getViewName('oxselectlist');

            $sQ = "select {$sSLViewName}.* from oxobject2selectlist join {$sSLViewName} on $sSLViewName.oxid=oxobject2selectlist.oxselnid
                   where oxobject2selectlist.oxobjectid = :oxobjectid order by oxobject2selectlist.oxsort";

            if (($iLimit = (int) $iLimit)) {
                $sQ .= " limit $iLimit ";
            }

            // vat value for price
            $dVat = 0;
            if (($oPrice = $this->getPrice()) != null) {
                $dVat = $oPrice->getVat();
            }

            // all selectlists this article has
            $oList = oxNew(\OxidEsales\Eshop\Core\Model\ListModel::class);
            $oList->init('oxselectlist');
            $oList->getBaseObject()->setVat($dVat);
            $oList->selectString($sQ, [':oxobjectid' => $this->getId()]);

            //#1104S if this is variant and it has no selectlists, trying with parent
            if ($oList->count() == 0 && $this->oxarticles__oxparentid->value) {
                $oList->selectString($sQ, [':oxobjectid' => $this->oxarticles__oxparentid->value]);
            }

            self::$_aSelections[$sId] = $oList->count() ? $oList : false;
        }

        if (self::$_aSelections[$sId]) {
            // marking active from filter
            $aFilter = ($aFilter === null) ? \OxidEsales\Eshop\Core\Registry::getConfig()->getRequestParameter("sel") : $aFilter;
            if ($aFilter) {
                $iSelIdx = 0;
                foreach (self::$_aSelections[$sId] as $oSelection) {
                    if (isset($aFilter[$iSelIdx])) {
                        $oSelection->setActiveSelectionByIndex($aFilter[$iSelIdx]);
                    }
                    $iSelIdx++;
                }
            }
        }

        return self::$_aSelections[$sId];
    }

    /**
     * Returns variant list (list contains oxArticle objects)
     *
     * @param bool $blRemoveNotOrderables if true, removes from list not orderable articles, which are out of stock [optional]
     * @param bool $blForceCoreTable      if true forces core table use, default is false [optional]
     *
     * @return \OxidEsales\Eshop\Application\Model\ArticleList
     */
    public function getFullVariants($blRemoveNotOrderables = true, $blForceCoreTable = null)
    {
        return $this->_loadVariantList(false, $blRemoveNotOrderables, $blForceCoreTable);
    }

    /**
     * Collects and returns article variants.
     * Note: Only active variants are returned by this method. If you need full variant list use \OxidEsales\Eshop\Application\Model\Article::getAdminVariants()
     *
     * @param bool $blRemoveNotOrderables if true, removes from list not orderable articles, which are out of stock
     * @param bool $blForceCoreTable      if true forces core table use, default is false [optional]
     *
     * @return array
     */
    public function getVariants($blRemoveNotOrderables = true, $blForceCoreTable = null)
    {
        return $this->_loadVariantList($this->_isInList(), $blRemoveNotOrderables, $blForceCoreTable);
    }

    /**
     * Simple way to get variants without querying oxArticle table first. This is basically used for lists.
     *
     * @return null
     */
    public function getSimpleVariants()
    {
        if ($this->oxarticles__oxvarcount->value) {
            return $this->getVariants();
        }
    }

    /**
     * Loads article variants and returns variants list object. Article language may
     * be set by passing with parameter, or GET/POST/Session variable.
     *
     * @param string $sLanguage shop language.
     *
     * @return object
     */
    public function getAdminVariants($sLanguage = null)
    {
        $oVariants = oxNew(\OxidEsales\Eshop\Application\Model\ArticleList::class);
        if (($sId = $this->getId())) {
            $oBaseObj = $oVariants->getBaseObject();

            if (is_null($sLanguage)) {
                $oBaseObj->setLanguage(\OxidEsales\Eshop\Core\Registry::getLang()->getBaseLanguage());
            } else {
                $oBaseObj->setLanguage($sLanguage);
            }

            $sSql = "select * from " . $oBaseObj->getViewName() . "
                where oxparentid = :oxparentid
                order by oxsort ";
            $oVariants->selectString($sSql, [':oxparentid' => $sId]);

            //if we have variants then depending on config option the parent may be non buyable
            if (!\OxidEsales\Eshop\Core\Registry::getConfig()->getConfigParam('blVariantParentBuyable') && ($oVariants->count() > 0)) {
                //$this->blNotBuyable = true;
                $this->_blNotBuyableParent = true;
            }
        }

        return $oVariants;
    }

    /**
     * Loads and returns article category object. First tries to load
     * assigned category and is such category does not exist, tries to
     * load category by price
     *
     * @return \OxidEsales\Eshop\Application\Model\Category|null
     */
    public function getCategory()
    {
        $oCategory = oxNew(\OxidEsales\Eshop\Application\Model\Category::class);
        $oCategory->setLanguage($this->getLanguage());

        // variant handling
        $sOXID = $this->getId();
        if (isset($this->oxarticles__oxparentid->value) && $this->oxarticles__oxparentid->value) {
            $sOXID = $this->oxarticles__oxparentid->value;
        }

        if ($sOXID) {
            // if the oxcategory instance of this article is not cached
            if (!isset($this->_aCategoryCache[$sOXID])) {
<<<<<<< HEAD
                startPRofile('getCategory');
                $oStr = Str::getStr();
=======
                startProfile('getCategory');
                $oStr = getStr();
>>>>>>> adf46953
                $sWhere = $oCategory->getSqlActiveSnippet();
                $sSelect = $this->_generateSearchStr($sOXID);
                $sSelect .= ($oStr->strstr(
                    $sSelect,
                    'where'
                ) ? ' and ' : ' where ') . $sWhere . " order by oxobject2category.oxtime limit 1";

                // category not found ?
                if (!$oCategory->assignRecord($sSelect)) {
                    $sSelect = $this->_generateSearchStr($sOXID, true);
                    $sSelect .= ($oStr->strstr($sSelect, 'where') ? ' and ' : ' where ') . $sWhere . " limit 1";

                    // looking for price category
                    if (!$oCategory->assignRecord($sSelect)) {
                        $oCategory = null;
                    }
                }
                // add the category instance to cache
                $this->_aCategoryCache[$sOXID] = $oCategory;
                stopPRofile('getCategory');
            } else {
                // if the oxcategory instance is cached
                $oCategory = $this->_aCategoryCache[$sOXID];
            }
        }

        return $oCategory;
    }

    /**
     * Returns ID's of categories where this article is assigned
     *
     * @param bool $blActCats   select categories if all parents are active
     * @param bool $blSkipCache Whether to skip cache
     *
     * @return array
     */
    public function getCategoryIds($blActCats = false, $blSkipCache = false)
    {
        $sArticleId = $this->getId();

        if (!isset(self::$_aArticleCats[$sArticleId]) || $blSkipCache) {
            $sSql = $this->_getCategoryIdsSelect($blActCats);
            $aCategoryIds = $this->_selectCategoryIds($sSql, 'oxcatnid');

            $sSql = $this->getSqlForPriceCategories();
            $aPriceCategoryIds = $this->_selectCategoryIds($sSql, 'oxid');

            self::$_aArticleCats[$sArticleId] = array_unique(array_merge($aCategoryIds, $aPriceCategoryIds));
        }

        return self::$_aArticleCats[$sArticleId];
    }

    /**
     * Returns current article vendor object. If $blShopCheck = false, then
     * vendor loading will fallback to oxI18n object and blReadOnly parameter
     * will be set to true if vendor is not assigned to current shop
     *
     * @param bool $blShopCheck Set false if shop check is not required (default is true)
     *
     * @return object
     */
    public function getVendor($blShopCheck = true)
    {
        $sVendorId = $this->getVendorId();
        if ($sVendorId) {
            $oVendor = oxNew(\OxidEsales\Eshop\Application\Model\Vendor::class);
        } elseif (!$blShopCheck && $this->oxarticles__oxvendorid->value) {
            $oVendor = $this->_createMultilanguageVendorObject();
            $sVendorId = $this->oxarticles__oxvendorid->value;
        }
        if ($sVendorId && $oVendor && $oVendor->load($sVendorId) && $oVendor->oxvendor__oxactive->value) {
            return $oVendor;
        }

        return null;
    }

    /**
     * @return \OxidEsales\Eshop\Core\Model\MultiLanguageModel
     * @deprecated underscore prefix violates PSR12, will be renamed to "createMultilanguageVendorObject" in next major
     */
    protected function _createMultilanguageVendorObject() // phpcs:ignore PSR2.Methods.MethodDeclaration.Underscore
    {
        $oVendor = oxNew(\OxidEsales\Eshop\Core\Model\MultiLanguageModel::class);
        $oVendor->init('oxvendor');
        $oVendor->setReadOnly(true);

        return $oVendor;
    }

    /**
     * Returns article object vendor ID. Result is cached into self::$_aArticleVendors
     *
     * @return string
     */
    public function getVendorId()
    {
        $sVendorId = false;
        if ($this->oxarticles__oxvendorid->value) {
            $sVendorId = $this->oxarticles__oxvendorid->value;
        }

        return $sVendorId;
    }

    /**
     * Returns article object Manufacturer ID. Result is cached into self::$_aArticleManufacturers
     *
     * @return string
     */
    public function getManufacturerId()
    {
        return $this->oxarticles__oxmanufacturerid->value ?: false;
    }

    /**
     * Returns current article Manufacturer object. If $blShopCheck = false, then
     * Manufacturer blReadOnly parameter will be set to true. If Manufacturer is
     * not assigned to current shop
     *
     * @param bool $blShopCheck Set false if shop check is not required (default is true)
     *
     * @return \OxidEsales\Eshop\Application\Model\Manufacturer|null
     */
    public function getManufacturer($blShopCheck = true)
    {
        $oManufacturer = oxNew(\OxidEsales\Eshop\Application\Model\Manufacturer::class);
        if (
            !($sManufacturerId = $this->getManufacturerId()) &&
            !$blShopCheck && $this->oxarticles__oxmanufacturerid->value
        ) {
            $this->updateManufacturerBeforeLoading($oManufacturer);
            $sManufacturerId = $this->oxarticles__oxmanufacturerid->value;
        }

        if ($sManufacturerId && $oManufacturer->load($sManufacturerId)) {
            if (!\OxidEsales\Eshop\Core\Registry::getConfig()->getConfigParam('bl_perfLoadManufacturerTree')) {
                $oManufacturer->setReadOnly(true);
            }
            $oManufacturer = $oManufacturer->oxmanufacturers__oxactive->value ? $oManufacturer : null;
        } else {
            $oManufacturer = null;
        }

        return $oManufacturer;
    }

    /**
     * Checks if article is assigned to category $sCatNID.
     *
     * @param string $sCatNid category ID
     *
     * @return bool
     */
    public function inCategory($sCatNid)
    {
        return in_array($sCatNid, $this->getCategoryIds());
    }

    /**
     * Checks if article is assigned to passed category (even checks
     * if this category is "price category"). Returns true on success.
     *
     * @param string $sCatId category ID
     *
     * @return bool
     */
    public function isAssignedToCategory($sCatId)
    {
        // variant handling
        $sOXID = $this->getId();
        if (isset($this->oxarticles__oxparentid->value) && $this->oxarticles__oxparentid->value) {
            $sOXID = $this->oxarticles__oxparentid->value;
        }

        $oDb = \OxidEsales\Eshop\Core\DatabaseProvider::getDb();
        $sSelect = $this->_generateSelectCatStr($sOXID, $sCatId);
        $sOXID = $oDb->getOne($sSelect);
        // article is assigned to passed category!
        if (isset($sOXID) && $sOXID) {
            return true;
        }

        // maybe this category is price category ?
        if (\OxidEsales\Eshop\Core\Registry::getConfig()->getConfigParam('bl_perfLoadPrice') && $this->_blLoadPrice) {
            $dPriceFromTo = $this->getPrice()->getBruttoPrice();
            if ($dPriceFromTo > 0) {
                $sSelect = $this->_generateSelectCatStr($sOXID, $sCatId, $dPriceFromTo);
                $sOXID = $oDb->getOne($sSelect);
                // article is assigned to passed category!
                if (isset($sOXID) && $sOXID) {
                    return true;
                }
            }
        }

        return false;
    }

    /**
     * Returns T price
     *
     * @return \OxidEsales\Eshop\Core\Price
     */
    public function getTPrice()
    {
        if (!\OxidEsales\Eshop\Core\Registry::getConfig()->getConfigParam('bl_perfLoadPrice') || !$this->_blLoadPrice) {
            return;
        }

        // return cached result, since oPrice is created ONLY in this function [or function of EQUAL level]
        if ($this->_oTPrice !== null) {
            return $this->_oTPrice;
        }

        $oPrice = $this->_getPriceObject();

        $dBasePrice = $this->oxarticles__oxtprice->value;
        $dBasePrice = $this->_preparePrice($dBasePrice, $this->getArticleVat());

        $oPrice->setPrice($dBasePrice);

        $this->_applyVat($oPrice, $this->getArticleVat());
        $this->_applyCurrency($oPrice);

        if ($this->isParentNotBuyable()) {
            // if parent article is not buyable then compare agains min article variant price
            $oPrice2 = $this->getVarMinPrice();
        } else {
            // else compare against article price
            $oPrice2 = $this->getPrice();
        }

        if ($oPrice->getPrice() <= $oPrice2->getPrice()) {
            // if RRP price is less or equal to comparable price then return
            return;
        }

        $this->_oTPrice = $oPrice;

        return $this->_oTPrice;
    }

    /**
     * Checks if discount should be skipped for this article in basket. Returns true if yes.
     *
     * @return bool
     */
    public function skipDiscounts()
    {
        // already loaded skip discounts config
        if ($this->_blSkipDiscounts !== null) {
            return $this->_blSkipDiscounts;
        }

        if ($this->oxarticles__oxskipdiscounts->value) {
            return true;
        }


        $this->_blSkipDiscounts = false;
        if (\OxidEsales\Eshop\Core\Registry::get(\OxidEsales\Eshop\Application\Model\DiscountList::class)->hasSkipDiscountCategories()) {
            $oDb = \OxidEsales\Eshop\Core\DatabaseProvider::getDb();
            $sO2CView = getViewName('oxobject2category', $this->getLanguage());
            $sViewName = getViewName('oxcategories', $this->getLanguage());
            $sSelect = "select 1 from $sO2CView as $sO2CView
                left join {$sViewName} on {$sViewName}.oxid = $sO2CView.oxcatnid
                where $sO2CView.oxobjectid = :oxobjectid
                    and {$sViewName}.oxactive = :oxactive
                    and {$sViewName}.oxskipdiscounts = :oxskipdiscounts ";
            $params = [
                ':oxobjectid' => $this->getId(),
                ':oxactive' => 1,
                ':oxskipdiscounts' => 1
            ];
            $this->_blSkipDiscounts = ($oDb->getOne($sSelect, $params) == 1);
        }

        return $this->_blSkipDiscounts;
    }

    /**
     * Sets the current oxPrice object
     *
     * @param \OxidEsales\Eshop\Core\Price $oPrice the new price object
     */
    public function setPrice(\OxidEsales\Eshop\Core\Price $oPrice)
    {
        $this->_oPrice = $oPrice;
    }

    /**
     * Returns base article price from database. Price may differ according to users group
     * Override this function if you want e.g. different prices for diff. usergroups.
     *
     * @param double $dAmount article amount. Default is 1
     *
     * @return double
     */
    public function getBasePrice($dAmount = 1)
    {
        // override this function if you want e.g. different prices
        // for diff. user groups.

        // Performance
        $myConfig = \OxidEsales\Eshop\Core\Registry::getConfig();
        if (!$myConfig->getConfigParam('bl_perfLoadPrice') || !$this->_blLoadPrice) {
            return;
        }

        // GroupPrice or DB price ajusted by AmountPrice
        $dPrice = $this->_getModifiedAmountPrice($dAmount);

        return $dPrice;
    }

    /**
     * Modifies given amount price.
     *
     * @param int $amount
     *
     * @return double
     * @deprecated underscore prefix violates PSR12, will be renamed to "getModifiedAmountPrice" in next major
     */
    protected function _getModifiedAmountPrice($amount) // phpcs:ignore PSR2.Methods.MethodDeclaration.Underscore
    {
        return $this->_getAmountPrice($amount);
    }

    /**
     * Calculates and returns price of article (adds taxes and discounts).
     *
     * @param float|int $dAmount article amount.
     *
     * @return \OxidEsales\Eshop\Core\Price
     */
    public function getPrice($dAmount = 1)
    {
        $myConfig = \OxidEsales\Eshop\Core\Registry::getConfig();
        // Performance
        if (!$myConfig->getConfigParam('bl_perfLoadPrice') || !$this->_blLoadPrice) {
            return;
        }

        // return cached result, since oPrice is created ONLY in this function [or function of EQUAL level]
        if ($dAmount != 1 || $this->_oPrice === null) {
            // module
            $dBasePrice = $this->getBasePrice($dAmount);
            $dBasePrice = $this->_preparePrice($dBasePrice, $this->getArticleVat());

            $oPrice = $this->_getPriceObject();

            $oPrice->setPrice($dBasePrice);

            // price handling
            if (!$this->_blCalcPrice && $dAmount == 1) {
                return $this->_oPrice = $oPrice;
            }

            $this->_calculatePrice($oPrice);
            if ($dAmount != 1) {
                return $oPrice;
            }

            $this->_oPrice = $oPrice;
        }

        return $this->_oPrice;
    }

    /**
     * sets article user
     *
     * @param \OxidEsales\Eshop\Application\Model\User $oUser user to set
     */
    public function setArticleUser($oUser)
    {
        $this->_oUser = $oUser;
    }

    /**
     * @return \OxidEsales\Eshop\Application\Model\User article user.
     */
    public function getArticleUser()
    {
        if ($this->_oUser) {
            return $this->_oUser;
        }

        return $this->getUser();
    }

    /**
     * Creates, calculates and returns oxPrice object for basket product.
     *
     * @param float  $dAmount  Amount
     * @param array  $aSelList Selection list
     * @param object $oBasket  User shopping basket object
     *
     * @return \OxidEsales\Eshop\Core\Price
     */
    public function getBasketPrice($dAmount, $aSelList, $oBasket)
    {
        $oUser = $oBasket->getBasketUser();
        $this->setArticleUser($oUser);

        $oBasketPrice = $this->_getPriceObject($oBasket->isCalculationModeNetto());

        // get base price
        $dBasePrice = $this->getBasePrice($dAmount);

        $dBasePrice = $this->_modifySelectListPrice($dBasePrice, $aSelList);
        $dBasePrice = $this->_preparePrice($dBasePrice, $this->getArticleVat(), $oBasket->isCalculationModeNetto());

        // applying select list price

        // setting price
        $oBasketPrice->setPrice($dBasePrice);

        $dVat = \OxidEsales\Eshop\Core\Registry::get(\OxidEsales\Eshop\Application\Model\VatSelector::class)->getBasketItemVat($this, $oBasket);
        $this->_calculatePrice($oBasketPrice, $dVat);

        // returning final price object
        return $oBasketPrice;
    }

    /**
     * Deletes record and other information related to this article such as images from DB,
     * also removes variants. Returns true if entry was deleted.
     *
     * @param string $sOXID Article id
     *
     * @throws \Exception
     *
     * @return bool
     */
    public function delete($sOXID = null)
    {
        if (!$sOXID) {
            $sOXID = $this->getId();
        }
        if (!$sOXID) {
            return false;
        }

        $database = \OxidEsales\Eshop\Core\DatabaseProvider::getDb();
        $database->startTransaction();
        try {
            // #2339 delete first variants before deleting parent product
            $this->_deleteVariantRecords($sOXID);
            $this->load($sOXID);
            $this->_deletePics();
            $this->_onChangeResetCounts($sOXID, $this->oxarticles__oxvendorid->value, $this->oxarticles__oxmanufacturerid->value);

            // delete self
            $deleted = parent::delete($sOXID);

            $this->_deleteRecords($sOXID);

            Registry::get(\OxidEsales\Eshop\Application\Model\SeoEncoderArticle::class)->onDeleteArticle($this);

            $this->onChange(ACTION_DELETE, $sOXID, $this->oxarticles__oxparentid->value);

            $database->commitTransaction();
        } catch (Exception $exception) {
            $database->rollbackTransaction();

            throw $exception;
        }

        return $deleted;
    }

    /**
     * Reduce article stock. return the affected amount
     *
     * @param float $dAmount              amount to reduce
     * @param bool  $blAllowNegativeStock are negative stocks allowed?
     *
     * @return float
     */
    public function reduceStock($dAmount, $blAllowNegativeStock = false)
    {
        $this->actionType = ACTION_UPDATE_STOCK;
        $this->beforeUpdate();

        $database = \OxidEsales\Eshop\Core\DatabaseProvider::getDb();
        $query = 'select oxstock
            from oxarticles
            where oxid = :oxid FOR UPDATE ';
        $actualStock = $database->getOne($query, [
            ':oxid' => $this->getId()
        ]);

        $iStockCount = $actualStock - $dAmount;
        if (!$blAllowNegativeStock && ($iStockCount < 0)) {
            $dAmount += $iStockCount;
            $iStockCount = 0;
        }
        $this->oxarticles__oxstock = new \OxidEsales\Eshop\Core\Field($iStockCount);

        $query = 'update oxarticles set oxarticles.oxstock = :oxstock where oxarticles.oxid = :oxid';
        $database->execute($query, [
            ':oxstock' => $iStockCount,
            ':oxid' => $this->getId()
        ]);
        $this->onChange(ACTION_UPDATE_STOCK);

        return $dAmount;
    }

    /**
     * Recursive function. Updates quantity of sold articles.
     * Return true if amount was changed in database.
     *
     * @param float $dAmount Number of articles sold
     *
     * @return mixed
     */
    public function updateSoldAmount($dAmount = 0)
    {
        if (!$dAmount) {
            return;
        }

        // article is not variant - should be updated current amount
        if (!$this->oxarticles__oxparentid->value) {
            //updating by SQL query, due to wrong behaviour if saving article using not admin mode
            $dAmount = (double) $dAmount;
            $oDb = \OxidEsales\Eshop\Core\DatabaseProvider::getDb();
            $query = "update oxarticles
                      set oxarticles.oxsoldamount = (oxarticles.oxsoldamount + :amount)
                      where oxarticles.oxid = :oxid";
            $rs = $oDb->execute($query, [
                ':oxid' => $this->oxarticles__oxid->value,
                ':amount' => $dAmount
            ]);
        } elseif ($this->oxarticles__oxparentid->value) {
            // article is variant - should be updated this article parent amount
            $oUpdateArticle = $this->getParentArticle();
            if ($oUpdateArticle) {
                $oUpdateArticle->updateSoldAmount($dAmount);
            }
        }

        return (bool) $rs;
    }

    /**
     * Disables reminder functionality for article
     *
     * @return bool
     */
    public function disableReminder()
    {
        $oDb = \OxidEsales\Eshop\Core\DatabaseProvider::getDb();
        $query = "update oxarticles set oxarticles.oxremindactive = 2 where oxarticles.oxid = :oxid";

        return (bool) $oDb->execute($query, [':oxid' => $this->oxarticles__oxid->value]);
    }

    /**
     * (\OxidEsales\Eshop\Application\Model\Article::_saveArtLongDesc()) save the object using parent::save() method.
     *
     * @return bool
     */
    public function save()
    {
        $this->_assignParentDependFields();
        $blRet = parent::save();
        // saving long description
        $this->_saveArtLongDesc();

        return $blRet;
    }

    /**
     * Changes article variant to parent article
     */
    public function resetParent()
    {
        $sParentId = $this->oxarticles__oxparentid->value;
        $this->oxarticles__oxparentid = new \OxidEsales\Eshop\Core\Field('', \OxidEsales\Eshop\Core\Field::T_RAW);
        $this->_blAllowEmptyParentId = true;
        $this->save();
        $this->_blAllowEmptyParentId = false;

        if ($sParentId !== '') {
            $this->onChange(ACTION_UPDATE, null, $sParentId);
        }
    }

    /**
     * collect article pics, icons, zoompic and puts it all in an array
     * structure of array (ActPicID, ActPic, MorePics, Pics, Icons, ZoomPic)
     *
     * @return array
     */
    public function getPictureGallery()
    {
        $myConfig = \OxidEsales\Eshop\Core\Registry::getConfig();

        //initialize
        $blMorePic = false;
        $aArtPics = [];
        $aArtIcons = [];
        $iActPicId = 1;
        $sActPic = $this->getPictureUrl($iActPicId);

        if (\OxidEsales\Eshop\Core\Registry::getConfig()->getRequestParameter('actpicid')) {
            $iActPicId = \OxidEsales\Eshop\Core\Registry::getConfig()->getRequestParameter('actpicid');
        }

        $oStr = Str::getStr();
        $iCntr = 0;
        $iPicCount = $myConfig->getConfigParam('iPicCount');
        $blCheckActivePicId = true;

        for ($i = 1; $i <= $iPicCount; $i++) {
            $sPicVal = $this->getPictureUrl($i);
            $sIcoVal = $this->getIconUrl($i);
            if (
                !$oStr->strstr($sIcoVal, 'nopic_ico.jpg') && !$oStr->strstr($sIcoVal, 'nopic.jpg') &&
                !$oStr->strstr($sPicVal, 'nopic_ico.jpg') && !$oStr->strstr($sPicVal, 'nopic.jpg') &&
                $sPicVal !== null
            ) {
                if ($iCntr) {
                    $blMorePic = true;
                }
                $aArtIcons[$i] = $sIcoVal;
                $aArtPics[$i] = $sPicVal;
                $iCntr++;

                if ($iActPicId == $i) {
                    $sActPic = $sPicVal;
                    $blCheckActivePicId = false;
                }
            } elseif ($blCheckActivePicId && $iActPicId <= $i) {
                // if picture is empty, setting active pic id to next
                // picture
                $iActPicId++;
            }
        }

        $blZoomPic = false;
        $aZoomPics = [];
        $iZoomPicCount = $myConfig->getConfigParam('iPicCount');

        for ($j = 1, $c = 1; $j <= $iZoomPicCount; $j++) {
            $sVal = $this->getZoomPictureUrl($j);

            if ($sVal && !$oStr->strstr($sVal, 'nopic.jpg')) {
                $blZoomPic = true;
                $aZoomPics[$c]['id'] = $c;
                $aZoomPics[$c]['file'] = $sVal;
                //anything is better than empty name, because <img src=""> calls shop once more = x2 SLOW.
                if (!$sVal) {
                    $aZoomPics[$c]['file'] = "nopic.jpg";
                }
                $c++;
            }
        }

        $aPicGallery = [
            'ActPicID' => $iActPicId,
            'ActPic'   => $sActPic,
            'MorePics' => $blMorePic,
            'Pics'     => $aArtPics,
            'Icons'    => $aArtIcons,
            'ZoomPic'  => $blZoomPic,
            'ZoomPics' => $aZoomPics
        ];

        return $aPicGallery;
    }

    /**
     * This function is triggered whenever article is saved or deleted or after the stock is changed.
     * Originally we need to update the oxstock for possible article parent in case parent is not buyable
     * Plus you may want to extend this function to update some extended information.
     * Call \OxidEsales\Eshop\Application\Model\Article::onChange($sAction, $sOXID) with ID parameter when changes are executed over SQL.
     * (or use module class instead of oxArticle if such exists)
     *
     * @param string $action          Action constant
     * @param string $articleId       Article ID
     * @param string $parentArticleId Parent ID
     *
     * @return null
     */
    public function onChange($action = null, $articleId = null, $parentArticleId = null)
    {
        $myConfig = \OxidEsales\Eshop\Core\Registry::getConfig();

        if (!isset($articleId)) {
            if ($this->getId()) {
                $articleId = $this->getId();
            }
            if (!isset($articleId)) {
                $articleId = $this->oxarticles__oxid->value;
            }
            if ($this->oxarticles__oxparentid && $this->oxarticles__oxparentid->value) {
                $parentArticleId = $this->oxarticles__oxparentid->value;
            }
        }
        if (!isset($articleId)) {
            return;
        }

        //if (isset($sOXID) && !$myConfig->blVariantParentBuyable && $myConfig->blUseStock)
        if ($myConfig->getConfigParam('blUseStock')) {
            //if article has variants then updating oxvarstock field
            //getting parent id
            if (!isset($parentArticleId)) {
                $oDb = \OxidEsales\Eshop\Core\DatabaseProvider::getDb();
                $sQ = 'select oxparentid from oxarticles where oxid = :oxid';
                $parentArticleId = $oDb->getOne($sQ, [
                    ':oxid' => $articleId
                ]);
            }
            //if we have parent id then update stock
            if ($parentArticleId) {
                $this->_onChangeUpdateStock($parentArticleId);
            }
        }
        //if we have parent id then update count
        //update count even if blUseStock is not active
        if ($parentArticleId) {
            $this->_onChangeUpdateVarCount($parentArticleId);
        }

        $sId = ($parentArticleId) ? $parentArticleId : $articleId;
        $this->_setVarMinMaxPrice($sId);

        $this->_updateParentDependFields();

        // resetting articles count cache if stock has changed and some
        // articles goes offline (M:1448)
        if ($action === ACTION_UPDATE_STOCK) {
            $this->_assignStock();
            $this->_onChangeStockResetCount($articleId);
        }

        $this->dispatchEvent(new \OxidEsales\EshopCommunity\Internal\Transition\ShopEvents\AfterModelUpdateEvent($this));
    }

    /**
     * Returns custom article VAT value if possible
     * By default value is taken from oxarticle__oxvat field
     *
     * @return double
     */
    public function getCustomVAT()
    {
        if ($this->__isset('oxarticles__oxvat') || $this->__get('oxarticles__oxvat')) {
            return $this->oxarticles__oxvat->value;
        }
    }

    /**
     * Checks if stock configuration allows to buy user chosen amount $dAmount
     *
     * @param double     $dAmount         buyable amount
     * @param double|int $dArtStockAmount stock amount
     * @param bool       $selectForUpdate Set true to select for update
     *
     * @return mixed
     */
    public function checkForStock($dAmount, $dArtStockAmount = 0, $selectForUpdate = false)
    {
        $myConfig = \OxidEsales\Eshop\Core\Registry::getConfig();
        if (!$myConfig->getConfigParam('blUseStock')) {
            return true;
        }

        $oDb = \OxidEsales\Eshop\Core\DatabaseProvider::getDb(\OxidEsales\Eshop\Core\DatabaseProvider::FETCH_MODE_ASSOC);
        // fetching DB info as its up-to-date
        $sQ = 'select oxstock, oxstockflag from oxarticles
            where oxid = :oxid';
        $sQ .= $selectForUpdate ? ' FOR UPDATE ' : '';
        $rs = $oDb->select($sQ, [
            ':oxid' => $this->getId()
        ]);

        $iOnStock = 0;
        if ($rs !== false && $rs->count() > 0) {
            $iOnStock = $rs->fields['oxstock'] - $dArtStockAmount;
            $iStockFlag = $rs->fields['oxstockflag'];

            //When using stockflag 1 and 4 with basket reservations enabled but disallowing
            //negative stock values we would allow to reserve more items than are initially available
            //by keeping the stock level not lower than zero. When discarding reservations
            //stock level might differ from original value.
            if (
                !$myConfig->getConfigParam('blPsBasketReservationEnabled')
                 || ($myConfig->getConfigParam('blPsBasketReservationEnabled')
                     && $myConfig->getConfigParam('blAllowNegativeStock'))
            ) {
                // foreign stock is also always considered as on stock
                if ($iStockFlag == 1 || $iStockFlag == 4) {
                    return true;
                }
            }
            if (!$myConfig->getConfigParam('blAllowUnevenAmounts')) {
                $iOnStock = floor($iOnStock);
            }
        }
        if (\OxidEsales\Eshop\Core\Registry::getConfig()->getConfigParam('blPsBasketReservationEnabled')) {
            $session = \OxidEsales\Eshop\Core\Registry::getSession();
            $iOnStock += $session->getBasketReservations()->getReservedAmount($this->getId());
        }
        if ($iOnStock >= $dAmount) {
            return true;
        } else {
            if ($iOnStock > 0) {
                return $iOnStock;
            } else {
                $oEx = oxNew(\OxidEsales\Eshop\Core\Exception\ArticleInputException::class);
                $oEx->setMessage('ERROR_MESSAGE_ARTICLE_ARTICLE_NOT_BUYABLE');
                \OxidEsales\Eshop\Core\Registry::getUtilsView()->addErrorToDisplay($oEx);

                return false;
            }
        }
    }

    /**
     * Get article long description
     *
     * @return object $oField field object
     */
    public function getLongDescription()
    {
        if ($this->_oLongDesc === null) {
            // initializing
            $this->_oLongDesc = new \OxidEsales\Eshop\Core\Field();

            // choosing which to get..
            $sOxid = $this->getId();
            $sViewName = getViewName('oxartextends', $this->getLanguage());

            $oDb = \OxidEsales\Eshop\Core\DatabaseProvider::getDb();
            $sDbValue = $oDb->getOne("select oxlongdesc from {$sViewName} where oxid = :oxid", [
                ':oxid' => $sOxid
            ]);

            if ($sDbValue != false) {
                $this->_oLongDesc->setValue($sDbValue, \OxidEsales\Eshop\Core\Field::T_RAW);
            } elseif ($this->oxarticles__oxparentid && $this->oxarticles__oxparentid->value) {
                if (!$this->isAdmin() || $this->_blLoadParentData) {
                    $oParent = $this->getParentArticle();
                    if ($oParent) {
                        $this->_oLongDesc->setValue($oParent->getLongDescription()->getRawValue(), \OxidEsales\Eshop\Core\Field::T_RAW);
                    }
                }
            }
        }

        return $this->_oLongDesc;
    }

    /**
     * get long description, parsed through smarty. should only be used by exports or so.
     * In templates use [{oxeval var=$oProduct->getLongDescription()->getRawValue()}]
     *
     * @return string
     */
    public function getLongDesc()
    {
        return \OxidEsales\Eshop\Core\Registry::getUtilsView()->parseThroughSmarty($this->getLongDescription()->getRawValue(), $this->getId() . $this->getLanguage(), null, true);
    }

    /**
     * Save article long description to oxartext table
     *
     * @param string $longDescription description to set
     */
    public function setArticleLongDesc($longDescription)
    {
        // setting current value
        $this->_oLongDesc = new \OxidEsales\Eshop\Core\Field($longDescription, \OxidEsales\Eshop\Core\Field::T_RAW);
        $this->oxarticles__oxlongdesc = new \OxidEsales\Eshop\Core\Field($longDescription, \OxidEsales\Eshop\Core\Field::T_RAW);
    }

    /**
     * the uninitilized list of attributes
     * use getAttributes
     * @return \OxidEsales\Eshop\Application\Model\AttributeList
     */
    protected function newAttributeList()
    {
        return oxNew(\OxidEsales\Eshop\Application\Model\AttributeList::class);
    }

    /**
     * Loads and returns attribute list associated with this article
     *
     * @return \OxidEsales\Eshop\Application\Model\AttributeList
     */
    public function getAttributes()
    {
        if ($this->_oAttributeList === null) {
            $this->_oAttributeList = $this->newAttributelist();
            $this->_oAttributeList->loadAttributes($this->getId(), $this->getParentId());
        }

        return $this->_oAttributeList;
    }

    /**
     * Loads and returns attribute list for display in basket
     *
     * @return \OxidEsales\Eshop\Application\Model\AttributeList
     */
    public function getAttributesDisplayableInBasket()
    {
        if ($this->basketAttributeList === null) {
            $this->basketAttributeList = $this->newAttributelist();
            $this->basketAttributeList->loadAttributesDisplayableInBasket($this->getId(), $this->getParentId());
        }

        return $this->basketAttributeList;
    }


    /**
     * Appends article seo url with additional request parameters
     *
     * @param string $sAddParams additional parameters which needs to be added to product url
     * @param int    $iLang      language id
     */
    public function appendLink($sAddParams, $iLang = null)
    {
        if ($sAddParams) {
            if ($iLang === null) {
                $iLang = $this->getLanguage();
            }

            $this->_aSeoAddParams[$iLang] = isset($this->_aSeoAddParams[$iLang]) ? $this->_aSeoAddParams[$iLang] . "&amp;" : "";
            $this->_aSeoAddParams[$iLang] .= $sAddParams;
        }
    }

    /**
     * Returns raw article seo url
     *
     * @param int  $iLang  language id
     * @param bool $blMain force to return main url [optional]
     *
     * @return string
     */
    public function getBaseSeoLink($iLang, $blMain = false)
    {
        /** @var \OxidEsales\Eshop\Application\Model\SeoEncoderArticle $oEncoder */
        $oEncoder = \OxidEsales\Eshop\Core\Registry::get(\OxidEsales\Eshop\Application\Model\SeoEncoderArticle::class);
        if (!$blMain) {
            return $oEncoder->getArticleUrl($this, $iLang, $this->getLinkType());
        }

        return $oEncoder->getArticleMainUrl($this, $iLang);
    }

    /**
     * Gets article link
     *
     * @param int  $iLang  language id [optional]
     * @param bool $blMain force to return main url [optional]
     *
     * @return string
     */
    public function getLink($iLang = null, $blMain = false)
    {
        if (!\OxidEsales\Eshop\Core\Registry::getUtils()->seoIsActive()) {
            return $this->getStdLink($iLang);
        }

        if ($iLang === null) {
            $iLang = $this->getLanguage();
        }

        $iLinkType = $this->getLinkType();
        if (!isset($this->_aSeoUrls[$iLang][$iLinkType])) {
            $this->_aSeoUrls[$iLang][$iLinkType] = $this->getBaseSeoLink($iLang, $blMain);
        }

        $sUrl = $this->_aSeoUrls[$iLang][$iLinkType];
        if (isset($this->_aSeoAddParams[$iLang])) {
            $sUrl .= ((strpos($sUrl . $this->_aSeoAddParams[$iLang], '?') === false) ? '?' : '&amp;') . $this->_aSeoAddParams[$iLang];
        }

        return $sUrl;
    }

    /**
     * Returns main object URL. If SEO is ON returned link will be in SEO form,
     * else URL will have dynamic form
     *
     * @param int $iLang language id [optional]
     *
     * @return string
     */
    public function getMainLink($iLang = null)
    {
        return $this->getLink($iLang, true);
    }

    /**
     * Resets details link
     *
     * @param int $iType type of link to load
     */
    public function setLinkType($iType)
    {
        // resetting details link, to force new
        $this->_sDetailLink = null;

        // setting link type
        $this->_iLinkType = (int) $iType;
    }

    /**
     * Get link type
     *
     * @return int
     */
    public function getLinkType()
    {
        return $this->_iLinkType;
    }

    /**
     * Appends article dynamic url with additional request parameters
     *
     * @param string $sAddParams additional parameters which needs to be added to product url
     * @param int    $iLang      language id
     */
    public function appendStdLink($sAddParams, $iLang = null)
    {
        if ($sAddParams) {
            if ($iLang === null) {
                $iLang = $this->getLanguage();
            }

            $this->_aStdAddParams[$iLang] = isset($this->_aStdAddParams[$iLang]) ? $this->_aStdAddParams[$iLang] . "&amp;" : "";
            $this->_aStdAddParams[$iLang] .= $sAddParams;
        }
    }

    /**
     * Returns base dynamic url: shopurl/index.php?cl=details
     *
     * @param int  $iLang   language id
     * @param bool $blAddId add current object id to url or not [optional]
     * @param bool $blFull  return full including domain name [optional]
     *
     * @return string
     */
    public function getBaseStdLink($iLang, $blAddId = true, $blFull = true)
    {
        $sUrl = '';
        if ($blFull) {
            //always returns shop url, not admin
            $sUrl = \OxidEsales\Eshop\Core\Registry::getConfig()->getShopUrl($iLang, false);
        }

        $sUrl .= "index.php?cl=details" . ($blAddId ? "&amp;anid=" . $this->getId() : "");

        return $sUrl . (isset($this->_aStdAddParams[$iLang]) ? "&amp;" . $this->_aStdAddParams[$iLang] : "");
    }

    /**
     * Returns standard URL to product
     *
     * @param int   $iLang   required language. optional
     * @param array $aParams additional params to use [optional]
     *
     * @return string
     */
    public function getStdLink($iLang = null, $aParams = [])
    {
        if ($iLang === null) {
            $iLang = $this->getLanguage();
        }

        if (!isset($this->_aStdUrls[$iLang])) {
            $this->_aStdUrls[$iLang] = $this->getBaseStdLink($iLang);
        }

        return \OxidEsales\Eshop\Core\Registry::getUtilsUrl()->processUrl($this->_aStdUrls[$iLang], true, $aParams, $iLang);
    }

    /**
     * Return article media URL
     *
     * @return array
     */
    public function getMediaUrls()
    {
        if ($this->_aMediaUrls === null) {
            $this->_aMediaUrls = oxNew(\OxidEsales\Eshop\Core\Model\ListModel::class);
            $this->_aMediaUrls->init("oxmediaurl");
            $this->_aMediaUrls->getBaseObject()->setLanguage($this->getLanguage());

            $sViewName = getViewName("oxmediaurls", $this->getLanguage());
            $sQ = "select * from {$sViewName} where oxobjectid = :oxobjectid";
            $this->_aMediaUrls->selectString($sQ, [
                ':oxobjectid' => $this->getId()
            ]);
        }

        return $this->_aMediaUrls;
    }

    /**
     * Get image url
     *
     * @return array
     */
    public function getDynImageDir()
    {
        return $this->_sDynImageDir;
    }

    /**
     * Returns select lists to display
     *
     * @return array
     */
    public function getDispSelList()
    {
        if ($this->_aDispSelList === null) {
            if (\OxidEsales\Eshop\Core\Registry::getConfig()->getConfigParam('bl_perfLoadSelectLists') && \OxidEsales\Eshop\Core\Registry::getConfig()->getConfigParam('bl_perfLoadSelectListsInAList')) {
                $this->_aDispSelList = $this->getSelectLists();
            }
        }

        return $this->_aDispSelList;
    }

    /**
     * Get more details link
     *
     * @return string
     */
    public function getMoreDetailLink()
    {
        if ($this->_sMoreDetailLink == null) {
            // and assign special article values
            $this->_sMoreDetailLink = \OxidEsales\Eshop\Core\Registry::getConfig()->getShopHomeUrl() . 'cl=moredetails';

            // not always it is okey, as not all the time active category is the same as primary article cat.
            if ($sActCat = \OxidEsales\Eshop\Core\Registry::getConfig()->getRequestParameter('cnid')) {
                $this->_sMoreDetailLink .= '&amp;cnid=' . $sActCat;
            }
            $this->_sMoreDetailLink .= '&amp;anid=' . $this->getId();
        }

        return $this->_sMoreDetailLink;
    }

    /**
     * Get to basket link
     *
     * @return string
     */
    public function getToBasketLink()
    {
        if ($this->_sToBasketLink == null) {
            $myConfig = \OxidEsales\Eshop\Core\Registry::getConfig();

            if (\OxidEsales\Eshop\Core\Registry::getUtils()->isSearchEngine()) {
                $this->_sToBasketLink = $this->getLink();
            } else {
                // and assign special article values
                $this->_sToBasketLink = $myConfig->getShopHomeUrl();

                // override some classes as these should never showup
                $actControllerId = \OxidEsales\Eshop\Core\Registry::getConfig()->getRequestControllerId();
                if ($actControllerId == 'thankyou') {
                    $actControllerId = 'basket';
                }
                $this->_sToBasketLink .= 'cl=' . $actControllerId;

                // this is not very correct
                if ($sActCat = \OxidEsales\Eshop\Core\Registry::getConfig()->getRequestParameter('cnid')) {
                    $this->_sToBasketLink .= '&amp;cnid=' . $sActCat;
                }

                $this->_sToBasketLink .= '&amp;fnc=tobasket&amp;aid=' . $this->getId() . '&amp;anid=' . $this->getId();

                if ($sTpl = basename(\OxidEsales\Eshop\Core\Registry::getConfig()->getRequestParameter('tpl'))) {
                    $this->_sToBasketLink .= '&amp;tpl=' . $sTpl;
                }
            }
        }

        return $this->_sToBasketLink;
    }

    /**
     * Get stock status
     *
     * @return integer
     */
    public function getStockStatus()
    {
        return $this->_iStockStatus;
    }

    /**
     * Get stock status as it was on loading this object.
     *
     * @return integer
     */
    public function getStockStatusOnLoad()
    {
        return $this->_iStockStatusOnLoad;
    }

    /**
     * Get stock
     *
     * @return float
     */
    public function getStock()
    {
        return $this->oxarticles__oxstock->value;
    }

    /**
     * Returns formatted delivery date. If the date is past or not set ('0000-00-00') returns false.
     *
     * @deprecated since v6.2 (2020-02-26); use getRestockDate();
     * @return string|bool
     */
    public function getDeliveryDate()
    {
        return $this->getRestockDate();
    }

    /**
     * Returns formatted delivery date. If the date is past or not set ('0000-00-00') returns false.
     *
     * @return string|bool
     */
    public function getRestockDate()
    {
        $restockDate = $this->getFieldData('oxdelivery');
        if ($restockDate >= date('Y-m-d')) {
            return Registry::getUtilsDate()->formatDBDate($restockDate);
        }

        return false;
    }

    /**
     * Returns rounded T price.
     *
     * @deprecated since v5.1 (2013-10-03); use getTPrice() and oxPrice modifier;
     *
     * @return double|bool
     */
    public function getFTPrice()
    {
        // module
        if ($oPrice = $this->getTPrice()) {
            if ($dPrice = $this->_getPriceForView($oPrice)) {
                return \OxidEsales\Eshop\Core\Registry::getLang()->formatCurrency($dPrice);
            }
        }
    }

    /**
     * Returns formatted product's price.
     *
     * @deprecated since v5.1 (2013-10-04); use oxPrice smarty plugin for formatting in templates
     *
     * @return double
     */
    public function getFPrice()
    {
        if ($oPrice = $this->getPrice()) {
            $dPrice = $this->_getPriceForView($oPrice);

            return \OxidEsales\Eshop\Core\Registry::getLang()->formatCurrency($dPrice);
        }
    }

    /**
     * Resets oxremindactive status.
     * If remindActive status is 2, reminder is already sent.
     */
    public function resetRemindStatus()
    {
        if (
            $this->oxarticles__oxremindactive->value == 2 &&
            $this->oxarticles__oxremindamount->value <= $this->oxarticles__oxstock->value
        ) {
            $this->oxarticles__oxremindactive->value = 1;
        }
    }

    /**
     * Returns formatted product's NETTO price.
     *
     * @deprecated since v5.1 (2013-10-03); use getPrice() and oxPrice modifier;
     *
     * @return double
     */
    public function getFNetPrice()
    {
        if ($oPrice = $this->getPrice()) {
            return \OxidEsales\Eshop\Core\Registry::getLang()->formatCurrency($oPrice->getNettoPrice());
        }
    }

    /**
     * Returns true if parent is not buyable
     *
     * @return bool
     */
    public function isParentNotBuyable()
    {
        return $this->_blNotBuyableParent;
    }

    /**
     * Returns true if article is not buyable
     *
     * @return bool
     */
    public function isNotBuyable()
    {
        return $this->_blNotBuyable;
    }

    /**
     * Sets product state - buyable or not
     *
     * @param bool $blBuyable state - buyable or not (default false)
     */
    public function setBuyableState($blBuyable = false)
    {
        $this->_blNotBuyable = !$blBuyable;
    }

    /**
     * Sets selectlists of current product
     *
     * @param array $aSelList selectlist
     */
    public function setSelectlist($aSelList)
    {
        $this->_aDispSelList = $aSelList;
    }

    /**
     * Returns article picture
     *
     * @param int $iIndex picture index
     *
     * @return string
     */
    public function getPictureUrl($iIndex = 1)
    {
        if ($iIndex) {
            $sImgName = false;
            if (!$this->_isFieldEmpty("oxarticles__oxpic" . $iIndex)) {
                $sImgName = basename($this->{"oxarticles__oxpic$iIndex"}->value);
            }

            $sSize = \OxidEsales\Eshop\Core\Registry::getConfig()->getConfigParam('aDetailImageSizes');

            return \OxidEsales\Eshop\Core\Registry::getPictureHandler()
                ->getProductPicUrl("product/{$iIndex}/", $sImgName, $sSize, 'oxpic' . $iIndex);
        }
    }

    /**
     * Returns article icon picture url. If no index specified, will
     * return main icon url.
     *
     * @param int $iIndex picture index
     *
     * @return string
     */
    public function getIconUrl($iIndex = 0)
    {
        $sImgName = false;
        $sDirname = "product/1/";
        if ($iIndex && !$this->_isFieldEmpty("oxarticles__oxpic{$iIndex}")) {
            $sImgName = basename($this->{"oxarticles__oxpic$iIndex"}->value);
            $sDirname = "product/{$iIndex}/";
        } elseif (!$this->_isFieldEmpty("oxarticles__oxicon")) {
            $sImgName = basename($this->oxarticles__oxicon->value);
            $sDirname = "product/icon/";
        } elseif (!$this->_isFieldEmpty("oxarticles__oxpic1")) {
            $sImgName = basename($this->oxarticles__oxpic1->value);
        }

        $sSize = \OxidEsales\Eshop\Core\Registry::getConfig()->getConfigParam('sIconsize');

        $sIconUrl = \OxidEsales\Eshop\Core\Registry::getPictureHandler()->getProductPicUrl($sDirname, $sImgName, $sSize, $iIndex);

        return $sIconUrl;
    }

    /**
     * Returns article thumbnail picture url
     *
     * @param bool $bSsl to force SSL
     *
     * @return string
     */
    public function getThumbnailUrl($bSsl = null)
    {
        $sImgName = false;
        $sDirname = "product/1/";
        if (!$this->_isFieldEmpty("oxarticles__oxthumb")) {
            $sImgName = basename($this->oxarticles__oxthumb->value);
            $sDirname = "product/thumb/";
        } elseif (!$this->_isFieldEmpty("oxarticles__oxpic1")) {
            $sImgName = basename($this->oxarticles__oxpic1->value);
        }

        $sSize = \OxidEsales\Eshop\Core\Registry::getConfig()->getConfigParam('sThumbnailsize');

        return \OxidEsales\Eshop\Core\Registry::getPictureHandler()->getProductPicUrl($sDirname, $sImgName, $sSize, 0, $bSsl);
    }

    /**
     * Returns article zoom picture url
     *
     * @param int $iIndex picture index
     *
     * @return string
     */
    public function getZoomPictureUrl($iIndex = '')
    {
        $iIndex = (int) $iIndex;
        if ($iIndex > 0 && !$this->_isFieldEmpty("oxarticles__oxpic" . $iIndex)) {
            $sImgName = basename($this->{"oxarticles__oxpic" . $iIndex}->value);
            $sSize = \OxidEsales\Eshop\Core\Registry::getConfig()->getConfigParam("sZoomImageSize");

            return \OxidEsales\Eshop\Core\Registry::getPictureHandler()->getProductPicUrl(
                "product/{$iIndex}/",
                $sImgName,
                $sSize,
                'oxpic' . $iIndex
            );
        }
    }

    /**
     * apply article and article use
     *
     * @param \OxidEsales\Eshop\Core\Price $oPrice target price
     */
    public function applyVats(\OxidEsales\Eshop\Core\Price $oPrice)
    {
        $this->_applyVAT($oPrice, $this->getArticleVat());
    }

    /**
     * Applies discounts which should be applied in general case (for 0 amount)
     *
     * @param \OxidEsales\Eshop\Core\Price $oPrice Price object
     */
    public function applyDiscountsForVariant($oPrice)
    {
        // apply discounts
        if (!$this->skipDiscounts()) {
            $oDiscountList = \OxidEsales\Eshop\Core\Registry::get(\OxidEsales\Eshop\Application\Model\DiscountList::class);
            $aDiscounts = $oDiscountList->getArticleDiscounts($this, $this->getArticleUser());

            reset($aDiscounts);
            foreach ($aDiscounts as $oDiscount) {
                $oPrice->setDiscount($oDiscount->getAddSum(), $oDiscount->getAddSumType());
            }
            $oPrice->calculateDiscount();
        }
    }

    /**
     * Get parent article
     *
     * @return Article
     */
    public function getParentArticle()
    {
        if ($this->oxarticles__oxparentid && ($sParentId = $this->oxarticles__oxparentid->value)) {
            $sIndex = $sParentId . "_" . $this->getLanguage();
            if (!isset(self::$_aLoadedParents[$sIndex])) {
                self::$_aLoadedParents[$sIndex] = oxNew(\OxidEsales\Eshop\Application\Model\Article::class);
                self::$_aLoadedParents[$sIndex]->_blLoadPrice = false;
                self::$_aLoadedParents[$sIndex]->_blLoadVariants = false;

                if (!self::$_aLoadedParents[$sIndex]->loadInLang($this->getLanguage(), $sParentId)) {
                    //return false in case parent product failed to load
                    self::$_aLoadedParents[$sIndex] = false;
                }
            }

            return self::$_aLoadedParents[$sIndex];
        }
    }

    /**
     * Updates article variants oxremindactive field, as variants inherit this setting from parent
     */
    public function updateVariantsRemind()
    {
        // check if it is parent article
        if (!$this->isVariant() && $this->_hasAnyVariant()) {
            $oDb = \OxidEsales\Eshop\Core\DatabaseProvider::getDb();
            $sUpdate = "update oxarticles
                        set oxremindactive = :oxremindactive
                        where oxparentid = :oxparentid and
                              oxshopid = :oxshopid";
            $oDb->execute($sUpdate, [
                ':oxremindactive' => $this->oxarticles__oxremindactive->value,
                ':oxparentid' => $this->getId(),
                ':oxshopid' => $this->getShopId()
            ]);
        }
    }

    /**
     * Returns product id (oxid)
     * (required for interface oxIArticle)
     *
     * @return string
     */
    public function getProductId()
    {
        return $this->getId();
    }

    /**
     * Returns product parent id (oxparentid)
     *
     * @return string
     */
    public function getParentId()
    {
        return $this->oxarticles__oxparentid instanceof Field ? $this->oxarticles__oxparentid->value : '';
    }

    /**
     * Returns false if object is not derived from oxorderarticle class
     *
     * @return bool
     */
    public function isOrderArticle()
    {
        return false;
    }

    /**
     * Returns TRUE if product is variant, and false if not
     *
     * @return bool
     */
    public function isVariant(): bool
    {
        $isVariant = false;
        if (isset($this->oxarticles__oxparentid) && false !== $this->oxarticles__oxparentid) {
            $isVariant = (bool) $this->oxarticles__oxparentid->value;
        }

        return $isVariant;
    }

    /**
     * Returns TRUE if product is multidimensional variant, and false if not
     *
     * @return bool
     */
    public function isMdVariant()
    {
        $oMdVariant = oxNew(\OxidEsales\Eshop\Application\Model\VariantHandler::class);

        return $oMdVariant->isMdVariant($this);
    }

    /**
     * get Sql for loading price categories which include this article
     *
     * @param string $sFields fields to load from oxCategories
     *
     * @return string
     */
    public function getSqlForPriceCategories($sFields = '')
    {
        if (!$sFields) {
            $sFields = 'oxid';
        }
        $sSelectWhere = "select $sFields from " . $this->_getObjectViewName('oxcategories') . " where";
        $sQuotedPrice = \OxidEsales\Eshop\Core\DatabaseProvider::getDb()->quote($this->oxarticles__oxprice->value);

        return "$sSelectWhere oxpricefrom != 0 and oxpriceto != 0 and oxpricefrom <= $sQuotedPrice and oxpriceto >= $sQuotedPrice"
               . " union $sSelectWhere oxpricefrom != 0 and oxpriceto = 0 and oxpricefrom <= $sQuotedPrice"
               . " union $sSelectWhere oxpricefrom = 0 and oxpriceto != 0 and oxpriceto >= $sQuotedPrice";
    }

    /**
     * Checks if article is assigned to price category $sCatNID.
     *
     * @param string $categoryPriceId Price category ID
     *
     * @return bool
     */
    public function inPriceCategory($categoryPriceId)
    {
        return (bool) $this->fetchFirstInPriceCategory($categoryPriceId);
    }

    /**
     * Fetch the article corresponding to this object in the price category with the given id.
     *
     * @param string $categoryPriceId The id of the category we want to check, if this article is in.
     *
     * @return string One, if the given article is in the given price category, else empty string.
     */
    protected function fetchFirstInPriceCategory($categoryPriceId)
    {
        $database = $this->getDatabase();

        $query = $this->createFetchFirstInPriceCategorySql($categoryPriceId);

        $result = $database->getOne($query);

        return $result;
    }

    /**
     * Create the sql for the fetchFirstInPriceCategory method.
     *
     * @param string $categoryPriceId The price category id.
     *
     * @return string The wished sql.
     */
    protected function createFetchFirstInPriceCategorySql($categoryPriceId)
    {
        $database = $this->getDatabase();

        $quotedPrice = $database->quote($this->oxarticles__oxprice->value);
        $quotedCategoryId = $database->quote($categoryPriceId);

        $query = "select 1 from " . $this->_getObjectViewName('oxcategories') . " where oxid=$quotedCategoryId and"
                 . "(   (oxpricefrom != 0 and oxpriceto != 0 and oxpricefrom <= $quotedPrice and oxpriceto >= $quotedPrice)"
                 . " or (oxpricefrom != 0 and oxpriceto = 0 and oxpricefrom <= $quotedPrice)"
                 . " or (oxpricefrom = 0 and oxpriceto != 0 and oxpriceto >= $quotedPrice)"
                 . ")";

        return $query;
    }

    /**
     * Get the database object.
     *
     * @return \OxidEsales\Eshop\Core\Database\Adapter\DatabaseInterface
     */
    protected function getDatabase()
    {
        return \OxidEsales\Eshop\Core\DatabaseProvider::getDb();
    }

    /**
     * Returns multidimensional variant structure
     *
     * @return \OxidEsales\Eshop\Application\Model\MdVariant
     */
    public function getMdVariants()
    {
        if ($this->_oMdVariants) {
            return $this->_oMdVariants;
        }

        $oParentArticle = $this->getParentArticle();
        if ($oParentArticle) {
            $oVariants = $oParentArticle->getVariants();
        } else {
            $oVariants = $this->getVariants();
        }

        /** @var \OxidEsales\Eshop\Application\Model\VariantHandler $oVariantHandler */
        $oVariantHandler = oxNew(\OxidEsales\Eshop\Application\Model\VariantHandler::class);
        $this->_oMdVariants = $oVariantHandler->buildMdVariants($oVariants, $this->getId());

        return $this->_oMdVariants;
    }

    /**
     * Returns first level variants from multidimensional variants list
     *
     * @return \OxidEsales\Eshop\Application\Model\MdVariant
     */
    public function getMdSubvariants()
    {
        return $this->getMdVariants()->getMdSubvariants();
    }

    /**
     * Return article picture file name
     *
     * @param string $sFieldName article picture field name
     * @param int    $iIndex     article picture index
     *
     * @return string
     */
    public function getPictureFieldValue($sFieldName, $iIndex = null)
    {
        if ($sFieldName) {
            $sFieldName = "oxarticles__" . $sFieldName . $iIndex;

            return $this->$sFieldName->value;
        }
    }

    /**
     * Get master zoom picture url
     *
     * @param int $iIndex picture index
     *
     * @return string
     */
    public function getMasterZoomPictureUrl($iIndex)
    {
        $sPicUrl = false;
        $sPicName = basename($this->{"oxarticles__oxpic" . $iIndex}->value);

        if ($sPicName && $sPicName != "nopic.jpg") {
            $sPicUrl = \OxidEsales\Eshop\Core\Registry::getConfig()->getPictureUrl("master/product/" . $iIndex . "/" . $sPicName);
            if (!$sPicUrl || basename($sPicUrl) == "nopic.jpg") {
                $sPicUrl = false;
            }
        }

        return $sPicUrl;
    }

    /**
     * Returns oxarticles__oxunitname value processed by \OxidEsales\Eshop\Core\Language::translateString()
     *
     * @return string
     */
    public function getUnitName()
    {
        if ($this->oxarticles__oxunitname->value) {
            return \OxidEsales\Eshop\Core\Registry::getLang()->translateString($this->oxarticles__oxunitname->value);
        }
    }

    /**
     * Return article downloadable file list (oxlist of oxfile)
     *
     * @param bool $blAddFromParent - return with parent files if not buyable
     *
     * @return null|oxList of oxFile
     */
    public function getArticleFiles($blAddFromParent = false)
    {
        if ($this->_aArticleFiles === null) {
            $this->_aArticleFiles = false;

            $sQ = "SELECT * FROM `oxfiles` WHERE `oxartid` = :oxartid";

            if (!Registry::getConfig()->getConfigParam('blVariantParentBuyable') && $blAddFromParent) {
                $sQ .= " OR `oxartId` = :oxparentid";
            }

            $oArticleFiles = oxNew(\OxidEsales\Eshop\Core\Model\ListModel::class);
            $oArticleFiles->init("oxfile");
            $oArticleFiles->selectString($sQ, [
                ':oxartid' => $this->getId(),
                ':oxparentid' => $this->oxarticles__oxparentid->value
            ]);
            $this->_aArticleFiles = $oArticleFiles;
        }

        return $this->_aArticleFiles;
    }

    /**
     * Returns oxarticles__oxisdownloadable value
     *
     * @return bool
     */
    public function isDownloadable()
    {
        return $this->oxarticles__oxisdownloadable->value;
    }

    /**
     * Checks if articles has amount price
     *
     * @return bool
     */
    public function hasAmountPrice()
    {
        if (self::$_blHasAmountPrice === null) {
            self::$_blHasAmountPrice = false;

            $oDb = \OxidEsales\Eshop\Core\DatabaseProvider::getDb();
            $sQ = "SELECT 1 FROM `oxprice2article` LIMIT 1";

            if ($oDb->getOne($sQ)) {
                self::$_blHasAmountPrice = true;
            }
        }

        return self::$_blHasAmountPrice;
    }

    /**
     * Loads and returns variants list.
     *
     * @param bool      $loadSimpleVariants    if parameter $blSimple - list will be filled with oxSimpleVariant objects, else - oxArticle
     * @param bool      $blRemoveNotOrderables if true, removes from list not orderable articles, which are out of stock [optional]
     * @param bool|null $forceCoreTableUsage   if true forces core table use, default is false [optional]
     *
     * @return array|\OxidEsales\Eshop\Application\Model\SimpleVariantList|\OxidEsales\Eshop\Application\Model\ArticleList
     * @deprecated underscore prefix violates PSR12, will be renamed to "loadVariantList" in next major
     */
    protected function _loadVariantList($loadSimpleVariants, $blRemoveNotOrderables = true, $forceCoreTableUsage = null) // phpcs:ignore PSR2.Methods.MethodDeclaration.Underscore
    {
        $variants = [];
        if (($articleId = $this->getId())) {
            //do not load me as a parent later
            self::$_aLoadedParents[$articleId . "_" . $this->getLanguage()] = $this;

            $config = \OxidEsales\Eshop\Core\Registry::getConfig();

            if (
                !$this->_blLoadVariants ||
                (!$this->isAdmin() && !$config->getConfigParam('blLoadVariants')) ||
                (!$this->isAdmin() && !$this->oxarticles__oxvarcount->value)
            ) {
                return $variants;
            }

            // cache
            $cacheKey = $loadSimpleVariants ? "simple" : "full";
            if ($blRemoveNotOrderables) {
                if (isset($this->_aVariants[$cacheKey])) {
                    return $this->_aVariants[$cacheKey];
                }
                $this->_aVariants[$cacheKey] = &$variants;
            } elseif (!$blRemoveNotOrderables) {
                if (isset($this->_aVariantsWithNotOrderables[$cacheKey])) {
                    return $this->_aVariantsWithNotOrderables[$cacheKey];
                }
                $this->_aVariantsWithNotOrderables[$cacheKey] = &$variants;
            }

            if (($this->_blHasVariants = $this->_hasAnyVariant($forceCoreTableUsage))) {
                //load simple variants for lists
                if ($loadSimpleVariants) {
                    $variants = oxNew(\OxidEsales\Eshop\Application\Model\SimpleVariantList::class);
                    $variants->setParent($this);
                } else {
                    //loading variants
                    $variants = oxNew(\OxidEsales\Eshop\Application\Model\ArticleList::class);
                    $variants->getBaseObject()->modifyCacheKey('_variants');
                }

                startProfile("selectVariants");
                $forceCoreTableUsage = (bool) $forceCoreTableUsage;

                $baseObject = $variants->getBaseObject();
                $this->updateVariantsBaseObject($baseObject, $forceCoreTableUsage);

                $sArticleTable = $this->getViewName($forceCoreTableUsage);

                $query = $this->getLoadVariantsQuery($blRemoveNotOrderables, $forceCoreTableUsage, $baseObject, $sArticleTable);
                $variants->selectString($query);

                //if this is multidimensional variants, make additional processing
                if ($config->getConfigParam('blUseMultidimensionVariants')) {
                    $oMdVariants = oxNew(\OxidEsales\Eshop\Application\Model\VariantHandler::class);
                    $this->_blHasMdVariants = $oMdVariants->isMdVariant($variants->current());
                }
                stopProfile("selectVariants");
            }

            //if we have variants then depending on config option the parent may be non buyable
            if (!$config->getConfigParam('blVariantParentBuyable') && $this->_blHasVariants) {
                $this->_blNotBuyableParent = true;
            }

            //if we have variants, but all variants are incative means article may be non buyable (depends on config option)
            if (!$config->getConfigParam('blVariantParentBuyable') && count($variants) == 0 && $this->_blHasVariants) {
                $this->_blNotBuyable = true;
            }
        }

        return $variants;
    }

    /**
     * Selects category IDs from given SQL statement and ID field name
     *
     * @param string $query sql statement
     * @param string $field category ID field name
     *
     * @return array
     * @deprecated underscore prefix violates PSR12, will be renamed to "selectCategoryIds" in next major
     */
    protected function _selectCategoryIds($query, $field) // phpcs:ignore PSR2.Methods.MethodDeclaration.Underscore
    {
        $oDb = \OxidEsales\Eshop\Core\DatabaseProvider::getDb(\OxidEsales\Eshop\Core\DatabaseProvider::FETCH_MODE_ASSOC);
        $aResult = $oDb->getAll($query);
        $aReturn = [];

        foreach ($aResult as $aValue) {
            $aValue = array_change_key_case($aValue, CASE_LOWER);

            $aReturn[] = $aValue[$field];
        }

        return $aReturn;
    }

    /**
     * Returns query for article categories select
     *
     * @param bool $blActCats select categories if all parents are active
     *
     * @return string
     * @deprecated underscore prefix violates PSR12, will be renamed to "getCategoryIdsSelect" in next major
     */
    protected function _getCategoryIdsSelect($blActCats = false) // phpcs:ignore PSR2.Methods.MethodDeclaration.Underscore
    {
        $sO2CView = $this->_getObjectViewName('oxobject2category');
        $sCatView = $this->_getObjectViewName('oxcategories');

        $sArticleIdSql = 'oxobject2category.oxobjectid=' . \OxidEsales\Eshop\Core\DatabaseProvider::getDb()->quote($this->getId());
        if ($this->getParentId()) {
            $sArticleIdSql = '(' . $sArticleIdSql . ' or oxobject2category.oxobjectid=' . \OxidEsales\Eshop\Core\DatabaseProvider::getDb()->quote($this->getParentId()) . ')';
        }
        $sActiveCategorySql = $blActCats ? $this->_getActiveCategorySelectSnippet() : '';

        $sSelect = "select
                        oxobject2category.oxcatnid as oxcatnid
                     from $sO2CView as oxobject2category
                        left join $sCatView as oxcategories on oxcategories.oxid = oxobject2category.oxcatnid
                    where $sArticleIdSql and oxcategories.oxid is not null and oxcategories.oxactive = 1 $sActiveCategorySql
                    order by oxobject2category.oxtime";

        return $sSelect;
    }

    /**
     * Returns active category select snippet
     *
     * @return string
     * @deprecated underscore prefix violates PSR12, will be renamed to "getActiveCategorySelectSnippet" in next major
     */
    protected function _getActiveCategorySelectSnippet() // phpcs:ignore PSR2.Methods.MethodDeclaration.Underscore
    {
        $sCatView = $this->_getObjectViewName('oxcategories');

        return "and oxcategories.oxhidden = 0 and (select count(cats.oxid) from $sCatView as cats where cats.oxrootid = oxcategories.oxrootid and cats.oxleft < oxcategories.oxleft and cats.oxright > oxcategories.oxright and ( cats.oxhidden = 1 or cats.oxactive = 0 ) ) = 0 ";
    }

    /**
     * Calculates price of article (adds taxes, currency and discounts).
     *
     * @param \OxidEsales\Eshop\Core\Price $oPrice price object
     * @param double                       $dVat   vat value, optional, if passed, bypasses "bl_perfCalcVatOnlyForBasketOrder" config value
     *
     * @return \OxidEsales\Eshop\Core\Price
     * @deprecated underscore prefix violates PSR12, will be renamed to "calculatePrice" in next major
     */
    protected function _calculatePrice($oPrice, $dVat = null) // phpcs:ignore PSR2.Methods.MethodDeclaration.Underscore
    {
        // apply VAT only if configuration requires it
        if (isset($dVat) || !\OxidEsales\Eshop\Core\Registry::getConfig()->getConfigParam('bl_perfCalcVatOnlyForBasketOrder')) {
            $this->_applyVAT($oPrice, isset($dVat) ? $dVat : $this->getArticleVat());
        }

        // apply currency
        $this->_applyCurrency($oPrice);
        // apply discounts
        if (!$this->skipDiscounts()) {
            $oDiscountList = \OxidEsales\Eshop\Core\Registry::get(\OxidEsales\Eshop\Application\Model\DiscountList::class);
            $aDiscounts = $oDiscountList->getArticleDiscounts($this, $this->getArticleUser());

            reset($aDiscounts);
            foreach ($aDiscounts as $oDiscount) {
                $oPrice->setDiscount($oDiscount->getAddSum(), $oDiscount->getAddSumType());
            }
            $oPrice->calculateDiscount();
        }

        return $oPrice;
    }

    /**
     * Checks if parent has ANY variant assigned
     *
     * @param bool $blForceCoreTable force core table usage
     *
     * @return bool
     * @deprecated underscore prefix violates PSR12, will be renamed to "hasAnyVariant" in next major
     */
    protected function _hasAnyVariant($blForceCoreTable = null) // phpcs:ignore PSR2.Methods.MethodDeclaration.Underscore
    {
        if (($sId = $this->getId())) {
            if ($this->oxarticles__oxshopid->value == \OxidEsales\Eshop\Core\Registry::getConfig()->getShopId()) {
                return (bool) $this->oxarticles__oxvarcount->value;
            }
            $sArticleTable = $this->getViewName($blForceCoreTable);

            $db = \OxidEsales\Eshop\Core\DatabaseProvider::getDb();
            return (bool)$db->getOne("select 1 from $sArticleTable where oxparentid = :oxparentid", [
                ':oxparentid' => $sId
            ]);
        }

        return false;
    }

    /**
     * Check if stock status has changed since loading the article
     *
     * @return bool
     * @deprecated underscore prefix violates PSR12, will be renamed to "isStockStatusChanged" in next major
     */
    protected function _isStockStatusChanged() // phpcs:ignore PSR2.Methods.MethodDeclaration.Underscore
    {
        return $this->_iStockStatus != $this->_iStockStatusOnLoad;
    }

    /**
     * Check if visibility has changed since loading the article
     *
     * @return bool
     * @deprecated underscore prefix violates PSR12, will be renamed to "isVisibilityChanged" in next major
     */
    protected function _isVisibilityChanged() // phpcs:ignore PSR2.Methods.MethodDeclaration.Underscore
    {
        return $this->_isStockStatusChanged() && ($this->_iStockStatus == -1 || $this->_iStockStatusOnLoad == -1);
    }

    /**
     * inserts article long description to artextends table
     *
     * @return null
     * @deprecated underscore prefix violates PSR12, will be renamed to "saveArtLongDesc" in next major
     */
    protected function _saveArtLongDesc() // phpcs:ignore PSR2.Methods.MethodDeclaration.Underscore
    {
        if (in_array("oxlongdesc", $this->_aSkipSaveFields)) {
            return;
        }

        if ($this->_blEmployMultilanguage) {
            $sValue = $this->getLongDescription()->getRawValue();
            if ($sValue !== null) {
                $oArtExt = oxNew(\OxidEsales\Eshop\Core\Model\MultiLanguageModel::class);
                $oArtExt->init('oxartextends');
                $oArtExt->setLanguage((int) $this->getLanguage());
                if (!$oArtExt->load($this->getId())) {
                    $oArtExt->setId($this->getId());
                }
                $oArtExt->oxartextends__oxlongdesc = new \OxidEsales\Eshop\Core\Field($sValue, \OxidEsales\Eshop\Core\Field::T_RAW);
                $oArtExt->save();
            }
        } else {
            $oArtExt = oxNew(\OxidEsales\Eshop\Core\Model\MultiLanguageModel::class);
            $oArtExt->setEnableMultilang(false);
            $oArtExt->init('oxartextends');
            $aObjFields = $oArtExt->_getAllFields(true);
            if (!$oArtExt->load($this->getId())) {
                $oArtExt->setId($this->getId());
            }

            foreach ($aObjFields as $sKey => $sValue) {
                if (preg_match('/^oxlongdesc(_(\d{1,2}))?$/', $sKey)) {
                    $sField = $this->_getFieldLongName($sKey);

                    if (isset($this->$sField)) {
                        $sLongDesc = null;
                        if ($this->$sField instanceof \OxidEsales\Eshop\Core\Field) {
                            $sLongDesc = $this->$sField->getRawValue();
                        } elseif (is_object($this->$sField)) {
                            $sLongDesc = $this->$sField->value;
                        }
                        if (isset($sLongDesc)) {
                            $sAEField = $oArtExt->_getFieldLongName($sKey);
                            $oArtExt->$sAEField = new \OxidEsales\Eshop\Core\Field($sLongDesc, \OxidEsales\Eshop\Core\Field::T_RAW);
                        }
                    }
                }
            }
            $oArtExt->save();
        }
    }

    /**
     * Removes object data fields (oxarticles__oxtimestamp, oxarticles__oxparentid, oxarticles__oxinsert).
     * @deprecated underscore prefix violates PSR12, will be renamed to "skipSaveFields" in next major
     */
    protected function _skipSaveFields() // phpcs:ignore PSR2.Methods.MethodDeclaration.Underscore
    {
        $this->_aSkipSaveFields = [];

        $this->_aSkipSaveFields[] = 'oxtimestamp';
        // $this->_aSkipSaveFields[] = 'oxlongdesc';
        $this->_aSkipSaveFields[] = 'oxinsert';
        $this->_addSkippedSaveFieldsForMapping();

        if (!$this->_blAllowEmptyParentId && (!isset($this->oxarticles__oxparentid->value) || $this->oxarticles__oxparentid->value == '')) {
            $this->_aSkipSaveFields[] = 'oxparentid';
        }
    }

    /**
     * Merges two discount arrays. If there are two the same
     * discounts, discount values will be added.
     *
     * @param array $aDiscounts     Discount array
     * @param array $aItemDiscounts Discount array
     *
     * @return array $aDiscounts
     * @deprecated underscore prefix violates PSR12, will be renamed to "mergeDiscounts" in next major
     */
    protected function _mergeDiscounts($aDiscounts, $aItemDiscounts) // phpcs:ignore PSR2.Methods.MethodDeclaration.Underscore
    {
        foreach ($aItemDiscounts as $sKey => $oDiscount) {
            // add prices of the same discounts
            if (array_key_exists($sKey, $aDiscounts)) {
                $aDiscounts[$sKey]->dDiscount += $oDiscount->dDiscount;
            } else {
                $aDiscounts[$sKey] = $oDiscount;
            }
        }

        return $aDiscounts;
    }

    /**
     * get user Group A, B or C price, returns db price if user is not in groups
     *
     * @return double
     * @deprecated underscore prefix violates PSR12, will be renamed to "getGroupPrice" in next major
     */
    protected function _getGroupPrice() // phpcs:ignore PSR2.Methods.MethodDeclaration.Underscore
    {
        $sPriceSufix = $this->_getUserPriceSufix();
        $sVarName = "oxarticles__oxprice{$sPriceSufix}";
        $dPrice = $this->$sVarName->value;

        // #1437/1436C - added config option, and check for zero A,B,C price values
        if (\OxidEsales\Eshop\Core\Registry::getConfig()->getConfigParam('blOverrideZeroABCPrices') && (double) $dPrice == 0) {
            $dPrice = $this->oxarticles__oxprice->value;
        }

        return $dPrice;
    }

    /**
     * Modifies article price depending on given amount.
     * Takes data from oxprice2article table.
     *
     * @param int $amount Basket amount
     *
     * @return double
     * @deprecated underscore prefix violates PSR12, will be renamed to "getAmountPrice" in next major
     */
    protected function _getAmountPrice($amount = 1) // phpcs:ignore PSR2.Methods.MethodDeclaration.Underscore
    {
        startProfile("_getAmountPrice");

        $dPrice = $this->_getGroupPrice();
        $oAmtPrices = $this->_getAmountPriceList();
        foreach ($oAmtPrices as $oAmPrice) {
            if (
                $oAmPrice->oxprice2article__oxamount->value <= $amount
                && $amount <= $oAmPrice->oxprice2article__oxamountto->value
                && $dPrice > $oAmPrice->oxprice2article__oxaddabs->value
            ) {
                $dPrice = $oAmPrice->oxprice2article__oxaddabs->value;
            }
        }

        stopProfile("_getAmountPrice");

        return $dPrice;
    }

    /**
     * Modifies article price according to selected select list value
     *
     * @param double $dPrice      Modifiable price
     * @param array  $aChosenList Selection list array
     *
     * @return double
     * @deprecated underscore prefix violates PSR12, will be renamed to "modifySelectListPrice" in next major
     */
    protected function _modifySelectListPrice($dPrice, $aChosenList = null) // phpcs:ignore PSR2.Methods.MethodDeclaration.Underscore
    {
        $myConfig = \OxidEsales\Eshop\Core\Registry::getConfig();
        // #690
        if ($myConfig->getConfigParam('bl_perfLoadSelectLists') && $myConfig->getConfigParam('bl_perfUseSelectlistPrice')) {
            $aSelLists = $this->getSelectLists();

            foreach ($aSelLists as $key => $aSel) {
                if (isset($aChosenList[$key]) && isset($aSel[$aChosenList[$key]])) {
                    $oSel = $aSel[$aChosenList[$key]];
                    if ($oSel->priceUnit == 'abs') {
                        $dPrice += $oSel->price;
                    } elseif ($oSel->priceUnit == '%') {
                        $dPrice += \OxidEsales\Eshop\Core\Price::percent($dPrice, $oSel->price);
                    }
                }
            }
        }

        return $dPrice;
    }

    /**
     * Fills amount price list object and sets amount price for article object
     *
     * @param array $aAmPriceList Amount price list
     *
     * @return array
     * @deprecated underscore prefix violates PSR12, will be renamed to "fillAmountPriceList" in next major
     */
    protected function _fillAmountPriceList($aAmPriceList) // phpcs:ignore PSR2.Methods.MethodDeclaration.Underscore
    {
        $oLang = \OxidEsales\Eshop\Core\Registry::getLang();

        // trying to find lowest price value
        foreach ($aAmPriceList as $sId => $oItem) {
            /** @var \OxidEsales\Eshop\Core\Price $oItemPrice */
            $oItemPrice = $this->_getPriceObject();
            if ($oItem->oxprice2article__oxaddabs->value) {
                $dBasePrice = $oItem->oxprice2article__oxaddabs->value;
                $dBasePrice = $this->_prepareModifiedPrice($dBasePrice);

                $oItemPrice->setPrice($dBasePrice);
                $this->_calculatePrice($oItemPrice);
            } else {
                $dBasePrice = $this->_getGroupPrice();

                $dBasePrice = $this->_prepareModifiedPrice($dBasePrice);

                $oItemPrice->setPrice($dBasePrice);
                $oItemPrice->subtractPercent($oItem->oxprice2article__oxaddperc->value);
            }

            $aAmPriceList[$sId]->fbrutprice = $oLang->formatCurrency($oItemPrice->getBruttoPrice());
            $aAmPriceList[$sId]->fnetprice = $oLang->formatCurrency($oItemPrice->getNettoPrice());

            if ($quantity = $this->getUnitQuantity()) {
                $aAmPriceList[$sId]->fbrutamountprice = $oLang->formatCurrency($oItemPrice->getBruttoPrice() / $quantity);
                $aAmPriceList[$sId]->fnetamountprice = $oLang->formatCurrency($oItemPrice->getNettoPrice() / $quantity);
            }
        }

        return $aAmPriceList;
    }

    /**
     * Collects and returns active/all variant ids of article.
     *
     * @param bool $blActiveVariants Parameter to load only active variants.
     *
     * @return array
     */
    public function getVariantIds($blActiveVariants = true)
    {
        $aSelect = [];
        $sId = $this->getId();
        if ($sId) {
            $sActiveSqlSnippet = "";
            if ($blActiveVariants) {
                $sActiveSqlSnippet = " and " . $this->getSqlActiveSnippet(true);
            }
            $oDb = \OxidEsales\Eshop\Core\DatabaseProvider::getDb(\OxidEsales\Eshop\Core\DatabaseProvider::FETCH_MODE_ASSOC);
            $sQ = "select oxid from " . $this->getViewName(true) . "
                where oxparentid = :oxparentid" . $sActiveSqlSnippet . " order by oxsort";
            $oRs = $oDb->select($sQ, [
                ':oxparentid' => $sId
            ]);
            if ($oRs != false && $oRs->count() > 0) {
                while (!$oRs->EOF) {
                    $aSelect[] = reset($oRs->fields);
                    $oRs->fetchRow();
                }
            }
        }

        return $aSelect;
    }

    /**
     * retrieve article VAT (cached)
     *
     * @return double
     */
    public function getArticleVat()
    {
        if (!isset($this->_dArticleVat)) {
            $this->_dArticleVat = \OxidEsales\Eshop\Core\Registry::get(\OxidEsales\Eshop\Application\Model\VatSelector::class)->getArticleVat($this);
        }

        return $this->_dArticleVat;
    }

    /**
     * Applies VAT to article
     *
     * @param \OxidEsales\Eshop\Core\Price $oPrice Price object
     * @param double                       $dVat   VAT percent
     * @deprecated underscore prefix violates PSR12, will be renamed to "applyVAT" in next major
     */
    protected function _applyVAT(\OxidEsales\Eshop\Core\Price $oPrice, $dVat) // phpcs:ignore PSR2.Methods.MethodDeclaration.Underscore
    {
        startProfile(__FUNCTION__);
        $oPrice->setVAT($dVat);
        /** @var \OxidEsales\Eshop\Application\Model\VatSelector $oVatSelector */
        $oVatSelector = \OxidEsales\Eshop\Core\Registry::get(\OxidEsales\Eshop\Application\Model\VatSelector::class);
        if (($dVat = $oVatSelector->getArticleUserVat($this)) !== false) {
            $oPrice->setUserVat($dVat);
        }
        stopProfile(__FUNCTION__);
    }

    /**
     * Applies currency factor
     *
     * @param \OxidEsales\Eshop\Core\Price $oPrice Price object
     * @param object                       $oCur   Currency object
     * @deprecated underscore prefix violates PSR12, will be renamed to "applyCurrency" in next major
     */
    protected function _applyCurrency(\OxidEsales\Eshop\Core\Price $oPrice, $oCur = null) // phpcs:ignore PSR2.Methods.MethodDeclaration.Underscore
    {
        if (!$oCur) {
            $oCur = \OxidEsales\Eshop\Core\Registry::getConfig()->getActShopCurrencyObject();
        }

        $oPrice->multiply($oCur->rate);
    }

    /**
     * gets attribs string
     *
     * @param string $sAttributeSql Attribute selection snippet
     * @param int    $iCnt          The number of selected attributes
     * @deprecated underscore prefix violates PSR12, will be renamed to "getAttribsString" in next major
     */
    protected function _getAttribsString(&$sAttributeSql, &$iCnt) // phpcs:ignore PSR2.Methods.MethodDeclaration.Underscore
    {
        // we do not use lists here as we don't need this overhead right now
        $oDb = \OxidEsales\Eshop\Core\DatabaseProvider::getDb();
        $sSelect = 'select oxattrid from oxobject2attribute
            where oxobject2attribute.oxobjectid = :oxobjectid';
        if ($this->getParentId()) {
            $sSelect .= ' OR oxobject2attribute.oxobjectid = :oxparentid';
        }
        $sAttributeSql = '';
        $aAttributeIds = $oDb->getCol($sSelect, [
            ':oxobjectid' => $this->getId(),
            ':oxparentid' => $this->getParentId()
        ]);
        if (is_array($aAttributeIds) && count($aAttributeIds)) {
            $aAttributeIds = array_unique($aAttributeIds);
            $iCnt = count($aAttributeIds);
            $sAttributeSql .= 't1.oxattrid IN ( ' . implode(',', $oDb->quoteArray($aAttributeIds)) . ') ';
        }
    }

    /**
     * Gets similar list.
     *
     * @param string $sAttributeSql Attribute selection snippet
     * @param int    $iCnt          Similar list article count
     *
     * @return array
     * @deprecated underscore prefix violates PSR12, will be renamed to "getSimList" in next major
     */
    protected function _getSimList($sAttributeSql, $iCnt) // phpcs:ignore PSR2.Methods.MethodDeclaration.Underscore
    {
        // #523A
        $iAttrPercent = \OxidEsales\Eshop\Core\Registry::getConfig()->getConfigParam('iAttributesPercent') / 100;
        // 70% same attributes
        if (!$iAttrPercent || $iAttrPercent < 0 || $iAttrPercent > 1) {
            $iAttrPercent = 0.70;
        }
        // #1137V iAttributesPercent = 100 doesn't work
        $iHitMin = ceil($iCnt * $iAttrPercent);

        $aExcludeIds = [];
        $aExcludeIds[] = $this->getId();
        if ($this->getParentId()) {
            $aExcludeIds[] = $this->getParentId();
        }

        // we do not use lists here as we don't need this overhead right now
        $sSelect = "select oxobjectid from oxobject2attribute as t1 where
                    ( $sAttributeSql )
                    and t1.oxobjectid NOT IN (" . implode(', ', \OxidEsales\Eshop\Core\DatabaseProvider::getDb()->quoteArray($aExcludeIds)) . ")
                    group by t1.oxobjectid having count(*) >= :minhit LIMIT 0, 20";

        return \OxidEsales\Eshop\Core\DatabaseProvider::getDb()->getCol($sSelect, [
            ':minhit' => $iHitMin
        ]);
    }

    /**
     * Generates search string for similar list.
     *
     * @param string $sArticleTable Article table name
     * @param array  $aList         A list of original articles
     *
     * @return string
     * @deprecated underscore prefix violates PSR12, will be renamed to "generateSimListSearchStr" in next major
     */
    protected function _generateSimListSearchStr($sArticleTable, $aList) // phpcs:ignore PSR2.Methods.MethodDeclaration.Underscore
    {
        $sFieldList = $this->getSelectFields();
        $aList = array_slice($aList, 0, \OxidEsales\Eshop\Core\Registry::getConfig()->getConfigParam('iNrofSimilarArticles'));

        $sSearch = "select $sFieldList from $sArticleTable where " . $this->getSqlActiveSnippet() . "  and $sArticleTable.oxissearch = 1 and $sArticleTable.oxid in ( ";

        $sSearch .= implode(',', \OxidEsales\Eshop\Core\DatabaseProvider::getDb()->quoteArray($aList)) . ')';

        // #524A -- randomizing articles in attribute list
        $sSearch .= ' order by rand() ';

        return $sSearch;
    }

    /**
     * Generates SearchString for getCategory()
     *
     * @param string $sOXID            Article ID
     * @param bool   $blSearchPriceCat Whether to perform the search within price categories
     *
     * @return string
     * @deprecated underscore prefix violates PSR12, will be renamed to "generateSearchStr" in next major
     */
    protected function _generateSearchStr($sOXID, $blSearchPriceCat = false) // phpcs:ignore PSR2.Methods.MethodDeclaration.Underscore
    {
        $sCatView = getViewName('oxcategories', $this->getLanguage());
        $sO2CView = getViewName('oxobject2category');

        // we do not use lists here as we don't need this overhead right now
        if (!$blSearchPriceCat) {
            return "select {$sCatView}.* from {$sO2CView} as oxobject2category left join {$sCatView} on
                         {$sCatView}.oxid = oxobject2category.oxcatnid
                         where oxobject2category.oxobjectid=" . \OxidEsales\Eshop\Core\DatabaseProvider::getDb()->quote($sOXID) . " and {$sCatView}.oxid is not null ";
        }
        return "select {$sCatView}.* from {$sCatView} where
                      '{$this->oxarticles__oxprice->value}' >= {$sCatView}.oxpricefrom and
                      '{$this->oxarticles__oxprice->value}' <= {$sCatView}.oxpriceto ";
    }

    /**
     * Generates SQL select string for getCustomerAlsoBoughtThisProduct
     *
     * @return string
     * @deprecated underscore prefix violates PSR12, will be renamed to "generateSearchStrForCustomerBought" in next major
     */
    protected function _generateSearchStrForCustomerBought() // phpcs:ignore PSR2.Methods.MethodDeclaration.Underscore
    {
        $sArtTable = $this->getViewName();
        $sOrderArtTable = getViewName('oxorderarticles');

        // fetching filter params
        $sIn = " '{$this->oxarticles__oxid->value}' ";
        if ($this->oxarticles__oxparentid->value) {
            // adding article parent
            $sIn .= ", '{$this->oxarticles__oxparentid->value}' ";
            $sParentIdForVariants = $this->oxarticles__oxparentid->value;
        } else {
            $sParentIdForVariants = $this->getId();
        }

        // adding variants
        $oDb = \OxidEsales\Eshop\Core\DatabaseProvider::getDb(\OxidEsales\Eshop\Core\DatabaseProvider::FETCH_MODE_ASSOC);

        $params = [
            ':oxparentid' => $sParentIdForVariants,
            ':oxid' => $this->oxarticles__oxid->value
        ];
        $oRs = $oDb->select("select oxid from {$sArtTable}
            where oxparentid = :oxparentid
            and oxid != :oxid ", $params);
        if ($oRs != false && $oRs->count() > 0) {
            while (!$oRs->EOF) {
                $sIn .= ", " . $oDb->quote(current($oRs->fields)) . " ";
                $oRs->fetchRow();
            }
        }

        $iLimit = (int) \OxidEsales\Eshop\Core\Registry::getConfig()->getConfigParam('iNrofCustomerWhoArticles');
        $iLimit = $iLimit ? ($iLimit * 10) : 50;

        // building sql (optimized)
        return "select distinct {$sArtTable}.* from (
                   select d.oxorderid as suborderid from {$sOrderArtTable} as d use index ( oxartid ) where d.oxartid in ( {$sIn} ) limit {$iLimit}
               ) as suborder
               left join {$sOrderArtTable} force index ( oxorderid ) on suborder.suborderid = {$sOrderArtTable}.oxorderid
               left join {$sArtTable} on {$sArtTable}.oxid = {$sOrderArtTable}.oxartid
               where {$sArtTable}.oxid not in ( {$sIn} )
               and ( {$sArtTable}.oxissearch = 1 or {$sArtTable}.oxparentid <> '' ) and " . $this->getSqlActiveSnippet();

        /* non optimized, but could be used if index forcing is not supported
        // building sql
        $sQ = "select distinct {$sArtTable}.* from {$sOrderArtTable}, {$sArtTable} where {$sOrderArtTable}.oxorderid in (
                   select {$sOrderArtTable}.oxorderid from {$sOrderArtTable} where {$sOrderArtTable}.oxartid in ( {$sIn} )
               ) and {$sArtTable}.oxid = {$sOrderArtTable}.oxartid and {$sArtTable}.oxid not in ( {$sIn} )
               and ( {$sArtTable}.oxissearch = 1 or {$sArtTable}.oxparentid <> '' )
               and ".$this->getSqlActiveSnippet();
        */
    }

    /**
     * Generates select string for isAssignedToCategory()
     *
     * @param string $sOXID        Article ID
     * @param string $sCatId       Category ID
     * @param bool   $dPriceFromTo Article price for price categories
     *
     * @return string
     * @deprecated underscore prefix violates PSR12, will be renamed to "generateSelectCatStr" in next major
     */
    protected function _generateSelectCatStr($sOXID, $sCatId, $dPriceFromTo = false) // phpcs:ignore PSR2.Methods.MethodDeclaration.Underscore
    {
        $sCategoryView = getViewName('oxcategories');
        $sO2CView = getViewName('oxobject2category');

        $oDb = \OxidEsales\Eshop\Core\DatabaseProvider::getDb();
        $sOXID = $oDb->quote($sOXID);
        $sCatId = $oDb->quote($sCatId);

        if (!$dPriceFromTo) {
            $sSelect = "select oxobject2category.oxcatnid from $sO2CView as oxobject2category ";
            $sSelect .= "left join $sCategoryView as oxcategories on oxcategories.oxid = oxobject2category.oxcatnid ";
            $sSelect .= "where oxobject2category.oxcatnid=$sCatId and oxobject2category.oxobjectid=$sOXID ";
            $sSelect .= "and oxcategories.oxactive = 1 order by oxobject2category.oxtime ";
        } else {
            $dPriceFromTo = $oDb->quote($dPriceFromTo);
            $sSelect = "select oxcategories.oxid from $sCategoryView as oxcategories where ";
            $sSelect .= "oxcategories.oxid=$sCatId and $dPriceFromTo >= oxcategories.oxpricefrom and ";
            $sSelect .= "$dPriceFromTo <= oxcategories.oxpriceto ";
        }

        return $sSelect;
    }

    /**
     * Collecting assigned to article amount-price list
     *
     * @deprecated on b-dev (2015-04-02); use buildAmountPriceList().
     *
     * @return \OxidEsales\Eshop\Application\Model\AmountPriceList
     */
    protected function _getAmountPriceList() // phpcs:ignore PSR2.Methods.MethodDeclaration.Underscore
    {
        return $this->buildAmountPriceList();
    }

    /**
     * Collecting assigned to article amount-price list.
     *
     * @return \OxidEsales\Eshop\Application\Model\AmountPriceList
     */
    protected function buildAmountPriceList()
    {
        if ($this->getAmountPriceList() === null) {
            /** @var \OxidEsales\Eshop\Application\Model\AmountPriceList $oAmPriceList */
            $oAmPriceList = oxNew(\OxidEsales\Eshop\Application\Model\AmountPriceList::class);
            $this->setAmountPriceList($oAmPriceList);

            if (!$this->skipDiscounts()) {
                //collecting assigned to article amount-price list
                $oAmPriceList->load($this);

                // prepare abs prices if currently having percentages
                $oBasePrice = $this->_getGroupPrice();
                foreach ($oAmPriceList as $oAmPrice) {
                    if ($oAmPrice->oxprice2article__oxaddperc->value) {
                        $oAmPrice->oxprice2article__oxaddabs = new \OxidEsales\Eshop\Core\Field(
                            \OxidEsales\Eshop\Core\Price::percent($oBasePrice, 100 - $oAmPrice->oxprice2article__oxaddperc->value),
                            \OxidEsales\Eshop\Core\Field::T_RAW
                        );
                    }
                }
            }

            $this->setAmountPriceList($oAmPriceList);
        }

        return $this->_oAmountPriceList;
    }

    /**
     * Detects if field is empty.
     *
     * @param string $sFieldName Field name
     *
     * @return bool
     * @deprecated underscore prefix violates PSR12, will be renamed to "isFieldEmpty" in next major
     */
    protected function _isFieldEmpty($sFieldName) // phpcs:ignore PSR2.Methods.MethodDeclaration.Underscore
    {
        $mValue = $this->$sFieldName->value;

        if (is_null($mValue)) {
            return true;
        }

        if ($mValue === '') {
            return true;
        }

        // certain fields with zero value treat as empty
        $aZeroValueFields = ['oxarticles__oxprice', 'oxarticles__oxvat', 'oxarticles__oxunitquantity'];

        if (!$mValue && in_array($sFieldName, $aZeroValueFields)) {
            return true;
        }


        if (!strcmp($mValue, '0000-00-00 00:00:00') || !strcmp($mValue, '0000-00-00')) {
            return true;
        }

        $sFieldName = strtolower($sFieldName);

        if (
            $sFieldName == 'oxarticles__oxicon' && (strpos($mValue, "nopic_ico.jpg") !== false || strpos(
                $mValue,
                "nopic.jpg"
            ) !== false)
        ) {
            return true;
        }

        if (
            strpos($mValue, "nopic.jpg") !== false && ($sFieldName == 'oxarticles__oxthumb' || substr(
                $sFieldName,
                0,
                17
            ) == 'oxarticles__oxpic' || substr($sFieldName, 0, 18) == 'oxarticles__oxzoom')
        ) {
            return true;
        }

        return false;
    }

    /**
     * Assigns parent field values to article
     *
     * @param string $sFieldName field name
     *
     * @return null
     * @deprecated underscore prefix violates PSR12, will be renamed to "assignParentFieldValue" in next major
     */
    protected function _assignParentFieldValue($sFieldName) // phpcs:ignore PSR2.Methods.MethodDeclaration.Underscore
    {
        if (!($oParentArticle = $this->getParentArticle())) {
            return;
        }

        $sCopyFieldName = $this->_getFieldLongName($sFieldName);

        // assigning only these which parent article has
        if ($oParentArticle->$sCopyFieldName != null) {
            // only overwrite database values
            if (substr($sCopyFieldName, 0, 12) != 'oxarticles__') {
                return;
            }

            //do not copy certain fields
            if (in_array($sCopyFieldName, $this->_aNonCopyParentFields)) {
                return;
            }

            //skip picture parent value assignment in case master image is set for variant
            if ($this->_isFieldEmpty($sCopyFieldName) && $this->_isImageField($sCopyFieldName) && $this->_hasMasterImage(1)) {
                return;
            }

            //COPY THE VALUE
            if ($this->_isFieldEmpty($sCopyFieldName)) {
                $this->$sCopyFieldName = clone $oParentArticle->$sCopyFieldName;
            }
        }
    }

    /**
     * Detects if field is an image field by field name
     *
     * @param string $sFieldName Field name
     *
     * @return bool
     * @deprecated underscore prefix violates PSR12, will be renamed to "isImageField" in next major
     */
    protected function _isImageField($sFieldName) // phpcs:ignore PSR2.Methods.MethodDeclaration.Underscore
    {
        return (stristr($sFieldName, '_oxthumb') || stristr($sFieldName, '_oxicon') || stristr(
            $sFieldName,
            '_oxzoom'
        ) || stristr($sFieldName, '_oxpic'));
    }

    /**
     * Assigns parent field values to article
     * @deprecated underscore prefix violates PSR12, will be renamed to "assignParentFieldValues" in next major
     */
    protected function _assignParentFieldValues() // phpcs:ignore PSR2.Methods.MethodDeclaration.Underscore
    {
        startProfile('articleAssignParentInternal');
        if ($this->oxarticles__oxparentid->value) {
            // yes, we are in fact a variant
            if (!$this->isAdmin() || ($this->_blLoadParentData && $this->isAdmin())) {
                foreach ($this->_aFieldNames as $sFieldName => $sVal) {
                    $this->_assignParentFieldValue($sFieldName);
                }
            }
        }
        stopProfile('articleAssignParentInternal');
    }

    /**
     * if we have variants then depending on config option the parent may be non buyable
     * @deprecated underscore prefix violates PSR12, will be renamed to "assignNotBuyableParent" in next major
     */
    protected function _assignNotBuyableParent() // phpcs:ignore PSR2.Methods.MethodDeclaration.Underscore
    {
        if (
            !\OxidEsales\Eshop\Core\Registry::getConfig()->getConfigParam('blVariantParentBuyable') &&
            ($this->_blHasVariants || $this->oxarticles__oxvarstock->value || $this->oxarticles__oxvarcount->value)
        ) {
            $this->_blNotBuyableParent = true;
        }
    }

    /**
     * Assigns stock status to article
     * @deprecated underscore prefix violates PSR12, will be renamed to "assignStock" in next major
     */
    protected function _assignStock() // phpcs:ignore PSR2.Methods.MethodDeclaration.Underscore
    {
        $myConfig = \OxidEsales\Eshop\Core\Registry::getConfig();
        // -----------------------------------
        // stock
        // -----------------------------------

        // #1125 A. must round (using floor()) value taken from database and cast to int
        if (!$myConfig->getConfigParam('blAllowUnevenAmounts') && !$this->isAdmin()) {
            $this->oxarticles__oxstock = new \OxidEsales\Eshop\Core\Field((int) floor($this->oxarticles__oxstock->value));
        }
        //GREEN light
        $this->_iStockStatus = 0;

        // if we have flag /*1 or*/ 4 - we show always green light
        if (
            $myConfig->getConfigParam('blUseStock') && /*$this->oxarticles__oxstockflag->value != 1 && */
            $this->oxarticles__oxstockflag->value != 4
        ) {
            //ORANGE light
            $iStock = $this->oxarticles__oxstock->value;

            if ($this->_blNotBuyableParent) {
                $iStock = $this->oxarticles__oxvarstock->value;
            }

            if ($iStock <= $myConfig->getConfigParam('sStockWarningLimit') && $iStock > 0) {
                $this->_iStockStatus = 1;
            }

            //RED light
            if ($iStock <= 0) {
                $this->_iStockStatus = -1;
            }
        }


        // stock
        if ($myConfig->getConfigParam('blUseStock') && ($this->oxarticles__oxstockflag->value == 3 || $this->oxarticles__oxstockflag->value == 2)) {
            $iOnStock = $this->oxarticles__oxstock->value;
            if (\OxidEsales\Eshop\Core\Registry::getConfig()->getConfigParam('blPsBasketReservationEnabled')) {
                $session = \OxidEsales\Eshop\Core\Registry::getSession();
                if ($reservations = $session->getBasketReservations()) {
                    $iOnStock += $reservations->getReservedAmount($this->getId());
                }
            }
            if ($iOnStock <= 0) {
                $this->setBuyableState(false);
            }
        }

        //exceptional handling for variant parent stock:
        if ($this->_blNotBuyable && $this->oxarticles__oxvarstock->value) {
            $this->setBuyableState(true);
            //but then at least setting notBuaybleParent to true
            $this->_blNotBuyableParent = true;
        }

        //special treatment for lists when blVariantParentBuyable config option is set to false
        //then we just hide "to basket" button.
        //if variants are not loaded in the list and this article has variants and parent is not buyable then this article is not buyable
        if (!$myConfig->getConfigParam('blVariantParentBuyable') && !$myConfig->getConfigParam('blLoadVariants') && $this->oxarticles__oxvarstock->value) {
            $this->setBuyableState(false);
        }

        //setting to non buyable when variant list is empty (for example not loaded or inactive) and $this is non buyable parent
        if (!$this->_blNotBuyable && $this->_blNotBuyableParent && $this->oxarticles__oxvarcount->value == 0) {
            $this->setBuyableState(false);
        }
    }

    /**
     * Assigns persistent param to article.
     *
     * @deprecated on b-dev (2015-11-30); Not used anymore. Setting pers params to session was removed since 2.7.
     */
    protected function _assignPersistentParam() // phpcs:ignore PSR2.Methods.MethodDeclaration.Underscore
    {
        // Persistent Parameter Handling
        $aPersParam = \OxidEsales\Eshop\Core\Registry::getSession()->getVariable('persparam');
        if (isset($aPersParam) && isset($aPersParam[$this->getId()])) {
            $this->_aPersistParam = $aPersParam[$this->getId()];
        }
    }

    /**
     * assigns dynimagedir to article
     * @deprecated underscore prefix violates PSR12, will be renamed to "assignDynImageDir" in next major
     */
    protected function _assignDynImageDir() // phpcs:ignore PSR2.Methods.MethodDeclaration.Underscore
    {
        $myConfig = \OxidEsales\Eshop\Core\Registry::getConfig();

        $sThisShop = $this->oxarticles__oxshopid->value;

        $this->_sDynImageDir = $myConfig->getPictureUrl(null, false);
        $this->dabsimagedir = $myConfig->getPictureDir(false); //$sThisShop
        $this->nossl_dimagedir = $myConfig->getPictureUrl(null, false, false, null, $sThisShop); //$sThisShop
        $this->ssl_dimagedir = $myConfig->getPictureUrl(null, false, true, null, $sThisShop); //$sThisShop
    }

    /**
     * Adds a flag if article is on comparisonlist.
     * @deprecated underscore prefix violates PSR12, will be renamed to "assignComparisonListFlag" in next major
     */
    protected function _assignComparisonListFlag() // phpcs:ignore PSR2.Methods.MethodDeclaration.Underscore
    {
        // #657 add a flag if article is on comparisonlist

        $aItems = \OxidEsales\Eshop\Core\Registry::getSession()->getVariable('aFiltcompproducts');
        if (isset($aItems[$this->getId()])) {
            $this->_blIsOnComparisonList = true;
        }
    }

    /**
     * Sets article creation date
     * (\OxidEsales\Eshop\Application\Model\Article::oxarticles__oxinsert). Then executes parent method
     * parent::_insert() and returns insertion status.
     *
     * @return bool
     * @deprecated underscore prefix violates PSR12, will be renamed to "insert" in next major
     */
    protected function _insert() // phpcs:ignore PSR2.Methods.MethodDeclaration.Underscore
    {
        // set oxinsert
        $sNow = date('Y-m-d H:i:s', \OxidEsales\Eshop\Core\Registry::getUtilsDate()->getTime());
        $this->oxarticles__oxinsert = new \OxidEsales\Eshop\Core\Field($sNow);
        if (!is_object($this->oxarticles__oxsubclass) || $this->oxarticles__oxsubclass->value == '') {
            $this->oxarticles__oxsubclass = new \OxidEsales\Eshop\Core\Field('oxarticle');
        }

        return parent::_insert();
    }

    /**
     * Executes \OxidEsales\Eshop\Application\Model\Article::_skipSaveFields() and updates article information
     *
     * @return bool
     * @deprecated underscore prefix violates PSR12, will be renamed to "update" in next major
     */
    protected function _update() // phpcs:ignore PSR2.Methods.MethodDeclaration.Underscore
    {
        $this->setUpdateSeo(true);
        $this->_setUpdateSeoOnFieldChange('oxtitle');

        $this->_skipSaveFields();

        return parent::_update();
    }

    /**
     * Deletes records in database
     *
     * @param string $articleId Article ID
     *
     * @return int
     * @deprecated underscore prefix violates PSR12, will be renamed to "deleteRecords" in next major
     */
    protected function _deleteRecords($articleId) // phpcs:ignore PSR2.Methods.MethodDeclaration.Underscore
    {
        $oDb = \OxidEsales\Eshop\Core\DatabaseProvider::getDb();

        //remove other records
        $sDelete = 'delete from oxobject2article where oxarticlenid = :articleId or oxobjectid = :articleId';
        $oDb->execute($sDelete, [
            ':articleId' => $articleId
        ]);

        $sDelete = 'delete from oxobject2attribute where oxobjectid = :articleId';
        $oDb->execute($sDelete, [
            ':articleId' => $articleId
        ]);

        $sDelete = 'delete from oxobject2category where oxobjectid = :articleId';
        $oDb->execute($sDelete, [
            ':articleId' => $articleId
        ]);

        $sDelete = 'delete from oxobject2selectlist where oxobjectid = :articleId';
        $oDb->execute($sDelete, [
            ':articleId' => $articleId
        ]);

        $sDelete = 'delete from oxprice2article where oxartid = :articleId';
        $oDb->execute($sDelete, [
            ':articleId' => $articleId
        ]);

        $sDelete = 'delete from oxreviews where oxtype="oxarticle" and oxobjectid = :articleId';
        $oDb->execute($sDelete, [
            ':articleId' => $articleId
        ]);

        $sDelete = 'delete from oxratings where oxobjectid = :articleId';
        $oDb->execute($sDelete, [
            ':articleId' => $articleId
        ]);

        $sDelete = 'delete from oxaccessoire2article where oxobjectid = :articleId or oxarticlenid = :articleId';
        $oDb->execute($sDelete, [
            ':articleId' => $articleId
        ]);

        //#1508C - deleting oxobject2delivery entries added
        $sDelete = 'delete from oxobject2delivery where oxobjectid = :articleId and oxtype=\'oxarticles\' ';
        $oDb->execute($sDelete, [
            ':articleId' => $articleId
        ]);

        $sDelete = 'delete from oxartextends where oxid = :articleId';
        $oDb->execute($sDelete, [
            ':articleId' => $articleId
        ]);

        //delete the record
        foreach ($this->_getLanguageSetTables("oxartextends") as $sSetTbl) {
            $oDb->execute("delete from $sSetTbl where oxid = :articleId", [
                ':articleId' => $articleId
            ]);
        }

        $sDelete = 'delete from oxactions2article where oxartid = :articleId';
        $oDb->execute($sDelete, [
            ':articleId' => $articleId
        ]);

        $sDelete = 'delete from oxobject2list where oxobjectid = :articleId';

        return $oDb->execute($sDelete, [
            ':articleId' => $articleId
        ]);
    }

    /**
     * Deletes variant records
     *
     * @param string $sOXID Article ID
     * @deprecated underscore prefix violates PSR12, will be renamed to "deleteVariantRecords" in next major
     */
    protected function _deleteVariantRecords($sOXID) // phpcs:ignore PSR2.Methods.MethodDeclaration.Underscore
    {
        if ($sOXID) {
            $database = \OxidEsales\Eshop\Core\DatabaseProvider::getDb();
            //collect variants to remove recursively
            $query = 'select oxid from ' . $this->getViewName() . ' where oxparentid = :oxparentid';
            $rs = $database->select($query, [
                ':oxparentid' => $sOXID
            ]);
            $oArticle = oxNew(\OxidEsales\Eshop\Application\Model\Article::class);
            if ($rs != false && $rs->count() > 0) {
                while (!$rs->EOF) {
                    $oArticle->setId($rs->fields[0]);
                    $oArticle->delete();
                    $rs->fetchRow();
                }
            }
        }
    }

    /**
     * Delete pics
     * @deprecated underscore prefix violates PSR12, will be renamed to "deletePics" in next major
     */
    protected function _deletePics() // phpcs:ignore PSR2.Methods.MethodDeclaration.Underscore
    {
        $myConfig = \OxidEsales\Eshop\Core\Registry::getConfig();
        $oPictureHandler = \OxidEsales\Eshop\Core\Registry::getPictureHandler();

        //deleting custom main icon
        $oPictureHandler->deleteMainIcon($this);

        //deleting custom thumbnail
        $oPictureHandler->deleteThumbnail($this);

        // deleting master image and all generated images
        $iPicCount = $myConfig->getConfigParam('iPicCount');
        for ($i = 1; $i <= $iPicCount; $i++) {
            $oPictureHandler->deleteArticleMasterPicture($this, $i);
        }
    }

    /**
     * Resets category and vendor counts. This method is supposed to be called on article change trigger.
     *
     * @param string $sOxid           object to reset id ID
     * @param string $sVendorId       Vendor ID
     * @param string $sManufacturerId Manufacturer ID
     * @deprecated underscore prefix violates PSR12, will be renamed to "onChangeResetCounts" in next major
     */
    protected function _onChangeResetCounts($sOxid, $sVendorId = null, $sManufacturerId = null) // phpcs:ignore PSR2.Methods.MethodDeclaration.Underscore
    {
        $myUtilsCount = \OxidEsales\Eshop\Core\Registry::getUtilsCount();

        if ($sVendorId) {
            $myUtilsCount->resetVendorArticleCount($sVendorId);
        }

        if ($sManufacturerId) {
            $myUtilsCount->resetManufacturerArticleCount($sManufacturerId);
        }

        $aCategoryIds = $this->getCategoryIds();
        //also reseting category counts
        foreach ($aCategoryIds as $sCatId) {
            $myUtilsCount->resetCatArticleCount($sCatId);
        }
    }

    /**
     * Updates article stock. This method is supposed to be called on article change trigger.
     *
     * @param string $parentId product parent id
     * @deprecated underscore prefix violates PSR12, will be renamed to "onChangeUpdateStock" in next major
     */
    protected function _onChangeUpdateStock($parentId) // phpcs:ignore PSR2.Methods.MethodDeclaration.Underscore
    {
        if ($parentId) {
            $database = \OxidEsales\Eshop\Core\DatabaseProvider::getDb();
            $query = 'SELECT oxstock, oxvendorid, oxmanufacturerid FROM oxarticles WHERE oxid = :oxid';
            $rs = $database->select($query, [
                ':oxid' => $parentId
            ]);
            $oldStock = $rs->fields[0];
            $vendorId = $rs->fields[1];
            $manufacturerId = $rs->fields[2];

            $query = 'SELECT SUM(oxstock) FROM ' . $this->getViewName(true) . '
                WHERE oxparentid = :oxparentid
                AND ' . $this->getSqlActiveSnippet(true) . '
                AND oxstock > 0 ';
            $stock = (float) $database->getOne($query, [
                ':oxparentid' => $parentId
            ]);

            $query = 'UPDATE oxarticles SET oxvarstock = :oxvarstock WHERE oxid = :oxid';
            $database->execute($query, [
                ':oxvarstock' => $stock,
                ':oxid' => $parentId
            ]);

            //now lets update category counts
            //first detect stock status change for this article (to or from 0)
            if ($stock < 0) {
                $stock = 0;
            }
            if ($oldStock < 0) {
                $oldStock = 0;
            }
            if ($this->oxarticles__oxstockflag->value == 2 && $oldStock xor $stock) {
                //means the stock status could be changed (oxstock turns from 0 to 1 or from 1 to 0)
                // so far we leave it like this but later we could move all count resets to one or two functions
                $this->_onChangeResetCounts($parentId, $vendorId, $manufacturerId);
            }
        }
    }

    /**
     * Resets article count cache when stock value is zero and article goes offline.
     *
     * @param string $sOxid product id
     * @deprecated underscore prefix violates PSR12, will be renamed to "onChangeStockResetCount" in next major
     */
    protected function _onChangeStockResetCount($sOxid) // phpcs:ignore PSR2.Methods.MethodDeclaration.Underscore
    {
        $myConfig = \OxidEsales\Eshop\Core\Registry::getConfig();

        if (
            $myConfig->getConfigParam('blUseStock') && $this->oxarticles__oxstockflag->value == 2 &&
            ($this->oxarticles__oxstock->value + $this->oxarticles__oxvarstock->value) <= 0
        ) {
            $this->_onChangeResetCounts(
                $sOxid,
                $this->oxarticles__oxvendorid->value,
                $this->oxarticles__oxmanufacturerid->value
            );
        }
    }

    /**
     * Updates variant count. This method is supposed to be called on article change trigger.
     *
     * @param string $parentId Parent ID
     * @deprecated underscore prefix violates PSR12, will be renamed to "onChangeUpdateVarCount" in next major
     */
    protected function _onChangeUpdateVarCount($parentId) // phpcs:ignore PSR2.Methods.MethodDeclaration.Underscore
    {
        if ($parentId) {
            $database = \OxidEsales\Eshop\Core\DatabaseProvider::getDb();

            $query = "SELECT COUNT(*) AS varcount FROM oxarticles WHERE oxparentid = :oxparentid";
            $varCount = (int) $database->getOne($query, [
                ':oxparentid' => $parentId
            ]);

            $query = "UPDATE oxarticles SET oxvarcount = :oxvarcount WHERE oxid = :oxid";
            $database->execute($query, [
                ':oxvarcount' => $varCount,
                ':oxid' => $parentId
            ]);
        }
    }

    /**
     * Updates variant min price. This method is supposed to be called on article change trigger.
     *
     * @param string $sParentId Parent ID
     * @deprecated underscore prefix violates PSR12, will be renamed to "setVarMinMaxPrice" in next major
     */
    protected function _setVarMinMaxPrice($sParentId) // phpcs:ignore PSR2.Methods.MethodDeclaration.Underscore
    {
        if ($sParentId) {
            $database = \OxidEsales\Eshop\Core\DatabaseProvider::getDb(\OxidEsales\Eshop\Core\DatabaseProvider::FETCH_MODE_ASSOC);
            $sQ = '
                SELECT
                    MIN( IF( `oxarticles`.`oxprice` > 0, `oxarticles`.`oxprice`, `p`.`oxprice` ) ) AS `varminprice`,
                    MAX( IF( `oxarticles`.`oxprice` > 0, `oxarticles`.`oxprice`, `p`.`oxprice` ) ) AS `varmaxprice`
                FROM ' . $this->getViewName(true) . ' AS `oxarticles`
                    LEFT JOIN ' . $this->getViewName(true) . ' AS `p` ON ( `p`.`oxid` = `oxarticles`.`oxparentid` AND `p`.`oxprice` > 0 )
                WHERE ' . $this->getSqlActiveSnippet(true) . '
                    AND ( `oxarticles`.`oxparentid` = :oxparentid )';
            $aPrices = $database->getRow($sQ, [
                ':oxparentid' => $sParentId
            ]);
            if (isset($aPrices['varminprice'], $aPrices['varmaxprice'])) {
                $sQ = '
                    UPDATE `oxarticles`
                    SET
                        `oxvarminprice` = :oxvarminprice,
                        `oxvarmaxprice` = :oxvarmaxprice
                    WHERE
                        `oxid` = :oxid';
                $params = [
                    ':oxvarminprice' => $aPrices['varminprice'],
                    ':oxvarmaxprice' => $aPrices['varmaxprice'],
                    ':oxid' => $sParentId
                ];
            } else {
                $sQ = '
                    UPDATE `oxarticles`
                    SET
                        `oxvarminprice` = `oxprice`,
                        `oxvarmaxprice` = `oxprice`
                    WHERE
                        `oxid` = :oxid';
                $params = [':oxid' => $sParentId];
            }
            $database->execute($sQ, $params);
        }
    }

    /**
     * Checks if article has uploaded master image for selected picture
     *
     * @param int $iIndex master picture index
     *
     * @return bool
     * @deprecated underscore prefix violates PSR12, will be renamed to "hasMasterImage" in next major
     */
    protected function _hasMasterImage($iIndex) // phpcs:ignore PSR2.Methods.MethodDeclaration.Underscore
    {
        $sPicName = basename($this->{"oxarticles__oxpic" . $iIndex}->value);

        if ($sPicName == "nopic.jpg" || $sPicName == "") {
            return false;
        }
        if (
            $this->isVariant() &&
            $this->getParentArticle() &&
            $this->getParentArticle()->{"oxarticles__oxpic" . $iIndex}->value == $this->{"oxarticles__oxpic" . $iIndex}->value
        ) {
            return false;
        }

        $sMasterPic = 'product/' . $iIndex . "/" . $sPicName;

        if (\OxidEsales\Eshop\Core\Registry::getConfig()->getMasterPicturePath($sMasterPic)) {
            return true;
        }

        return false;
    }


    /**
     * Checks and return true if price view mode is netto
     *
     * @return bool
     * @deprecated underscore prefix violates PSR12, will be renamed to "isPriceViewModeNetto" in next major
     */
    protected function _isPriceViewModeNetto() // phpcs:ignore PSR2.Methods.MethodDeclaration.Underscore
    {
        $blResult = (bool) \OxidEsales\Eshop\Core\Registry::getConfig()->getConfigParam('blShowNetPrice');
        $oUser = $this->getArticleUser();
        if ($oUser) {
            $blResult = $oUser->isPriceViewModeNetto();
        }

        return $blResult;
    }


    /**
     * Depending on view mode prepare oxPrice object
     *
     * @param bool $blCalculationModeNetto - if calculation mode netto - true
     *
     * @return \OxidEsales\Eshop\Core\Price
     * @deprecated underscore prefix violates PSR12, will be renamed to "getPriceObject" in next major
     */
    protected function _getPriceObject($blCalculationModeNetto = null) // phpcs:ignore PSR2.Methods.MethodDeclaration.Underscore
    {
        /** @var \OxidEsales\Eshop\Core\Price $oPrice */
        $oPrice = oxNew(\OxidEsales\Eshop\Core\Price::class);

        if ($blCalculationModeNetto === null) {
            $blCalculationModeNetto = $this->_isPriceViewModeNetto();
        }

        if ($blCalculationModeNetto) {
            $oPrice->setNettoPriceMode();
        } else {
            $oPrice->setBruttoPriceMode();
        }

        return $oPrice;
    }

    /**
     * Depending on view mode prepare price for viewing
     *
     * @param \OxidEsales\Eshop\Core\Price $oPrice price object
     *
     * @return double
     * @deprecated underscore prefix violates PSR12, will be renamed to "getPriceForView" in next major
     */
    protected function _getPriceForView($oPrice) // phpcs:ignore PSR2.Methods.MethodDeclaration.Underscore
    {
        if ($this->_isPriceViewModeNetto()) {
            $dPrice = $oPrice->getNettoPrice();
        } else {
            $dPrice = $oPrice->getBruttoPrice();
        }

        return $dPrice;
    }


    /**
     * Depending on view mode prepare price before calculation
     *
     * @param double $dPrice                 - price
     * @param double $dVat                   - VAT
     * @param bool   $blCalculationModeNetto - if calculation mode netto - true
     *
     * @return double
     * @deprecated underscore prefix violates PSR12, will be renamed to "preparePrice" in next major
     */
    protected function _preparePrice($dPrice, $dVat, $blCalculationModeNetto = null) // phpcs:ignore PSR2.Methods.MethodDeclaration.Underscore
    {
        if ($blCalculationModeNetto === null) {
            $blCalculationModeNetto = $this->_isPriceViewModeNetto();
        }

        $oCurrency = \OxidEsales\Eshop\Core\Registry::getConfig()->getActShopCurrencyObject();

        $blEnterNetPrice = \OxidEsales\Eshop\Core\Registry::getConfig()->getConfigParam('blEnterNetPrice');
        if ($blCalculationModeNetto && !$blEnterNetPrice) {
            $dPrice = round(\OxidEsales\Eshop\Core\Price::brutto2Netto($dPrice, $dVat), $oCurrency->decimal);
        } elseif (!$blCalculationModeNetto && $blEnterNetPrice) {
            $dPrice = round(\OxidEsales\Eshop\Core\Price::netto2Brutto($dPrice, $dVat), $oCurrency->decimal);
        }

        return $dPrice;
    }


    /**
     * Return price suffix
     *
     * @return null
     * @deprecated underscore prefix violates PSR12, will be renamed to "getUserPriceSufix" in next major
     */
    protected function _getUserPriceSufix() // phpcs:ignore PSR2.Methods.MethodDeclaration.Underscore
    {
        $sPriceSuffix = '';
        $oUser = $this->getArticleUser();

        if ($oUser) {
            if ($oUser->inGroup('oxidpricea')) {
                $sPriceSuffix = 'a';
            } elseif ($oUser->inGroup('oxidpriceb')) {
                $sPriceSuffix = 'b';
            } elseif ($oUser->inGroup('oxidpricec')) {
                $sPriceSuffix = 'c';
            }
        }

        return $sPriceSuffix;
    }

    /**
     * Return prepared price
     *
     * @return null
     * @deprecated underscore prefix violates PSR12, will be renamed to "getPrice" in next major
     */
    protected function _getPrice() // phpcs:ignore PSR2.Methods.MethodDeclaration.Underscore
    {
        $sPriceSuffix = $this->_getUserPriceSufix();
        if ($sPriceSuffix === '') {
            $dPrice = $this->oxarticles__oxprice->value;
        } else {
            if (\OxidEsales\Eshop\Core\Registry::getConfig()->getConfigParam('blOverrideZeroABCPrices')) {
                $dPrice = ($this->{'oxarticles__oxprice' . $sPriceSuffix}->value != 0) ? $this->{'oxarticles__oxprice' . $sPriceSuffix}->value : $this->oxarticles__oxprice->value;
            } else {
                $dPrice = $this->{'oxarticles__oxprice' . $sPriceSuffix}->value;
            }
        }

        return $dPrice;
    }

    /**
     * Return variant min price
     *
     * @return null
     * @deprecated underscore prefix violates PSR12, will be renamed to "getVarMinPrice" in next major
     */
    protected function _getVarMinPrice() // phpcs:ignore PSR2.Methods.MethodDeclaration.Underscore
    {
        if ($this->_dVarMinPrice === null) {
            $dPrice = $this->_getShopVarMinPrice();

            if (is_null($dPrice)) {
                $sPriceSuffix = $this->_getUserPriceSufix();
                if ($sPriceSuffix === '') {
                    $dPrice = $this->oxarticles__oxvarminprice->value;
                } else {
                    $sSql = 'SELECT ';
                    if (\OxidEsales\Eshop\Core\Registry::getConfig()->getConfigParam('blOverrideZeroABCPrices')) {
                        $sSql .= 'MIN( IF(`oxprice' . $sPriceSuffix . '` = 0, `oxprice`, `oxprice' . $sPriceSuffix . '`) ) AS `varminprice` ';
                    } else {
                        $sSql .= 'MIN(`oxprice' . $sPriceSuffix . '`) AS `varminprice` ';
                    }

                    $sSql .= ' FROM ' . $this->getViewName(true) . '
                    WHERE ' . $this->getSqlActiveSnippet(true) . '
                        AND ( `oxparentid` = :oxparentid )';

                    $dPrice = \OxidEsales\Eshop\Core\DatabaseProvider::getDb()->getOne($sSql, [
                        ':oxparentid' => $this->getId()
                    ]);
                }
            }

            $this->_dVarMinPrice = $dPrice;
        }

        return $this->_dVarMinPrice;
    }

    /**
     * Return variant max price
     *
     * @return null
     * @deprecated underscore prefix violates PSR12, will be renamed to "getVarMaxPrice" in next major
     */
    protected function _getVarMaxPrice() // phpcs:ignore PSR2.Methods.MethodDeclaration.Underscore
    {
        if ($this->_dVarMaxPrice === null) {
            $dPrice = $this->_getShopVarMaxPrice();

            if (is_null($dPrice)) {
                $sPriceSuffix = $this->_getUserPriceSufix();
                if ($sPriceSuffix === '') {
                    $dPrice = $this->oxarticles__oxvarmaxprice->value;
                } else {
                    $sSql = 'SELECT ';
                    if (\OxidEsales\Eshop\Core\Registry::getConfig()->getConfigParam('blOverrideZeroABCPrices')) {
                        $sSql .= 'MAX( IF(`oxprice' . $sPriceSuffix . '` = 0, `oxprice`, `oxprice' . $sPriceSuffix . '`) ) AS `varmaxprice` ';
                    } else {
                        $sSql .= 'MAX(`oxprice' . $sPriceSuffix . '`) AS `varmaxprice` ';
                    }

                    $sSql .= ' FROM ' . $this->getViewName(true) . '
                        WHERE ' . $this->getSqlActiveSnippet(true) . '
                            AND ( `oxparentid` = :oxparentid )';

                    $dPrice = \OxidEsales\Eshop\Core\DatabaseProvider::getDb()->getOne($sSql, [
                        ':oxparentid' => $this->getId()
                    ]);
                }
            }

            $this->_dVarMaxPrice = $dPrice;
        }

        return $this->_dVarMaxPrice;
    }

    /**
     * Place to hook to return variant min price if it might be different,
     * for example for subshops.
     *
     * @return double|null
     * @deprecated underscore prefix violates PSR12, will be renamed to "getShopVarMinPrice" in next major
     */
    protected function _getShopVarMinPrice() // phpcs:ignore PSR2.Methods.MethodDeclaration.Underscore
    {
        return null;
    }

    /**
     * Place to hook to return variant max price if it might be different,
     * for example for subshops.
     *
     * @return double|null
     * @deprecated underscore prefix violates PSR12, will be renamed to "getShopVarMaxPrice" in next major
     */
    protected function _getShopVarMaxPrice() // phpcs:ignore PSR2.Methods.MethodDeclaration.Underscore
    {
        return null;
    }

    /**
     * Get data from db
     *
     * @param string $articleId id
     *
     * @return array
     * @deprecated underscore prefix violates PSR12, will be renamed to "loadFromDb" in next major
     */
    protected function _loadFromDb($articleId) // phpcs:ignore PSR2.Methods.MethodDeclaration.Underscore
    {
        $sSelect = $this->buildSelectString([$this->getViewName() . ".oxid" => $articleId]);

        return \OxidEsales\Eshop\Core\DatabaseProvider::getDb(\OxidEsales\Eshop\Core\DatabaseProvider::FETCH_MODE_ASSOC)->getRow($sSelect);
    }


    /**
     * Place to hook and change amount if it should be calculated by different logic,
     * for example VPE.
     *
     * @param double $amount Amount
     */
    public function checkForVpe($amount)
    {
    }

    /**
     * Set parent field value to child - variants in DB
     *
     * @return bool
     * @deprecated underscore prefix violates PSR12, will be renamed to "updateParentDependFields" in next major
     */
    protected function _updateParentDependFields() // phpcs:ignore PSR2.Methods.MethodDeclaration.Underscore
    {
        $oDb = \OxidEsales\Eshop\Core\DatabaseProvider::getDb();

        foreach ($this->_getCopyParentFields() as $sField) {
            $sValue = isset($this->$sField->value) ? $this->$sField->value : 0;
            $sSqlSets[] = '`' . str_replace('oxarticles__', '', $sField) . '` = ' . $oDb->quote($sValue);
        }

        $sSql = "UPDATE `oxarticles` SET ";
        $sSql .= implode(', ', $sSqlSets) . '';
        $sSql .= " WHERE `oxparentid` = :oxparentid";

        return $oDb->execute($sSql, [':oxparentid' => $this->getId()]);
    }

    /**
     * Returns array of fields which should not changed in variants
     *
     * @return array
     * @deprecated underscore prefix violates PSR12, will be renamed to "getCopyParentFields" in next major
     */
    protected function _getCopyParentFields() // phpcs:ignore PSR2.Methods.MethodDeclaration.Underscore
    {
        return $this->_aCopyParentField;
    }

    /**
     * Set parent field value to child - variants
     * @deprecated underscore prefix violates PSR12, will be renamed to "assignParentDependFields" in next major
     */
    protected function _assignParentDependFields() // phpcs:ignore PSR2.Methods.MethodDeclaration.Underscore
    {
        $sParent = $this->getParentArticle();
        if ($sParent) {
            foreach ($this->_getCopyParentFields() as $sField) {
                $this->$sField = new \OxidEsales\Eshop\Core\Field($sParent->$sField->value);
            }
        }
    }

    /**
     * Saves values of sorting fields on article load.
     * @deprecated underscore prefix violates PSR12, will be renamed to "saveSortingFieldValuesOnLoad" in next major
     */
    protected function _saveSortingFieldValuesOnLoad() // phpcs:ignore PSR2.Methods.MethodDeclaration.Underscore
    {
        $aSortingFields = \OxidEsales\Eshop\Core\Registry::getConfig()->getConfigParam('aSortCols');
        $aSortingFields = !empty($aSortingFields) ? (array) $aSortingFields : [];

        foreach ($aSortingFields as $sField) {
            $sFullField = $this->_getFieldLongName($sField);
            $this->_aSortingFieldsOnLoad[$sFullField] = $this->$sFullField->value;
        }
    }

    /**
     * Forms query to load variants.
     *
     * @param bool                      $blRemoveNotOrderables
     * @param bool                      $forceCoreTableUsage
     * @param \OxidEsales\Eshop\Application\Model\Article|\OxidEsales\Eshop\Application\Model\SimpleVariant $baseObject
     * @param string                    $sArticleTable
     *
     * @return string
     */
    protected function getLoadVariantsQuery($blRemoveNotOrderables, $forceCoreTableUsage, $baseObject, $sArticleTable)
    {
        return "select " . $baseObject->getSelectFields($forceCoreTableUsage) . " from $sArticleTable where " .
                 $this->getActiveCheckQuery($forceCoreTableUsage) .
                 $this->getVariantsQuery($blRemoveNotOrderables, $forceCoreTableUsage) .
                 " order by $sArticleTable.oxsort";
    }

    /**
     * Set needed parameters to article list object like language.
     *
     * @param \OxidEsales\Eshop\Core\Model\BaseModel $baseObject          article list template object.
     * @param bool|null                              $forceCoreTableUsage if true forces core table use, default is false [optional]
     */
    protected function updateVariantsBaseObject($baseObject, $forceCoreTableUsage = null)
    {
        $baseObject->setLanguage($this->getLanguage());
    }

    /**
     * @param \OxidEsales\Eshop\Application\Model\Manufacturer $oManufacturer
     */
    protected function updateManufacturerBeforeLoading($oManufacturer)
    {
        $oManufacturer->setReadOnly(true);
    }
}<|MERGE_RESOLUTION|>--- conflicted
+++ resolved
@@ -1731,13 +1731,8 @@
         if ($sOXID) {
             // if the oxcategory instance of this article is not cached
             if (!isset($this->_aCategoryCache[$sOXID])) {
-<<<<<<< HEAD
-                startPRofile('getCategory');
+                startProfile('getCategory');
                 $oStr = Str::getStr();
-=======
-                startProfile('getCategory');
-                $oStr = getStr();
->>>>>>> adf46953
                 $sWhere = $oCategory->getSqlActiveSnippet();
                 $sSelect = $this->_generateSearchStr($sOXID);
                 $sSelect .= ($oStr->strstr(
