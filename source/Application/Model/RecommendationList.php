<?php
/**
 * Copyright © OXID eSales AG. All rights reserved.
 * See LICENSE file for license details.
 */

namespace OxidEsales\EshopCommunity\Application\Model;

use Exception;
use oxDb;
use oxRegistry;
use oxList;
use oxField;

/**
 * Recommendation list manager class.
 *
 * @deprecated since v5.3 (2016-06-17); Listmania will be moved to an own module.
 *
 */
class RecommendationList extends \OxidEsales\Eshop\Core\Model\BaseModel implements \OxidEsales\Eshop\Core\Contract\IUrl
{
    /**
     * Current object class name
     *
     * @var string
     */
    protected $_sClassName = 'oxRecommList';

    /**
     * Article list
     *
     * @var string
     */
    protected $_oArticles = null;

    /**
     * Article list loading filter (appended where statement)
     *
     * @var string
     */
    protected $_sArticlesFilter = '';

    /**
     * Seo article urls for languages
     *
     * @var array
     */
    protected $_aSeoUrls = [];

    /**
     * Class constructor, initiates parent constructor (parent::oxBase()).
     */
    public function __construct()
    {
        parent::__construct();
        $this->init('oxrecommlists');
    }

    /**
     * Returns list of recommendation list items
     *
     * @param integer $iStart        start for sql limit
     * @param integer $iNrofArticles nr of items per page
     * @param bool    $blReload      if TRUE forces to reload list
     *
     * @return \OxidEsales\Eshop\Core\Model\ListModel
     */
    public function getArticles($iStart = null, $iNrofArticles = null, $blReload = false)
    {
        // cached ?
        if ($this->_oArticles !== null && !$blReload) {
            return $this->_oArticles;
        }

        $this->_oArticles = oxNew(\OxidEsales\Eshop\Application\Model\ArticleList::class);

        if ($iStart !== null && $iNrofArticles !== null) {
            $this->_oArticles->setSqlLimit($iStart, $iNrofArticles);
        }

        // loading basket items
        $this->_oArticles->loadRecommArticles($this->getId(), $this->_sArticlesFilter);

        return $this->_oArticles;
    }

    /**
     * Returns count of recommendation list items
     *
     * @return integer
     */
    public function getArtCount()
    {
        $iCnt = 0;
        $sSelect = $this->_getArticleSelect();
        if ($sSelect) {
            $iCnt = \OxidEsales\Eshop\Core\DatabaseProvider::getDb()->getOne($sSelect);
        }

        return $iCnt;
    }

    /**
     * Returns the appropriate SQL select
     *
     * @return string
     */
    protected function _getArticleSelect()
    {
        $sArtView = getViewName('oxarticles');
        $sSelect = "select count(distinct $sArtView.oxid) from oxobject2list ";
        $sSelect .= "left join $sArtView on oxobject2list.oxobjectid = $sArtView.oxid ";
        $sSelect .= "where (oxobject2list.oxlistid = '" . $this->getId() . "') ";

        return $sSelect;
    }

    /**
     * returns first article from this list's article list
     *
     * @return oxArticle
     */
    public function getFirstArticle()
    {
        $oArtList = oxNew(\OxidEsales\Eshop\Application\Model\ArticleList::class);
        $oArtList->setSqlLimit(0, 1);
        $oArtList->loadRecommArticles($this->getId(), $this->_sArticlesFilter);
        $oArtList->rewind();

        return $oArtList->current();
    }

    /**
     * Removes articles from the recommlist and deletes list
     *
     * @param string $sOXID Object ID(default null)
     *
     * @return bool
     */
    public function delete($sOXID = null)
    {
        if (!$sOXID) {
            $sOXID = $this->getId();
        }
        if (!$sOXID) {
            return false;
        }

        if (($blDelete = parent::delete($sOXID))) {
            $oDb = \OxidEsales\Eshop\Core\DatabaseProvider::getDb();
            // cleaning up related data
            $oDb->execute("delete from oxobject2list where oxlistid = " . $oDb->quote($sOXID));
            $this->onDelete();
        }

        return $blDelete;
    }

    /**
     * Returns article description for recommendation list
     *
     * @param string $sOXID Object ID
     *
     * @return string
     */
    public function getArtDescription($sOXID)
    {
        if (!$sOXID) {
            return false;
        }

        $oDb = \OxidEsales\Eshop\Core\DatabaseProvider::getDb();
        $sSelect = 'select oxdesc from oxobject2list 
            where oxlistid = :oxlistid and oxobjectid = :oxobjectid';

        return $oDb->getOne($sSelect, [
            ':oxlistid' => $this->getId(),
            ':oxobjectid' => $sOXID
        ]);
    }

    /**
     * Remove article from recommendation list
     *
     * @param string $sOXID Object ID
     *
     * @return bool
     */
    public function removeArticle($sOXID)
    {
        if ($sOXID) {
            $oDb = \OxidEsales\Eshop\Core\DatabaseProvider::getDb();
            $sQ = "delete from oxobject2list where oxobjectid = " . $oDb->quote($sOXID) . " and oxlistid=" . $oDb->quote($this->getId());

            return $oDb->execute($sQ);
        }
    }

    /**
     * Add article to recommendation list
     *
     * @param string $sOXID Object ID
     * @param string $sDesc recommended article description
     *
     * @throws Exception
     *
     * @return bool
     */
    public function addArticle($sOXID, $sDesc)
    {
        $blAdd = false;
        if ($sOXID) {
            // We force reading from master to prevent issues with slow replications or open transactions (see ESDEV-3804 and ESDEV-3822).
            $database = \OxidEsales\Eshop\Core\DatabaseProvider::getMaster(\OxidEsales\Eshop\Core\DatabaseProvider::FETCH_MODE_ASSOC);

            $sql = "select oxid from oxobject2list 
                where oxobjectid = :oxobjectid 
                    and oxlistid = :oxlistid";
            $params = [
                ':oxobjectid' => $sOXID,
                ':oxlistid' => $this->getId()
            ];

            if (!$database->getOne($sql, $params)) {
                $sUid = \OxidEsales\Eshop\Core\Registry::getUtilsObject()->generateUID();
                $sQ = "insert into oxobject2list ( oxid, oxobjectid, oxlistid, oxdesc ) values ( '$sUid', " . $database->quote($sOXID) . ", " . $database->quote($this->getId()) . ", " . $database->quote($sDesc) . " )";
                $blAdd = $database->execute($sQ);
            }
        }

        return $blAdd;
    }

    /**
     * get recommendation lists which include given article ids
     * also sort these lists by these criteria:
     *     1. show lists, that has more requested articles first
     *     2. show lists, that have more any articles
     *
     * @param array $aArticleIds Object IDs
     *
     * @return \OxidEsales\Eshop\Core\Model\ListModel
     */
    public function getRecommListsByIds($aArticleIds)
    {
        if (is_array($aArticleIds) && count($aArticleIds)) {
            startProfile(__FUNCTION__);

            $sIds = implode(",", \OxidEsales\Eshop\Core\DatabaseProvider::getDb()->quoteArray($aArticleIds));

            $oRecommList = oxNew(\OxidEsales\Eshop\Core\Model\ListModel::class);
            $oRecommList->init('oxrecommlist');

<<<<<<< HEAD
            $iShopId = \OxidEsales\Eshop\Core\Registry::getConfig()->getShopId();
            $iCnt = \OxidEsales\Eshop\Core\Registry::getConfig()->getConfigParam('iNrofCrossellArticles');
=======
            $iCnt = $this->getConfig()->getConfigParam('iNrofCrossellArticles');
>>>>>>> 7c8c1c73

            $oRecommList->setSqlLimit(0, $iCnt);

            $sSelect = "SELECT distinct lists.* FROM oxobject2list AS o2l_lists";
            $sSelect .= " LEFT JOIN oxobject2list AS o2l_count ON o2l_lists.oxlistid = o2l_count.oxlistid";
            $sSelect .= " LEFT JOIN oxrecommlists as lists ON o2l_lists.oxlistid = lists.oxid";
            $sSelect .= " WHERE o2l_lists.oxobjectid IN ( $sIds ) and lists.oxshopid = :oxshopid";
            $sSelect .= " GROUP BY lists.oxid order by (";
            $sSelect .= " SELECT count( order1.oxobjectid ) FROM oxobject2list AS order1";
            $sSelect .= " WHERE order1.oxobjectid IN ( $sIds ) AND o2l_lists.oxlistid = order1.oxlistid";
            $sSelect .= " ) DESC, count( lists.oxid ) DESC";

            $oRecommList->selectString($sSelect, [
                ':oxshopid' => $this->getConfig()->getShopId()
            ]);

            stopProfile(__FUNCTION__);

            if ($oRecommList->count()) {
                startProfile('_loadFirstArticles');

                $this->_loadFirstArticles($oRecommList, $aArticleIds);

                stopProfile('_loadFirstArticles');

                return $oRecommList;
            }
        }
    }

    /**
     * loads first articles to recomm list also ordering them and clearing not usable list objects
     * ordering priorities:
     *     1. first show articles from our search
     *     2. do not shown articles as 1st, which are shown in other recomm lists as 1st
     *
     * @param \OxidEsales\Eshop\Core\Model\ListModel $oRecommList recommendation list
     * @param array                                  $aIds        article ids
     */
    protected function _loadFirstArticles(\OxidEsales\Eshop\Core\Model\ListModel $oRecommList, $aIds)
    {
        $aIds = \OxidEsales\Eshop\Core\DatabaseProvider::getDb()->quoteArray($aIds);
        $sIds = implode(", ", $aIds);

        $aPrevIds = [];
        $sArtView = getViewName('oxarticles');
        foreach ($oRecommList as $key => $oRecomm) {
            if (count($aPrevIds)) {
                $sNegateSql = " AND $sArtView.oxid not in ( '" . implode("','", $aPrevIds) . "' ) ";
            } else {
                $sNegateSql = '';
            }
            $sArticlesFilter = "$sNegateSql ORDER BY $sArtView.oxid in ( $sIds ) desc";
            $oRecomm->setArticlesFilter($sArticlesFilter);
            $oArtList = oxNew(\OxidEsales\Eshop\Application\Model\ArticleList::class);
            $oArtList->setSqlLimit(0, 1);
            $oArtList->loadRecommArticles($oRecomm->getId(), $sArticlesFilter);

            if (count($oArtList) == 1) {
                $oArtList->rewind();
                $oArticle = $oArtList->current();
                $sId = $oArticle->getId();
                $aPrevIds[$sId] = $sId;
                unset($aIds[$sId]);
                $sIds = implode(", ", $aIds);
            } else {
                unset($oRecommList[$key]);
            }
        }
    }

    /**
     * Returns user recommendation list objects
     *
     * @param string $sSearchStr Search string
     *
     * @return object oxlist with oxrecommlist objects
     */
    public function getSearchRecommLists($sSearchStr)
    {
        if ($sSearchStr) {
            // sets active page
            $iActPage = (int) \OxidEsales\Eshop\Core\Registry::getConfig()->getRequestParameter('pgNr');
            $iActPage = ($iActPage < 0) ? 0 : $iActPage;

            // load only lists which we show on screen
            $iNrofCatArticles = \OxidEsales\Eshop\Core\Registry::getConfig()->getConfigParam('iNrofCatArticles');
            $iNrofCatArticles = $iNrofCatArticles ? $iNrofCatArticles : 10;

            $oRecommList = oxNew(\OxidEsales\Eshop\Core\Model\ListModel::class);
            $oRecommList->init('oxrecommlist');
            $sSelect = $this->_getSearchSelect($sSearchStr);
            $oRecommList->setSqlLimit($iNrofCatArticles * $iActPage, $iNrofCatArticles);
            $oRecommList->selectString($sSelect);

            return $oRecommList;
        }
    }

    /**
     * Returns the amount of lists according to search parameters.
     *
     * @param string $sSearchStr Search string
     *
     * @return int
     */
    public function getSearchRecommListCount($sSearchStr)
    {
        $iCnt = 0;
        $sSelect = $this->_getSearchSelect($sSearchStr);
        if ($sSelect) {
            $sPartial = substr($sSelect, strpos($sSelect, ' from '));
            $sSelect = "select count( distinct rl.oxid ) $sPartial ";
            $iCnt = \OxidEsales\Eshop\Core\DatabaseProvider::getDb()->getOne($sSelect);
        }

        return $iCnt;
    }

    /**
     * Returns the appropriate SQL select according to search parameters
     *
     * @param string $sSearchStr Search string
     *
     * @return string
     */
    protected function _getSearchSelect($sSearchStr)
    {
        $iShopId = \OxidEsales\Eshop\Core\Registry::getConfig()->getShopId();
        $sSearchStrQuoted = \OxidEsales\Eshop\Core\DatabaseProvider::getDb()->quote("%$sSearchStr%");

        $sSelect = "select distinct rl.* from oxrecommlists as rl";
        $sSelect .= " inner join oxobject2list as o2l on o2l.oxlistid = rl.oxid";
        $sSelect .= " where ( rl.oxtitle like $sSearchStrQuoted or rl.oxdesc like $sSearchStrQuoted";
        $sSelect .= " or o2l.oxdesc like $sSearchStrQuoted ) and rl.oxshopid = '$iShopId'";

        return $sSelect;
    }

    /**
     * Calculates and saves product rating average
     *
     * @param integer $iRating new rating value
     */
    public function addToRatingAverage($iRating)
    {
        $dOldRating = $this->oxrecommlists__oxrating->value;
        $dOldCnt = $this->oxrecommlists__oxratingcnt->value;
        $this->oxrecommlists__oxrating = new \OxidEsales\Eshop\Core\Field(($dOldRating * $dOldCnt + $iRating) / ($dOldCnt + 1), \OxidEsales\Eshop\Core\Field::T_RAW);
        $this->oxrecommlists__oxratingcnt = new \OxidEsales\Eshop\Core\Field($dOldCnt + 1, \OxidEsales\Eshop\Core\Field::T_RAW);
        $this->save();
    }

    /**
     * Collects user written reviews about an article.
     *
     * @return \OxidEsales\Eshop\Core\Model\ListModel
     */
    public function getReviews()
    {
        $oReview = oxNew(\OxidEsales\Eshop\Application\Model\Review::class);
        $oRevs = $oReview->loadList('oxrecommlist', $this->getId());
        //if no review found, return null
        if ($oRevs->count() < 1) {
            return null;
        }

        return $oRevs;
    }

    /**
     * Returns raw recommlist seo url
     *
     * @param int $iLang language id
     * @param int $iPage page number [optional]
     *
     * @return string
     */
    public function getBaseSeoLink($iLang, $iPage = 0)
    {
        $oEncoder = \OxidEsales\Eshop\Core\Registry::get(\OxidEsales\Eshop\Application\Model\SeoEncoderRecomm::class);
        if (!$iPage) {
            return $oEncoder->getRecommUrl($this, $iLang);
        }

        return $oEncoder->getRecommPageUrl($this, $iPage, $iLang);
    }

    /**
     * return url to this recomm list page
     *
     * @param int $iLang language id [optional]
     *
     * @return string
     */
    public function getLink($iLang = null)
    {
        if ($iLang === null) {
            $iLang = \OxidEsales\Eshop\Core\Registry::getLang()->getBaseLanguage();
        }

        if (!\OxidEsales\Eshop\Core\Registry::getUtils()->seoIsActive()) {
            return $this->getStdLink($iLang);
        }

        if (!isset($this->_aSeoUrls[$iLang])) {
            $this->_aSeoUrls[$iLang] = $this->getBaseSeoLink($iLang);
        }

        return $this->_aSeoUrls[$iLang];
    }

    /**
     * Returns standard (dynamic) object URL
     *
     * @param int   $iLang   language id [optional]
     * @param array $aParams additional params to use [optional]
     *
     * @return string
     */
    public function getStdLink($iLang = null, $aParams = [])
    {
        if ($iLang === null) {
            $iLang = \OxidEsales\Eshop\Core\Registry::getLang()->getBaseLanguage();
        }

        return \OxidEsales\Eshop\Core\Registry::getUtilsUrl()->processUrl($this->getBaseStdLink($iLang), true, $aParams, $iLang);
    }

    /**
     * Returns base dynamic recommlist url: shopurl/index.php?cl=recommlist
     *
     * @param int  $iLang   language id
     * @param bool $blAddId add current object id to url or not
     * @param bool $blFull  return full including domain name [optional]
     *
     * @return string
     */
    public function getBaseStdLink($iLang, $blAddId = true, $blFull = true)
    {
        $sUrl = '';
        if ($blFull) {
            //always returns shop url, not admin
            $sUrl = \OxidEsales\Eshop\Core\Registry::getConfig()->getShopUrl($iLang, false);
        }

        return $sUrl . "index.php?cl=recommlist" . ($blAddId ? "&amp;recommid=" . $this->getId() : "");
    }

    /**
     * set sql filter for article loading
     *
     * @param string $sArticlesFilter article filter
     */
    public function setArticlesFilter($sArticlesFilter)
    {
        $this->_sArticlesFilter = $sArticlesFilter;
    }

    /**
     * Save this Object to database, insert or update as needed.
     *
     * @return mixed
     */
    public function save()
    {
        if (!$this->oxrecommlists__oxtitle->value) {
            throw oxNew(\OxidEsales\Eshop\Core\Exception\ObjectException::class, 'EXCEPTION_RECOMMLIST_NOTITLE');
        }
        $this->onSave();

        return parent::save();
    }

    /**
     * Method is used for overriding when deleting recommendation list.
     */
    protected function onDelete()
    {
    }

    /**
     * Method is used for overriding when saving.
     */
    protected function onSave()
    {
    }
}<|MERGE_RESOLUTION|>--- conflicted
+++ resolved
@@ -252,12 +252,7 @@
             $oRecommList = oxNew(\OxidEsales\Eshop\Core\Model\ListModel::class);
             $oRecommList->init('oxrecommlist');
 
-<<<<<<< HEAD
-            $iShopId = \OxidEsales\Eshop\Core\Registry::getConfig()->getShopId();
-            $iCnt = \OxidEsales\Eshop\Core\Registry::getConfig()->getConfigParam('iNrofCrossellArticles');
-=======
             $iCnt = $this->getConfig()->getConfigParam('iNrofCrossellArticles');
->>>>>>> 7c8c1c73
 
             $oRecommList->setSqlLimit(0, $iCnt);
 
