<?php
/**
 * Copyright © OXID eSales AG. All rights reserved.
 * See LICENSE file for license details.
 */

namespace OxidEsales\EshopCommunity\Application\Model;

/**
 * Article file link manager.
 *
 */
class OrderFileList extends \OxidEsales\Eshop\Core\Model\ListModel
{
    /**
     * List Object class name
     *
     * @var string
     */
    protected $_sObjectsInListName = 'oxorderfile';

    /**
     * Returns orders
     *
     * @param string $sUserId - user id
     */
    public function loadUserFiles($sUserId)
    {
        $oOrderFile = $this->getBaseObject();
        $sFields = $oOrderFile->getSelectFields();
<<<<<<< HEAD
        $sShopId = \OxidEsales\Eshop\Core\Registry::getConfig()->getShopId();
=======
>>>>>>> 7c8c1c73

        $oOrderFile->addFieldName('oxorderfiles__oxarticletitle');
        $oOrderFile->addFieldName('oxorderfiles__oxarticleartnum');
        $oOrderFile->addFieldName('oxorderfiles__oxordernr');
        $oOrderFile->addFieldName('oxorderfiles__oxorderdate');

        $sSql = "SELECT " . $sFields . " ,
                      `oxorderarticles`.`oxtitle` AS `oxorderfiles__oxarticletitle`,
                      `oxorderarticles`.`oxartnum` AS `oxorderfiles__oxarticleartnum`,
                      `oxfiles`.`oxpurchasedonly` AS `oxorderfiles__oxpurchasedonly`,
                      `oxorder`.`oxordernr` AS `oxorderfiles__oxordernr`,
                      `oxorder`.`oxorderdate` AS `oxorderfiles__oxorderdate`,
                      IF( `oxorder`.`oxpaid` != '0000-00-00 00:00:00', 1, 0 ) AS `oxorderfiles__oxispaid`
                    FROM `oxorderfiles`
                        LEFT JOIN `oxorderarticles` ON `oxorderarticles`.`oxid` = `oxorderfiles`.`oxorderarticleid`
                        LEFT JOIN `oxfiles` ON `oxfiles`.`oxid` = `oxorderfiles`.`oxfileid`
                        LEFT JOIN `oxorder` ON `oxorder`.`oxid` = `oxorderfiles`.`oxorderid`
                    WHERE `oxorder`.`oxuserid` = :oxuserid
                        AND `oxorderfiles`.`oxshopid` = :oxshopid
                        AND `oxorder`.`oxstorno` = 0
                        AND `oxorderarticles`.`oxstorno` = 0
                    ORDER BY `oxorder`.`oxordernr`";

        $this->selectString($sSql, [
            ':oxuserid' => $sUserId,
            ':oxshopid' => $this->getConfig()->getShopId()
        ]);
    }

    /**
     * Returns oxorderfiles list
     *
     * @param string $sOrderId - order id
     */
    public function loadOrderFiles($sOrderId)
    {
        $oOrderFile = $this->getBaseObject();
        $sFields = $oOrderFile->getSelectFields();
<<<<<<< HEAD
        $sShopId = \OxidEsales\Eshop\Core\Registry::getConfig()->getShopId();
=======
>>>>>>> 7c8c1c73

        $oOrderFile->addFieldName('oxorderfiles__oxarticletitle');
        $oOrderFile->addFieldName('oxorderfiles__oxarticleartnum');

        $sSql = "SELECT " . $sFields . " ,
                      `oxorderarticles`.`oxtitle` AS `oxorderfiles__oxarticletitle`,
                      `oxorderarticles`.`oxartnum` AS `oxorderfiles__oxarticleartnum`,
                      `oxfiles`.`oxpurchasedonly` AS `oxorderfiles__oxpurchasedonly`
                    FROM `oxorderfiles`
                        LEFT JOIN `oxorderarticles` ON `oxorderarticles`.`oxid` = `oxorderfiles`.`oxorderarticleid`
                        LEFT JOIN `oxfiles` ON `oxfiles`.`oxid` = `oxorderfiles`.`oxfileid`
                    WHERE `oxorderfiles`.`oxorderid` = :oxorderid AND `oxorderfiles`.`oxshopid` = :oxshopid
                        AND `oxorderarticles`.`oxstorno` = 0";

        $this->selectString($sSql, [
            ':oxorderid' => $sOrderId,
            ':oxshopid' => $this->getConfig()->getShopId()
        ]);
    }
}<|MERGE_RESOLUTION|>--- conflicted
+++ resolved
@@ -28,10 +28,6 @@
     {
         $oOrderFile = $this->getBaseObject();
         $sFields = $oOrderFile->getSelectFields();
-<<<<<<< HEAD
-        $sShopId = \OxidEsales\Eshop\Core\Registry::getConfig()->getShopId();
-=======
->>>>>>> 7c8c1c73
 
         $oOrderFile->addFieldName('oxorderfiles__oxarticletitle');
         $oOrderFile->addFieldName('oxorderfiles__oxarticleartnum');
@@ -70,10 +66,6 @@
     {
         $oOrderFile = $this->getBaseObject();
         $sFields = $oOrderFile->getSelectFields();
-<<<<<<< HEAD
-        $sShopId = \OxidEsales\Eshop\Core\Registry::getConfig()->getShopId();
-=======
->>>>>>> 7c8c1c73
 
         $oOrderFile->addFieldName('oxorderfiles__oxarticletitle');
         $oOrderFile->addFieldName('oxorderfiles__oxarticleartnum');
