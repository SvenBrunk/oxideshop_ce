--- conflicted
+++ resolved
@@ -340,10 +340,7 @@
      * @param array $aFilter user given filter
      *
      * @return array|bool
-<<<<<<< HEAD
-=======
      * @deprecated underscore prefix violates PSR12, will be renamed to "cleanFilter" in next major
->>>>>>> 9229a1f8
      */
     protected function _cleanFilter($aFilter) // phpcs:ignore PSR2.Methods.MethodDeclaration.Underscore
     {
