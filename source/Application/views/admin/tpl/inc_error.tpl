[{block name="admin_inc_error"}]
<<<<<<< HEAD
    [{if $Errors.default|is_array}]
=======
    [{if is_array($Errors.default) && count($Errors.default)>0}]
>>>>>>> ceada898
    <div class="errorbox">
        [{foreach from=$Errors.default item=oEr key=key}]
            <p>[{$oEr->getOxMessage()}]</p>
        [{/foreach}]
    </div>
    [{/if}]
[{/block}]<|MERGE_RESOLUTION|>--- conflicted
+++ resolved
@@ -1,9 +1,5 @@
 [{block name="admin_inc_error"}]
-<<<<<<< HEAD
-    [{if $Errors.default|is_array}]
-=======
     [{if is_array($Errors.default) && count($Errors.default)>0}]
->>>>>>> ceada898
     <div class="errorbox">
         [{foreach from=$Errors.default item=oEr key=key}]
             <p>[{$oEr->getOxMessage()}]</p>
