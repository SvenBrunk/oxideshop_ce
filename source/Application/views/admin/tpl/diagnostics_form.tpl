[{include file="headitem.tpl" title="OXDIAG_MAIN_TITLE"|oxmultilangassign}]

<script type="text/javascript">
    <!--

    function handleSubmit()
    {
        var oButton = document.getElementById("submitButton");
        oButton.disabled = true;
    }
    //-->
</script>

<style>
    .result {
        padding: 15px;
        background-color: #F0F0F0 !important;
        border: 1px solid #C0C0C0 !important;
    }
</style>

<h1>[{oxmultilang ident='OXDIAG_HOME'}]</h1>

<p>[{oxmultilang ident='OXDIAG_ABOUT'}]</p>

[{if $readonly}]
    [{assign var="readonly" value="readonly disabled"}]
[{else}]
    [{assign var="readonly" value=""}]
[{/if}]

[{include file="include/support_contact_form.tpl"}]

<table>
    <tr>
        <td valign="top">

            [{if !empty($sErrorMessage)}]
                <p><span style="color: red"><b>[{oxmultilang ident="OXDIAG_ERRORMESSAGETEMPLATE"}]</b></span></p>
                <span style="color: red">[{$sErrorMessage}]</span>
            [{elseif !$oView->getParam('runAnalysis')}]

            <form name="diagnosticsForm" id="diagnosticsForm" action="[{$oViewConf->getSelfLink()}]" onsubmit="handleSubmit()" method="post">
                <table border="0" cellpadding="0">
                    [{$oViewConf->getHiddenSid()}]
                    <input type="hidden" name="cl" value="diagnostics_main">
                    <input type="hidden" name="fnc" value="startDiagnostics">

                    <input type="hidden" name="runAnalysis" value="1">

                    <tr>
                        <td><input type="checkbox" id="oxdiag_frm_modules" name="oxdiag_frm_modules" value="1" checked [{$readonly}]></td>
                        <td><label for="oxdiag_frm_modules">[{oxmultilang ident='OXDIAG_COLLECT_MODULES'}]</label></td>
                    </tr>

                    <tr>
                        <td><input type="checkbox" id="oxdiag_frm_health" name="oxdiag_frm_health" value="1" checked [{$readonly}]></td>
                        <td><label for="oxdiag_frm_health">[{oxmultilang ident='OXDIAG_COLLECT_HEALTH'}]</label></td>
                    </tr>

                    <tr>
                        <td><input type="checkbox" id="oxdiag_frm_php" name="oxdiag_frm_php" value="1" checked [{$readonly}]></td>
                        <td><label for="oxdiag_frm_php">[{oxmultilang ident='OXDIAG_COLLECT_PHP'}]</label></td>
                    </tr>

                    <tr>
                        <td><input type="checkbox" id="oxdiag_frm_server" name="oxdiag_frm_server" value="1" checked [{$readonly}]></td>
                        <td><label for="oxdiag_frm_server">[{oxmultilang ident='OXDIAG_COLLECT_SERVER'}]</label></td>
                    </tr>
<<<<<<< HEAD
=======

                    <tr>
                        <td><input type="checkbox" id="oxdiag_frm_chkvers" name="oxdiag_frm_chkvers" onchange="handleCheck();" value="1" [{$readonly}]></td>
                        <td id="labelCell"><label for="oxdiag_frm_chkvers">[{oxmultilang ident='OXDIAG_COLLECT_CHKVERS'}]</label>
                            <input type="button" id="helpBtn_chkvers" class="btnShowHelpPanel" onclick="handleHelp()">
                        </td>
                    </tr>
                    <tr><td></td><td><small>[{oxmultilang ident='OXDIAG_COLLECT_CHKVERS_DURATION'}]</small></td></tr>

                    <tr>
                        <td>&nbsp;</td>
                        <td><input type="checkbox" name="listAllFiles" value="listAllFiles" id="listAllFiles" disabled="true" [{$readonly}]> <label for="listAllFiles">[{oxmultilang ident='OXDIAG_FORM_LIST_ALL_FILES'}]</label></td>
                    </tr>
>>>>>>> cc91ee4f
                </table>

                <br><br>
                <input type="submit" class="edittext" id="submitButton" name="submitButton" value=" [{oxmultilang ident="OXDIAG_FORM_START_CHECK"}] " [{$readonly}]>

            </form>
            [{/if}]

        </td>
    </tr>
</table>



[{if !empty($sResult)}]
<h1>[{oxmultilang ident="OXDIAG_RESULT_SUCCESSFUL"}]</h1>
<h2><strong><a class="underlined" href="[{$oViewConf->getSelfLink()}]&amp;cl=diagnostics_main&amp;fnc=downloadResultFile">[{oxmultilang ident="OXDIAG_DOWNLOAD_FILE"}]</a></strong>.</h2>

<h3>[{oxmultilang ident="OXDIAG_RESULT"}]:</h3>
<div class="result">
    <p>
    [{$sResult}]
    </p>
</div>
[{/if}]

[{include file="bottomnaviitem.tpl"}]

[{include file="bottomitem.tpl"}]<|MERGE_RESOLUTION|>--- conflicted
+++ resolved
@@ -67,22 +67,6 @@
                         <td><input type="checkbox" id="oxdiag_frm_server" name="oxdiag_frm_server" value="1" checked [{$readonly}]></td>
                         <td><label for="oxdiag_frm_server">[{oxmultilang ident='OXDIAG_COLLECT_SERVER'}]</label></td>
                     </tr>
-<<<<<<< HEAD
-=======
-
-                    <tr>
-                        <td><input type="checkbox" id="oxdiag_frm_chkvers" name="oxdiag_frm_chkvers" onchange="handleCheck();" value="1" [{$readonly}]></td>
-                        <td id="labelCell"><label for="oxdiag_frm_chkvers">[{oxmultilang ident='OXDIAG_COLLECT_CHKVERS'}]</label>
-                            <input type="button" id="helpBtn_chkvers" class="btnShowHelpPanel" onclick="handleHelp()">
-                        </td>
-                    </tr>
-                    <tr><td></td><td><small>[{oxmultilang ident='OXDIAG_COLLECT_CHKVERS_DURATION'}]</small></td></tr>
-
-                    <tr>
-                        <td>&nbsp;</td>
-                        <td><input type="checkbox" name="listAllFiles" value="listAllFiles" id="listAllFiles" disabled="true" [{$readonly}]> <label for="listAllFiles">[{oxmultilang ident='OXDIAG_FORM_LIST_ALL_FILES'}]</label></td>
-                    </tr>
->>>>>>> cc91ee4f
                 </table>
 
                 <br><br>
