--- conflicted
+++ resolved
@@ -105,15 +105,10 @@
             }
         }
 
-<<<<<<< HEAD
         $emailValidator = $this->getContainer()->get(EmailValidatorServiceBridgeInterface::class);
-        if (!$emailValidator->isEmailValid($aParams["rec_email"])
+        if (
+            !$emailValidator->isEmailValid($aParams["rec_email"])
             || !$emailValidator->isEmailValid($aParams["send_email"])
-=======
-        if (
-            !oxNew(MailValidator::class)->isValidEmail($aParams["rec_email"])
-            || !oxNew(MailValidator::class)->isValidEmail($aParams["send_email"])
->>>>>>> f2e0a058
         ) {
             $oUtilsView->addErrorToDisplay('SUGGEST_INVALIDMAIL');
 
