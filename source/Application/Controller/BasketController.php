--- conflicted
+++ resolved
@@ -215,7 +215,8 @@
      */
     public function addVoucher()
     {
-        if (!Registry::getSession()->checkSessionChallenge()) {
+        $session = Registry::getSession();
+        if (!$session->checkSessionChallenge()) {
             $this->getContainer()->get(LoggerInterface::class)->warning('EXCEPTION_NON_MATCHING_CSRF_TOKEN');
             Registry::getUtilsView()->addErrorToDisplay('ERROR_MESSAGE_NON_MATCHING_CSRF_TOKEN');
             return;
@@ -225,14 +226,8 @@
             return;
         }
 
-<<<<<<< HEAD
-        $session = \OxidEsales\Eshop\Core\Registry::getSession();
         $oBasket = $session->getBasket();
-        $oBasket->addVoucher(\OxidEsales\Eshop\Core\Registry::getConfig()->getRequestParameter('voucherNr'));
-=======
-        $oBasket = $this->getSession()->getBasket();
         $oBasket->addVoucher(Registry::getConfig()->getRequestParameter('voucherNr'));
->>>>>>> 35f0a4fd
     }
 
     /**
@@ -242,7 +237,8 @@
      */
     public function removeVoucher()
     {
-        if (!Registry::getSession()->checkSessionChallenge()) {
+        $session = Registry::getSession();
+        if (!$session->checkSessionChallenge()) {
             $this->getContainer()->get(LoggerInterface::class)->warning('EXCEPTION_NON_MATCHING_CSRF_TOKEN');
             Registry::getUtilsView()->addErrorToDisplay('ERROR_MESSAGE_NON_MATCHING_CSRF_TOKEN');
             return;
@@ -252,14 +248,8 @@
             return;
         }
 
-<<<<<<< HEAD
-        $session = \OxidEsales\Eshop\Core\Registry::getSession();
         $oBasket = $session->getBasket();
-        $oBasket->removeVoucher(\OxidEsales\Eshop\Core\Registry::getConfig()->getRequestParameter('voucherId'));
-=======
-        $oBasket = $this->getSession()->getBasket();
         $oBasket->removeVoucher(Registry::getConfig()->getRequestParameter('voucherId'));
->>>>>>> 35f0a4fd
     }
 
     /**
@@ -361,7 +351,8 @@
      */
     public function changeWrapping()
     {
-        if (!Registry::getSession()->checkSessionChallenge()) {
+        $session = Registry::getSession();
+        if (!$session->checkSessionChallenge()) {
             $this->getContainer()->get(LoggerInterface::class)->warning('EXCEPTION_NON_MATCHING_CSRF_TOKEN');
             Registry::getUtilsView()->addErrorToDisplay('ERROR_MESSAGE_NON_MATCHING_CSRF_TOKEN');
             return;
@@ -370,7 +361,6 @@
         $oConfig = Registry::getConfig();
 
         if ($this->getViewConfig()->getShowGiftWrapping()) {
-            $session = \OxidEsales\Eshop\Core\Registry::getSession();
             $oBasket = $session->getBasket();
 
             $this->_setWrappingInfo($oBasket, $oConfig->getRequestParameter('wrapping'));
