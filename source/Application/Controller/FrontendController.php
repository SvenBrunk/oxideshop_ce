--- conflicted
+++ resolved
@@ -15,11 +15,8 @@
 use OxidEsales\Eshop\Core\Registry;
 use OxidEsales\Eshop\Core\Request;
 use OxidEsales\Eshop\Core\Str;
-<<<<<<< HEAD
 use OxidEsales\EshopCommunity\Internal\Review\Bridge\UserReviewAndRatingBridgeInterface;
-=======
 use OxidEsales\EshopCommunity\Core\SortingValidator;
->>>>>>> 231d554c
 use oxManufacturer;
 use oxManufacturerList;
 use oxPrice;
@@ -3019,16 +3016,6 @@
 
         return $compareController->getCompareItemsCnt();
     }
-<<<<<<< HEAD
-=======
-
-    /**
-     * @return \OxidEsales\EshopCommunity\Internal\Application\Container
-     */
-    private function getContainer()
-    {
-        return \OxidEsales\EshopCommunity\Internal\Application\Container::getInstance();
-    }
 
     /**
      * @param string $sortOrder
@@ -3040,5 +3027,4 @@
         $allowedSortOrders = array_merge((new SortingValidator)->getSortingOrders(), ['']);
         return in_array(strtolower($sortOrder), $allowedSortOrders);
     }
->>>>>>> 231d554c
 }