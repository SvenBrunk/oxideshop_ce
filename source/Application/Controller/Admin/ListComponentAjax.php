--- conflicted
+++ resolved
@@ -7,12 +7,8 @@
 
 namespace OxidEsales\EshopCommunity\Application\Controller\Admin;
 
-<<<<<<< HEAD
 use OxidEsales\Eshop\Core\Str;
-use OxidEsales\EshopCommunity\Internal\Transition\ShopEvents\AfterRequestProcessedEvent;
-=======
 use OxidEsales\EshopCommunity\Internal\Transition\ShopEvents\AfterAdminAjaxRequestProcessedEvent;
->>>>>>> c7a99db4
 
 /**
  * AJAX call processor class
@@ -147,11 +143,7 @@
     {
         if ($function) {
             $this->$function();
-<<<<<<< HEAD
-            $this->dispatchEvent(new AfterRequestProcessedEvent());
-=======
             $this->dispatchEvent(new AfterAdminAjaxRequestProcessedEvent);
->>>>>>> c7a99db4
         } else {
             $sQAdd = $this->_getQuery();
 
