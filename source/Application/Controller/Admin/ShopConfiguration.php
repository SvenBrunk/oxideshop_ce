<?php
/**
 * Copyright © OXID eSales AG. All rights reserved.
 * See LICENSE file for license details.
 */

namespace OxidEsales\EshopCommunity\Application\Controller\Admin;

use OxidEsales\EshopCommunity\Internal\Framework\FormConfiguration\FieldConfigurationInterface;
use OxidEsales\EshopCommunity\Internal\Domain\Contact\Form\ContactFormBridgeInterface;
use Exception;

/**
 * Admin shop config manager.
 * Collects shop config information, updates it on user submit, etc.
 * Admin Menu: Main Menu -> Core Settings -> General.
 */
class ShopConfiguration extends \OxidEsales\Eshop\Application\Controller\Admin\AdminDetailsController
{
    protected $_sThisTemplate = 'shop_config.tpl';
    protected $_aSkipMultiline = ['aHomeCountry'];
    protected $_aParseFloat = ['iMinOrderPrice'];

    protected $_aConfParams = [
        "bool"   => 'confbools',
        "str"    => 'confstrs',
        "arr"    => 'confarrs',
        "aarr"   => 'confaarrs',
        "select" => 'confselects',
        "num"    => 'confnum',
    ];

    /**
     * Executes parent method parent::render(), passes shop configuration parameters
     * to Smarty and returns name of template file "shop_config.tpl".
     *
     * @return string
     */
    public function render()
    {
<<<<<<< HEAD
        $myConfig = \OxidEsales\Eshop\Core\Registry::getConfig();
=======
        $config = $this->getConfig();
>>>>>>> 88a953b1

        parent::render();

        $soxId = $this->_aViewData["oxid"] = $this->getEditObjectId();
        if (isset($soxId) && $soxId != "-1") {
            // load object
            $this->_aViewData["edit"] = $shop = $this->_getEditShop($soxId);

            try {
                // category choosen as default
                $this->_aViewData["defcat"] = null;
                if ($shop->oxshops__oxdefcat->value) {
                    $category = oxNew(\OxidEsales\Eshop\Application\Model\Category::class);
                    if ($category->load($shop->oxshops__oxdefcat->value)) {
                        $this->_aViewData["defcat"] = $category;
                    }
                }
            } catch (Exception $exception) {
                // on most cases this means that views are broken, so just
                // outputting notice and keeping functionality flow ..
                $this->_aViewData["updateViews"] = 1;
            }

            $aoc = \OxidEsales\Eshop\Core\Registry::getConfig()->getRequestParameter("aoc");
            if ($aoc == 1) {
                $shopDefaultCategoryAjax = oxNew(\OxidEsales\Eshop\Application\Controller\Admin\ShopDefaultCategoryAjax::class);
                $this->_aViewData['oxajax'] = $shopDefaultCategoryAjax->getColumns();

                return "popups/shop_default_category.tpl";
            }
        }

        $dbVariables = $this->loadConfVars($soxId, $this->_getModuleForConfigVars());
        $confVars = $dbVariables['vars'];
        $confVars['str']['sVersion'] = $config->getConfigParam('sVersion');

        $this->_aViewData["var_constraints"] = $dbVariables['constraints'];
        $this->_aViewData["var_grouping"] = $dbVariables['grouping'];
        foreach ($this->_aConfParams as $type => $param) {
            $this->_aViewData[$param] = $confVars[$type];
        }

        // #251A passing country list
        $countryList = oxNew(\OxidEsales\Eshop\Application\Model\CountryList::class);
        $countryList->loadActiveCountries(\OxidEsales\Eshop\Core\Registry::getLang()->getObjectTplLanguage());
        if (isset($confVars['arr']["aHomeCountry"]) && count($confVars['arr']["aHomeCountry"]) && count($countryList)) {
            foreach ($countryList as $sCountryId => $oCountry) {
                if (in_array($oCountry->oxcountry__oxid->value, $confVars['arr']["aHomeCountry"])) {
                    $countryList[$sCountryId]->selected = "1";
                }
            }
        }

        $this->_aViewData["countrylist"] = $countryList;

        // checking if cUrl is enabled
        $this->_aViewData["blCurlIsActive"] = (!function_exists('curl_init')) ? false : true;

        /** @var ContactFormBridgeInterface $contactFormBridge */
        $contactFormBridge = $this->getContainer()->get(ContactFormBridgeInterface::class);
        $contactFormConfiguration = $contactFormBridge->getContactFormConfiguration();

        /** @var FieldConfigurationInterface $fieldConfiguration */
        foreach ($contactFormConfiguration->getFieldConfigurations() as $fieldConfiguration) {
            $this->_aViewData['contactFormFieldConfigurations'][] = [
                'name' => $fieldConfiguration->getName(),
                'label' => $fieldConfiguration->getLabel(),
                'isRequired' => $fieldConfiguration->isRequired(),
            ];
        }

        return $this->_sThisTemplate;
    }

    /**
     * return theme filter for config variables
     *
     * @return string
     */
    protected function _getModuleForConfigVars()
    {
        return '';
    }

    /**
     * Saves shop configuration variables
     */
    public function saveConfVars()
    {
<<<<<<< HEAD
        $myConfig = \OxidEsales\Eshop\Core\Registry::getConfig();
=======
        $config = $this->getConfig();
>>>>>>> 88a953b1

        $this->resetContentCache();

        $shopId = $this->getEditObjectId();
        $module = $this->_getModuleForConfigVars();

        $configValidator = oxNew(\OxidEsales\Eshop\Core\NoJsValidator::class);
        foreach ($this->_aConfParams as $existingConfigType => $existingConfigName) {
            $requestValue = \OxidEsales\Eshop\Core\Registry::getConfig()
                ->getRequestParameter($existingConfigName, true);
            if (is_array($requestValue)) {
                foreach ($requestValue as $configName => $configValue) {
                    $oldValue = $config->getConfigParam($configName);
                    if ($configValue !== $oldValue) {
                        $sValueToValidate = is_array($configValue) ? join(', ', $configValue) : $configValue;
                        if (!$configValidator->isValid($sValueToValidate)) {
                            $error = oxNew(\OxidEsales\Eshop\Core\DisplayError::class);
                            $error->setFormatParameters(htmlspecialchars($sValueToValidate));
                            $error->setMessage("SHOP_CONFIG_ERROR_INVALID_VALUE");
                            \OxidEsales\Eshop\Core\Registry::getUtilsView()->addErrorToDisplay($error);
                            continue;
                        }
                        $config->saveShopConfVar(
                            $existingConfigType,
                            $configName,
                            $this->_serializeConfVar($existingConfigType, $configName, $configValue),
                            $shopId,
                            $module
                        );
                    }
                }
            }
        }
    }

    /**
     * Saves changed shop configuration parameters.
     */
    public function save()
    {
        // saving config params
        $this->saveConfVars();

        //saving additional fields ("oxshops__oxdefcat"") that goes directly to shop (not config)
        /** @var \OxidEsales\Eshop\Application\Model\Shop $shop */
        $shop = oxNew(\OxidEsales\Eshop\Application\Model\Shop::class);
        if ($shop->load($this->getEditObjectId())) {
            $shop->assign(\OxidEsales\Eshop\Core\Registry::getConfig()->getRequestParameter("editval"));
            $shop->save();
        }
    }

    /**
     * Load and parse config vars from db.
     * Return value is a map:
     *      'vars'        => config variable values as array[type][name] = value
     *      'constraints' => constraints list as array[name] = constraint
     *      'grouping'    => grouping info as array[name] = grouping
     *
     * @param string $shopId Shop id
     * @param string $moduleId module to load (empty string is for base values)
     *
     * @return array
     */
    public function loadConfVars($shopId, $moduleId)
    {
<<<<<<< HEAD
        $myConfig = \OxidEsales\Eshop\Core\Registry::getConfig();
        $aConfVars = [
=======
        $config = $this->getConfig();
        $configurationVariables = [
>>>>>>> 88a953b1
            "bool"   => [],
            "str"    => [],
            "arr"    => [],
            "aarr"   => [],
            "select" => [],
        ];
        $constraints = [];
        $groupings = [];
        $database = \OxidEsales\Eshop\Core\DatabaseProvider::getDb();
        $rs = $database->select(
            "select cfg.oxvarname,
                    cfg.oxvartype,
                    DECODE( cfg.oxvarvalue, " . $database->quote($config->getConfigParam('sConfigKey')) . ") as oxvarvalue,
                        disp.oxvarconstraint,
                        disp.oxgrouping
                from oxconfig as cfg
                    left join oxconfigdisplay as disp
                        on cfg.oxmodule=disp.oxcfgmodule and cfg.oxvarname=disp.oxcfgvarname
                where cfg.oxshopid = :oxshopid
                    and cfg.oxmodule = :oxmodule
                order by disp.oxpos, cfg.oxvarname",
            [
                ':oxshopid' => $shopId,
                ':oxmodule' => $moduleId
            ]
        );

        if ($rs != false && $rs->count() > 0) {
            while (!$rs->EOF) {
                list($name, $type, $value, $constraint, $grouping) = $rs->fields;
                $configurationVariables[$type][$name] = $this->_unserializeConfVar($type, $name, $value);
                $constraints[$name] = $this->_parseConstraint($type, $constraint);
                if ($grouping) {
                    if (!isset($groupings[$grouping])) {
                        $groupings[$grouping] = [$name => $type];
                    } else {
                        $groupings[$grouping][$name] = $type;
                    }
                }
                $rs->fetchRow();
            }
        }

        return [
            'vars'        => $configurationVariables,
            'constraints' => $constraints,
            'grouping'    => $groupings,
        ];
    }

    /**
     * If allow to configure information sending to OXID.
     * For PE and EE users it is always turned on.
     *
     * @return bool
     */
    public function informationSendingToOxidConfigurable()
    {
        $facts = new \OxidEsales\Facts\Facts();
        if (!$facts->isCommunity()) {
            return false;
        }

        return true;
    }

    /**
     * parse constraint from type and serialized values
     *
     * @param string $type       variable type
     * @param string $constraint serialized constraint
     *
     * @return mixed
     */
    protected function _parseConstraint($type, $constraint)
    {
        switch ($type) {
            case "select":
                return array_map('trim', explode('|', $constraint));
                break;
        }
        return null;
    }

    /**
     * serialize constraint from type and value
     *
     * @param string $type       variable type
     * @param mixed  $constraint constraint value
     *
     * @return string
     */
    protected function _serializeConstraint($type, $constraint)
    {
        switch ($type) {
            case "select":
                return implode('|', array_map('trim', $constraint));
                break;
        }
        return '';
    }

    /**
     * Unserialize config var depending on it's type
     *
     * @param string $type  var type
     * @param string $name  var name
     * @param string $value var value
     *
     * @return mixed
     */
    public function _unserializeConfVar($type, $name, $value)
    {
        $str = getStr();
        $data = null;

        switch ($type) {
            case "bool":
                $data = ($value == "true" || $value == "1");
                break;

            case "str":
            case "select":
            case "num":
            case "int":
                $data = $str->htmlentities($value);
                if (in_array($name, $this->_aParseFloat)) {
                    $data = str_replace(',', '.', $data);
                }
                break;

            case "arr":
                if (in_array($name, $this->_aSkipMultiline)) {
                    $data = unserialize($value);
                } else {
                    $data = $str->htmlentities($this->_arrayToMultiline(unserialize($value)));
                }
                break;

            case "aarr":
                if (in_array($name, $this->_aSkipMultiline)) {
                    $data = unserialize($value);
                } else {
                    $data = $str->htmlentities($this->_aarrayToMultiline(unserialize($value)));
                }
                break;
        }

        return $data;
    }

    /**
     * Prepares data for storing to database.
     * Example: $sType='aarr', $sName='aModules', $mValue='key1=>val1\nkey2=>val2'
     *
     * @param string $type  var type
     * @param string $name  var name
     * @param mixed  $value var value
     *
     * @return string
     */
    public function _serializeConfVar($type, $name, $value)
    {
        $data = $value;

        switch ($type) {
            case "bool":
                break;

            case "str":
            case "select":
            case "int":
                if (in_array($name, $this->_aParseFloat)) {
                    $data = str_replace(',', '.', $data);
                }
                break;

            case "arr":
                if (!is_array($value)) {
                    $data = $this->_multilineToArray($value);
                }
                break;

            case "aarr":
                $data = $this->_multilineToAarray($value);
                break;
        }

        return $data;
    }

    /**
     * Converts simple array to multiline text. Returns this text.
     *
     * @param array $input Array with text
     *
     * @return string
     */
    protected function _arrayToMultiline($input)
    {
        return implode("\n", (array) $input);
    }

    /**
     * Converts Multiline text to simple array. Returns this array.
     *
     * @param string $multiline Multiline text
     *
     * @return array
     */
    protected function _multilineToArray($multiline)
    {
        $array = explode("\n", $multiline);
        if (is_array($array)) {
            foreach ($array as $key => $value) {
                $array[$key] = trim($value);
                if ($array[$key] == "") {
                    unset($array[$key]);
                }
            }

            return $array;
        }
    }

    /**
     * Converts associative array to multiline text. Returns this text.
     *
     * @param array $input Array to convert
     *
     * @return string
     */
    protected function _aarrayToMultiline($input)
    {
        if (is_array($input)) {
            $multiline = '';
            foreach ($input as $key => $value) {
                if ($multiline) {
                    $multiline .= "\n";
                }
                $multiline .= $key . " => " . $value;
            }

            return $multiline;
        }
    }

    /**
     * Converts Multiline text to associative array. Returns this array.
     *
     * @param string $multiline Multiline text
     *
     * @return array
     */
    protected function _multilineToAarray($multiline)
    {
        $string = getStr();
        $array = [];
        $lines = explode("\n", $multiline);
        foreach ($lines as $line) {
            $line = trim($line);
            if ($line != "" && $string->preg_match("/(.+)=>(.+)/", $line, $regs)) {
                $key = trim($regs[1]);
                $value = trim($regs[2]);
                if ($key != "" && $value != "") {
                    $array[$key] = $value;
                }
            }
        }

        return $array;
    }

    /**
     * Returns active/editable object id
     *
     * @return string
     */
    public function getEditObjectId()
    {
<<<<<<< HEAD
        $sEditId = parent::getEditObjectId();
        if (!$sEditId) {
            return \OxidEsales\Eshop\Core\Registry::getConfig()->getShopId();
=======
        $editId = parent::getEditObjectId();
        if (!$editId) {
            return $this->getConfig()->getShopId();
>>>>>>> 88a953b1
        }

        return $editId;
    }
}<|MERGE_RESOLUTION|>--- conflicted
+++ resolved
@@ -38,11 +38,7 @@
      */
     public function render()
     {
-<<<<<<< HEAD
-        $myConfig = \OxidEsales\Eshop\Core\Registry::getConfig();
-=======
-        $config = $this->getConfig();
->>>>>>> 88a953b1
+        $config = \OxidEsales\Eshop\Core\Registry::getConfig();
 
         parent::render();
 
@@ -132,11 +128,7 @@
      */
     public function saveConfVars()
     {
-<<<<<<< HEAD
-        $myConfig = \OxidEsales\Eshop\Core\Registry::getConfig();
-=======
-        $config = $this->getConfig();
->>>>>>> 88a953b1
+        $config = \OxidEsales\Eshop\Core\Registry::getConfig();
 
         $this->resetContentCache();
 
@@ -203,13 +195,8 @@
      */
     public function loadConfVars($shopId, $moduleId)
     {
-<<<<<<< HEAD
-        $myConfig = \OxidEsales\Eshop\Core\Registry::getConfig();
-        $aConfVars = [
-=======
-        $config = $this->getConfig();
+        $config = \OxidEsales\Eshop\Core\Registry::getConfig();
         $configurationVariables = [
->>>>>>> 88a953b1
             "bool"   => [],
             "str"    => [],
             "arr"    => [],
@@ -490,15 +477,9 @@
      */
     public function getEditObjectId()
     {
-<<<<<<< HEAD
-        $sEditId = parent::getEditObjectId();
-        if (!$sEditId) {
-            return \OxidEsales\Eshop\Core\Registry::getConfig()->getShopId();
-=======
         $editId = parent::getEditObjectId();
         if (!$editId) {
-            return $this->getConfig()->getShopId();
->>>>>>> 88a953b1
+            return \OxidEsales\Eshop\Core\Registry::getConfig()->getShopId();
         }
 
         return $editId;
