--- conflicted
+++ resolved
@@ -12,12 +12,7 @@
  * Returns template, that arranges two other templates ("news_list.tpl"
  * and "news_main.tpl") to frame.
  * Admin Menu: Customer Info -> News.
-<<<<<<< HEAD
- *
- * @deprecated since v.5.3.0 (2016-06-17); The Admin Menu: Customer Info -> News feature will be moved to a module in v6.0.0
-=======
  * @deprecated 6.5.6 "News" feature will be removed completely
->>>>>>> 72d75c41
  */
 class AdminNews extends \OxidEsales\Eshop\Application\Controller\Admin\AdminController
 {
