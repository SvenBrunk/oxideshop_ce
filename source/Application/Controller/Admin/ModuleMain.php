<?php
/**
 * Copyright © OXID eSales AG. All rights reserved.
 * See LICENSE file for license details.
 */

namespace OxidEsales\EshopCommunity\Application\Controller\Admin;

use OxidEsales\Eshop\Core\Registry;
<<<<<<< HEAD
use oxRegistry;
use oxException;
use oxModule;
use oxModuleCache;
use oxModuleInstaller;
=======
use OxidEsales\EshopCommunity\Internal\Module\Setup\Bridge\ModuleActivationBridgeInterface;
>>>>>>> 1b22f9d9

/**
 * Admin article main deliveryset manager.
 * There is possibility to change deliveryset name, article, user
 * and etc.
 * Admin Menu: Shop settings -> Shipping & Handling -> Main Sets.
 */
class ModuleMain extends \OxidEsales\Eshop\Application\Controller\Admin\AdminDetailsController
{
    /**
     * Executes parent method parent::render(), creates deliveryset category tree,
     * passes data to Smarty engine and returns name of template file "deliveryset_main.tpl".
     *
     * @return string
     */
    public function render()
    {
        if (\OxidEsales\Eshop\Core\Registry::getConfig()->getRequestParameter("moduleId")) {
            $sModuleId = \OxidEsales\Eshop\Core\Registry::getConfig()->getRequestParameter("moduleId");
        } else {
            $sModuleId = $this->getEditObjectId();
        }

        $oModule = oxNew(\OxidEsales\Eshop\Core\Module\Module::class);

        if ($sModuleId) {
            if ($oModule->load($sModuleId)) {
                $iLang = \OxidEsales\Eshop\Core\Registry::getLang()->getTplLanguage();

                $this->_aViewData["oModule"] = $oModule;
                $this->_aViewData["sModuleName"] = basename($oModule->getInfo("title", $iLang));
                $this->_aViewData["sModuleId"] = str_replace("/", "_", $oModule->getModulePath());
            } else {
                \OxidEsales\Eshop\Core\Registry::getUtilsView()->addErrorToDisplay(new \OxidEsales\Eshop\Core\Exception\StandardException('EXCEPTION_MODULE_NOT_LOADED'));
            }
        }

        parent::render();

        return 'module_main.tpl';
    }

    /**
     * Activate module
     *
     * @return null
     */
    public function activateModule()
    {
<<<<<<< HEAD
        if (\OxidEsales\Eshop\Core\Registry::getConfig()->isDemoShop()) {
            \OxidEsales\Eshop\Core\Registry::getUtilsView()->addErrorToDisplay('MODULE_ACTIVATION_NOT_POSSIBLE_IN_DEMOMODE');

=======
        if ($this->getConfig()->isDemoShop()) {
            Registry::getUtilsView()->addErrorToDisplay('MODULE_ACTIVATION_NOT_POSSIBLE_IN_DEMOMODE');
>>>>>>> 1b22f9d9
            return;
        }

        try {
<<<<<<< HEAD
            /** @var \OxidEsales\Eshop\Core\Module\ModuleCache $oModuleCache */
            $oModuleCache = oxNew('oxModuleCache', $oModule);
            /** @var \OxidEsales\Eshop\Core\Module\ModuleInstaller $oModuleInstaller */
            $oModuleInstaller = oxNew('oxModuleInstaller', $oModuleCache);

            if ($oModuleInstaller->activate($oModule)) {
                $this->_aViewData["updatenav"] = "1";
            }
        } catch (\OxidEsales\Eshop\Core\Exception\StandardException $exception) {
=======
            $moduleActivationBridge = $this->getContainer()->get(ModuleActivationBridgeInterface::class);
            $moduleActivationBridge->activate(
                $this->getEditObjectId(),
                Registry::getConfig()->getShopId()
            );

            $this->_aViewData['updatenav'] = '1';
        } catch (\Exception $exception) {
>>>>>>> 1b22f9d9
            Registry::getUtilsView()->addErrorToDisplay($exception);
            Registry::getLogger()->error($exception->getMessage(), [$exception]);
        }
    }

    /**
     * Deactivate module
     *
     * @return null
     */
    public function deactivateModule()
    {
<<<<<<< HEAD
        if (\OxidEsales\Eshop\Core\Registry::getConfig()->isDemoShop()) {
            \OxidEsales\Eshop\Core\Registry::getUtilsView()->addErrorToDisplay('MODULE_ACTIVATION_NOT_POSSIBLE_IN_DEMOMODE');

=======
        if ($this->getConfig()->isDemoShop()) {
            Registry::getUtilsView()->addErrorToDisplay('MODULE_ACTIVATION_NOT_POSSIBLE_IN_DEMOMODE');
>>>>>>> 1b22f9d9
            return;
        }

        try {
<<<<<<< HEAD
            /** @var \OxidEsales\Eshop\Core\Module\ModuleCache $oModuleCache */
            $oModuleCache = oxNew('oxModuleCache', $oModule);
            /** @var \OxidEsales\Eshop\Core\Module\ModuleInstaller $oModuleInstaller */
            $oModuleInstaller = oxNew('oxModuleInstaller', $oModuleCache);

            if ($oModuleInstaller->deactivate($oModule)) {
                $this->_aViewData["updatenav"] = "1";
            }
        } catch (\OxidEsales\Eshop\Core\Exception\StandardException $exception) {
=======
            $moduleActivationBridge = $this->getContainer()->get(ModuleActivationBridgeInterface::class);
            $moduleActivationBridge->deactivate(
                $this->getEditObjectId(),
                Registry::getConfig()->getShopId()
            );

            $this->_aViewData['updatenav'] = '1';
        } catch (\Exception $exception) {
>>>>>>> 1b22f9d9
            Registry::getUtilsView()->addErrorToDisplay($exception);
            Registry::getLogger()->error($exception->getMessage(), [$exception]);
        }
    }
}<|MERGE_RESOLUTION|>--- conflicted
+++ resolved
@@ -7,15 +7,7 @@
 namespace OxidEsales\EshopCommunity\Application\Controller\Admin;
 
 use OxidEsales\Eshop\Core\Registry;
-<<<<<<< HEAD
-use oxRegistry;
-use oxException;
-use oxModule;
-use oxModuleCache;
-use oxModuleInstaller;
-=======
 use OxidEsales\EshopCommunity\Internal\Module\Setup\Bridge\ModuleActivationBridgeInterface;
->>>>>>> 1b22f9d9
 
 /**
  * Admin article main deliveryset manager.
@@ -65,29 +57,12 @@
      */
     public function activateModule()
     {
-<<<<<<< HEAD
-        if (\OxidEsales\Eshop\Core\Registry::getConfig()->isDemoShop()) {
-            \OxidEsales\Eshop\Core\Registry::getUtilsView()->addErrorToDisplay('MODULE_ACTIVATION_NOT_POSSIBLE_IN_DEMOMODE');
-
-=======
-        if ($this->getConfig()->isDemoShop()) {
+        if (Registry::getConfig()->isDemoShop()) {
             Registry::getUtilsView()->addErrorToDisplay('MODULE_ACTIVATION_NOT_POSSIBLE_IN_DEMOMODE');
->>>>>>> 1b22f9d9
             return;
         }
 
         try {
-<<<<<<< HEAD
-            /** @var \OxidEsales\Eshop\Core\Module\ModuleCache $oModuleCache */
-            $oModuleCache = oxNew('oxModuleCache', $oModule);
-            /** @var \OxidEsales\Eshop\Core\Module\ModuleInstaller $oModuleInstaller */
-            $oModuleInstaller = oxNew('oxModuleInstaller', $oModuleCache);
-
-            if ($oModuleInstaller->activate($oModule)) {
-                $this->_aViewData["updatenav"] = "1";
-            }
-        } catch (\OxidEsales\Eshop\Core\Exception\StandardException $exception) {
-=======
             $moduleActivationBridge = $this->getContainer()->get(ModuleActivationBridgeInterface::class);
             $moduleActivationBridge->activate(
                 $this->getEditObjectId(),
@@ -96,7 +71,6 @@
 
             $this->_aViewData['updatenav'] = '1';
         } catch (\Exception $exception) {
->>>>>>> 1b22f9d9
             Registry::getUtilsView()->addErrorToDisplay($exception);
             Registry::getLogger()->error($exception->getMessage(), [$exception]);
         }
@@ -109,29 +83,12 @@
      */
     public function deactivateModule()
     {
-<<<<<<< HEAD
-        if (\OxidEsales\Eshop\Core\Registry::getConfig()->isDemoShop()) {
-            \OxidEsales\Eshop\Core\Registry::getUtilsView()->addErrorToDisplay('MODULE_ACTIVATION_NOT_POSSIBLE_IN_DEMOMODE');
-
-=======
-        if ($this->getConfig()->isDemoShop()) {
+        if (Registry::getConfig()->isDemoShop()) {
             Registry::getUtilsView()->addErrorToDisplay('MODULE_ACTIVATION_NOT_POSSIBLE_IN_DEMOMODE');
->>>>>>> 1b22f9d9
             return;
         }
 
         try {
-<<<<<<< HEAD
-            /** @var \OxidEsales\Eshop\Core\Module\ModuleCache $oModuleCache */
-            $oModuleCache = oxNew('oxModuleCache', $oModule);
-            /** @var \OxidEsales\Eshop\Core\Module\ModuleInstaller $oModuleInstaller */
-            $oModuleInstaller = oxNew('oxModuleInstaller', $oModuleCache);
-
-            if ($oModuleInstaller->deactivate($oModule)) {
-                $this->_aViewData["updatenav"] = "1";
-            }
-        } catch (\OxidEsales\Eshop\Core\Exception\StandardException $exception) {
-=======
             $moduleActivationBridge = $this->getContainer()->get(ModuleActivationBridgeInterface::class);
             $moduleActivationBridge->deactivate(
                 $this->getEditObjectId(),
@@ -140,7 +97,6 @@
 
             $this->_aViewData['updatenav'] = '1';
         } catch (\Exception $exception) {
->>>>>>> 1b22f9d9
             Registry::getUtilsView()->addErrorToDisplay($exception);
             Registry::getLogger()->error($exception->getMessage(), [$exception]);
         }
