--- conflicted
+++ resolved
@@ -34,7 +34,7 @@
      */
     public function render()
     {
-        $myConfig = \OxidEsales\Eshop\Core\Registry::getConfig();
+        $myConfig = Registry::getConfig();
         if ($myConfig->isDemoShop()) {
             /** @var SystemComponentException $oSystemComponentException */
             $oSystemComponentException = oxNew(SystemComponentException::class, "license");
@@ -69,7 +69,7 @@
      */
     protected function _canUpdate()
     {
-        $myConfig = \OxidEsales\Eshop\Core\Registry::getConfig();
+        $myConfig = Registry::getConfig();
 
         $blIsMallAdmin = Registry::getSession()->getVariable('malladmin');
         if (!$blIsMallAdmin) {
@@ -89,33 +89,15 @@
      */
     protected function _fetchCurVersionInfo($sUrl)
     {
-<<<<<<< HEAD
-        $aParams = ["myversion" => \OxidEsales\Eshop\Core\Registry::getConfig()->getVersion()];
-        $oLang = \OxidEsales\Eshop\Core\Registry::getLang();
-        $iLang = $oLang->getTplLanguage();
-        $sLang = $oLang->getLanguageAbbr($iLang);
-
-        $oCurl = oxNew(\OxidEsales\Eshop\Core\Curl::class);
-        $oCurl->setMethod("POST");
-        $oCurl->setUrl($sUrl . "/" . $sLang);
-        $oCurl->setParameters($aParams);
-        $sOutput = $oCurl->execute();
-
-        $sOutput = strip_tags($sOutput, "<br>, <b>");
-        $aResult = explode("<br>", $sOutput);
-        if (strstr($aResult[5], "update")) {
-            $sUpdateLink = \OxidEsales\Eshop\Core\Registry::getLang()->translateString("VERSION_UPDATE_LINK");
-            $aResult[5] = "<a id='linkToUpdate' href='$sUpdateLink' target='_blank'>" . $aResult[5] . "</a>";
-=======
         try {
             $response = $this->requestVersionInfo($sUrl);
         } catch (\Throwable $e) {
             /** Exception is not logged! */
             $this->handleConnectionError($e);
             return '';
->>>>>>> 735cfe4d
         }
         return $this->insertUpdateLinkIntoResponse($response);
+
     }
 
     private function requestVersionInfo(string $url): string
@@ -123,7 +105,7 @@
         $curl = oxNew(Curl::class);
         $curl->setMethod("POST");
         $curl->setUrl(sprintf('%s/%s', $url, $this->getLanguageAbbreviation()));
-        $curl->setParameters(["myversion" => $this->getConfig()->getVersion()]);
+        $curl->setParameters(["myversion" => Registry::getConfig()->getVersion()]);
         $curl->setOption(
             Curl::CONNECT_TIMEOUT_OPTION,
             OnlineCaller::CURL_CONNECT_TIMEOUT
