<?php
/**
 * Copyright © OXID eSales AG. All rights reserved.
 * See LICENSE file for license details.
 */

namespace OxidEsales\EshopCommunity\Application\Controller\Admin;

use OxidEsales\Eshop\Core\Module\Module;
use OxidEsales\EshopCommunity\Internal\Application\ContainerFactory;
use OxidEsales\EshopCommunity\Internal\Module\Configuration\Bridge\ShopConfigurationDaoBridgeInterface;

/**
 * Admin actionss manager.
 * Sets list template, list object class ('oxactions') and default sorting
 * field ('oxactions.oxtitle').
 * Admin Menu: Manage Products -> Actions.
 */
class ModuleList extends \OxidEsales\Eshop\Application\Controller\Admin\AdminListController
{
    /**
     * @var array Loaded modules array
     *
     */
    protected $_aModules = [];


    /**
     * Calls parent::render() and returns name of template to render
     *
     * @return string
     */
    public function render()
    {
<<<<<<< HEAD
        $sModulesDir = \OxidEsales\Eshop\Core\Registry::getConfig()->getModulesDir();

        $oModuleList = oxNew(\OxidEsales\Eshop\Core\Module\ModuleList::class);
        $aModules = $oModuleList->getModulesFromDir($sModulesDir);

=======
>>>>>>> 1b22f9d9
        parent::render();

        $this->_aViewData['mylist'] = $this->getInstalledModules();

        return 'module_list.tpl';
    }

    /**
     * @return array
     */
    private function getInstalledModules(): array
    {
        $container = ContainerFactory::getInstance()->getContainer();
        $shopConfiguration = $container->get(ShopConfigurationDaoBridgeInterface::class)->get();

        $modules = [];

        foreach ($shopConfiguration->getModuleConfigurations() as $moduleConfiguration) {
            $module = oxNew(Module::class);
            $module->load($moduleConfiguration->getId());
            $modules[$moduleConfiguration->getId()] = $module;
        }

        return $modules;
    }
}<|MERGE_RESOLUTION|>--- conflicted
+++ resolved
@@ -32,14 +32,6 @@
      */
     public function render()
     {
-<<<<<<< HEAD
-        $sModulesDir = \OxidEsales\Eshop\Core\Registry::getConfig()->getModulesDir();
-
-        $oModuleList = oxNew(\OxidEsales\Eshop\Core\Module\ModuleList::class);
-        $aModules = $oModuleList->getModulesFromDir($sModulesDir);
-
-=======
->>>>>>> 1b22f9d9
         parent::render();
 
         $this->_aViewData['mylist'] = $this->getInstalledModules();
