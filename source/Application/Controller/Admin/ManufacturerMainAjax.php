<?php
/**
 * Copyright © OXID eSales AG. All rights reserved.
 * See LICENSE file for license details.
 */

namespace OxidEsales\EshopCommunity\Application\Controller\Admin;

use oxDb;

/**
 * Class manages manufacturer assignment to articles
 */
class ManufacturerMainAjax extends \OxidEsales\Eshop\Application\Controller\Admin\ListComponentAjax
{
    /**
     * If true extended column selection will be build
     *
     * @var bool
     */
    protected $_blAllowExtColumns = true;

    /**
     * Columns array
     *
     * @var array
     */
    protected $_aColumns = [
        // field , table, visible, multilanguage, id
        'container1' => [
            ['oxartnum', 'oxarticles', 1, 0, 0],
            ['oxtitle', 'oxarticles', 1, 1, 0],
            ['oxean', 'oxarticles', 1, 0, 0],
            ['oxmpn', 'oxarticles', 0, 0, 0],
            ['oxprice', 'oxarticles', 0, 0, 0],
            ['oxstock', 'oxarticles', 0, 0, 0],
            ['oxid', 'oxarticles', 0, 0, 1]
        ],
        'container2' => [
            ['oxartnum', 'oxarticles', 1, 0, 0],
            ['oxtitle', 'oxarticles', 1, 1, 0],
            ['oxean', 'oxarticles', 1, 0, 0],
            ['oxmpn', 'oxarticles', 0, 0, 0],
            ['oxprice', 'oxarticles', 0, 0, 0],
            ['oxstock', 'oxarticles', 0, 0, 0],
            ['oxid', 'oxarticles', 0, 0, 1]
        ]
    ];

    /**
     * Returns SQL query for data to fetc
     *
     * @return string
     */
    protected function _getQuery()
    {
        $config = \OxidEsales\Eshop\Core\Registry::getConfig();

        // looking for table/view
        $articlesViewName = $this->_getViewName('oxarticles');
        $objectToCategoryViewName = $this->_getViewName('oxobject2category');
        $database = \OxidEsales\Eshop\Core\DatabaseProvider::getDb();

        $manufacturerId = $config->getRequestParameter('oxid');
        $syncedManufacturerId = $config->getRequestParameter('synchoxid');

        // Manufacturer selected or not ?
        if (!$manufacturerId) {
            // performance
            $query = ' from ' . $articlesViewName . ' where ' . $articlesViewName . '.oxshopid="' . $config->getShopId() . '" and 1 ';
            $query .= $config->getConfigParam('blVariantsSelection') ? '' : " and $articlesViewName.oxparentid = '' and $articlesViewName.oxmanufacturerid != " . $database->quote($syncedManufacturerId);
        } elseif ($syncedManufacturerId && $syncedManufacturerId != $manufacturerId) {
            // selected category ?
            $query = " from $objectToCategoryViewName left join $articlesViewName on ";
            $query .= $config->getConfigParam('blVariantsSelection') ? " ( $articlesViewName.oxid = $objectToCategoryViewName.oxobjectid or $articlesViewName.oxparentid = $objectToCategoryViewName.oxobjectid )" : " $articlesViewName.oxid = $objectToCategoryViewName.oxobjectid ";
            $query .= 'where ' . $articlesViewName . '.oxshopid="' . $config->getShopId() . '" and ' . $objectToCategoryViewName . '.oxcatnid = ' . $database->quote($manufacturerId) . ' and ' . $articlesViewName . '.oxmanufacturerid != ' . $database->quote($syncedManufacturerId);
            $query .= $config->getConfigParam('blVariantsSelection') ? '' : " and $articlesViewName.oxparentid = '' ";
        } else {
            $query = " from $articlesViewName where $articlesViewName.oxmanufacturerid = " . $database->quote($manufacturerId);
            $query .= $config->getConfigParam('blVariantsSelection') ? '' : " and $articlesViewName.oxparentid = '' ";
        }

        return $query;
    }

    /**
     * Adds filter SQL to current query
     *
     * @param string $query query to add filter condition
     *
     * @return string
     */
    protected function _addFilter($query)
    {
        $config = $this->getConfig();
        $articleViewName = $this->_getViewName('oxarticles');
        $query = parent::_addFilter($query);

        // display variants or not ?
<<<<<<< HEAD
        $query .= \OxidEsales\Eshop\Core\Registry::getConfig()->getRequestParameter('blVariantsSelection') ? ' group by ' . $articleViewName . '.oxid ' : '';
=======
        $query .= $config->getConfigParam('blVariantsSelection') ? ' group by ' . $articleViewName . '.oxid ' : '';
>>>>>>> 612d605d

        return $query;
    }

    /**
     * Removes article from Manufacturer config
     */
    public function removeManufacturer()
    {
        $config = \OxidEsales\Eshop\Core\Registry::getConfig();
        $articleIds = $this->_getActionIds('oxarticles.oxid');
        $manufacturerId = $config->getRequestParameter('oxid');

        if (\OxidEsales\Eshop\Core\Registry::getConfig()->getRequestParameter("all")) {
            $articleViewTable = $this->_getViewName('oxarticles');
            $articleIds = $this->_getAll($this->_addFilter("select $articleViewTable.oxid " . $this->_getQuery()));
        }

        if (is_array($articleIds) && !empty($articleIds)) {
            $query = $this->formManufacturerRemovalQuery($articleIds);
            \OxidEsales\Eshop\Core\DatabaseProvider::getDb()->execute($query);

            $this->resetCounter("manufacturerArticle", $manufacturerId);
        }
    }

    /**
     * Forms and returns query for manufacturers removal.
     *
     * @param array $articlesToRemove Ids of manufacturers which should be removed.
     *
     * @return string
     */
    protected function formManufacturerRemovalQuery($articlesToRemove)
    {
        return "
          UPDATE oxarticles
          SET oxmanufacturerid = null
          WHERE oxid IN ( " . implode(", ", \OxidEsales\Eshop\Core\DatabaseProvider::getDb()->quoteArray($articlesToRemove)) . ") ";
    }

    /**
     * Adds article to Manufacturer config
     */
    public function addManufacturer()
    {
        $config = \OxidEsales\Eshop\Core\Registry::getConfig();

        $articleIds = $this->_getActionIds('oxarticles.oxid');
        $manufacturerId = $config->getRequestParameter('synchoxid');

        if ($config->getRequestParameter('all')) {
            $articleViewName = $this->_getViewName('oxarticles');
            $articleIds = $this->_getAll($this->_addFilter("select $articleViewName.oxid " . $this->_getQuery()));
        }

        if ($manufacturerId && $manufacturerId != "-1" && is_array($articleIds)) {
            $database = \OxidEsales\Eshop\Core\DatabaseProvider::getDb();

            $query = $this->formArticleToManufacturerAdditionQuery($manufacturerId, $articleIds);
            $database->execute($query);
            $this->resetCounter("manufacturerArticle", $manufacturerId);
        }
    }

    /**
     * Forms and returns query for articles addition to manufacturer.
     *
     * @param string $manufacturerId Manufacturer id.
     * @param array  $articlesToAdd  Array of article ids to be added to manufacturer.
     *
     * @return string
     */
    protected function formArticleToManufacturerAdditionQuery($manufacturerId, $articlesToAdd)
    {
        $database = \OxidEsales\Eshop\Core\DatabaseProvider::getDb();

        return "
            UPDATE oxarticles
            SET oxmanufacturerid = " . $database->quote($manufacturerId) . "
            WHERE oxid IN ( " . implode(", ", $database->quoteArray($articlesToAdd)) . " )";
    }
}<|MERGE_RESOLUTION|>--- conflicted
+++ resolved
@@ -92,16 +92,12 @@
      */
     protected function _addFilter($query)
     {
-        $config = $this->getConfig();
+        $config = \OxidEsales\Eshop\Core\Registry::getConfig();
         $articleViewName = $this->_getViewName('oxarticles');
         $query = parent::_addFilter($query);
 
         // display variants or not ?
-<<<<<<< HEAD
-        $query .= \OxidEsales\Eshop\Core\Registry::getConfig()->getRequestParameter('blVariantsSelection') ? ' group by ' . $articleViewName . '.oxid ' : '';
-=======
         $query .= $config->getConfigParam('blVariantsSelection') ? ' group by ' . $articleViewName . '.oxid ' : '';
->>>>>>> 612d605d
 
         return $query;
     }
