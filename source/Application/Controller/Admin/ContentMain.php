--- conflicted
+++ resolved
@@ -228,11 +228,7 @@
             $masterDb->getOne("select oxid from oxcontents where oxloadid = :oxloadid and oxid != :oxid and oxshopid = :oxshopid", [
             ':oxloadid' => $sIdent,
             ':oxid' => $sOxId,
-<<<<<<< HEAD
             ':oxshopid' => \OxidEsales\Eshop\Core\Registry::getConfig()->getShopId()
-=======
-            ':oxshopid' => $this->getConfig()->getShopId()
->>>>>>> f2e0a058
             ])
         ) {
             $blAllow = true;
