--- conflicted
+++ resolved
@@ -222,15 +222,11 @@
         if (!strlen($sIdent)) {
             $blAllow = true;
         // We force reading from master to prevent issues with slow replications or open transactions (see ESDEV-3804).
-<<<<<<< HEAD
-        } elseif ($masterDb->getOne("select oxid from oxcontents where oxloadid = " . $masterDb->quote($sIdent) . " and oxid != " . $masterDb->quote($sOxId) . " and oxshopid = '" . \OxidEsales\Eshop\Core\Registry::getConfig()->getShopId() . "'")) {
-=======
         } elseif ($masterDb->getOne("select oxid from oxcontents where oxloadid = :oxloadid and oxid != :oxid and oxshopid = :oxshopid", [
             ':oxloadid' => $sIdent,
             ':oxid' => $sOxId,
             ':oxshopid' => $this->getConfig()->getShopId()
         ])) {
->>>>>>> 7c8c1c73
             $blAllow = true;
         }
 
