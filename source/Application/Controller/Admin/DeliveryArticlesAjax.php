<?php
/**
 * Copyright © OXID eSales AG. All rights reserved.
 * See LICENSE file for license details.
 */

namespace OxidEsales\EshopCommunity\Application\Controller\Admin;

use oxDb;
use oxField;

/**
 * Class manages delivery articles
 */
class DeliveryArticlesAjax extends \OxidEsales\Eshop\Application\Controller\Admin\ListComponentAjax
{
    /**
     * Columns array
     *
     * @var array
     */
    protected $_aColumns = ['container1' => [ // field , table,         visible, multilanguage, ident
        ['oxartnum', 'oxarticles', 1, 0, 0],
        ['oxtitle', 'oxarticles', 1, 1, 0],
        ['oxean', 'oxarticles', 1, 0, 0],
        ['oxmpn', 'oxarticles', 0, 0, 0],
        ['oxprice', 'oxarticles', 0, 0, 0],
        ['oxstock', 'oxarticles', 0, 0, 0],
        ['oxid', 'oxarticles', 0, 0, 1]
    ],
                                 'container2' => [
                                     ['oxartnum', 'oxarticles', 1, 0, 0],
                                     ['oxtitle', 'oxarticles', 1, 1, 0],
                                     ['oxean', 'oxarticles', 1, 0, 0],
                                     ['oxmpn', 'oxarticles', 0, 0, 0],
                                     ['oxprice', 'oxarticles', 0, 0, 0],
                                     ['oxstock', 'oxarticles', 0, 0, 0],
                                     ['oxid', 'oxobject2delivery', 0, 0, 1]
                                 ]
    ];

    /**
     * If true extended column selection will be build
     *
     * @var bool
     */
    protected $_blAllowExtColumns = true;

    /**
     * Returns SQL query for data to fetc
     *
     * @return string
     */
    protected function _getQuery()
    {
<<<<<<< HEAD
        $myConfig = \OxidEsales\Eshop\Core\Registry::getConfig();
=======
        $config = \OxidEsales\Eshop\Core\Registry::getConfig();
        $request = \OxidEsales\Eshop\Core\Registry::getRequest();
>>>>>>> 1d009829
        $oDb = \OxidEsales\Eshop\Core\DatabaseProvider::getDb();

        // looking for table/view
        $sArtTable = $this->_getViewName('oxarticles');
        $sO2CView = $this->_getViewName('oxobject2category');

<<<<<<< HEAD
        $sDelId = \OxidEsales\Eshop\Core\Registry::getConfig()->getRequestParameter('oxid');
        $sSynchDelId = \OxidEsales\Eshop\Core\Registry::getConfig()->getRequestParameter('synchoxid');
=======
        $sDelId = $request->getRequestParameter('oxid');
        $sSynchDelId = $request->getRequestParameter('synchoxid');
>>>>>>> 1d009829

        // category selected or not ?
        if (!$sDelId) {
            // performance
            $sQAdd = " from $sArtTable where 1 ";
            $sQAdd .= $config->getConfigParam('blVariantsSelection') ? '' : "and $sArtTable.oxparentid = '' ";
        } else {
            // selected category ?
            if ($sSynchDelId && $sDelId != $sSynchDelId) {
                $sQAdd = " from $sO2CView left join $sArtTable on ";
                $sQAdd .= $config->getConfigParam('blVariantsSelection') ? " ( $sArtTable.oxid=$sO2CView.oxobjectid or $sArtTable.oxparentid=$sO2CView.oxobjectid)" : " $sArtTable.oxid=$sO2CView.oxobjectid ";
                $sQAdd .= "where $sO2CView.oxcatnid = " . $oDb->quote($sDelId);
            } else {
                $sQAdd = ' from oxobject2delivery left join ' . $sArtTable . ' on ' . $sArtTable . '.oxid=oxobject2delivery.oxobjectid ';
                $sQAdd .= 'where oxobject2delivery.oxdeliveryid = ' . $oDb->quote($sDelId) . ' and oxobject2delivery.oxtype = "oxarticles" ';
            }
        }

        if ($sSynchDelId && $sSynchDelId != $sDelId) {
            $sQAdd .= 'and ' . $sArtTable . '.oxid not in ( ';
            $sQAdd .= 'select oxobject2delivery.oxobjectid from oxobject2delivery ';
            $sQAdd .= 'where oxobject2delivery.oxdeliveryid = ' . $oDb->quote($sSynchDelId) . ' and oxobject2delivery.oxtype = "oxarticles" ) ';
        }

        return $sQAdd;
    }

    /**
     * Adds filter SQL to current query
     *
     * @param string $sQ query to add filter condition
     *
     * @return string
     */
    /*protected function _addFilter( $sQ )
    {
        $sArtTable = $this->_getViewName('oxarticles');
        $sQ = parent::_addFilter( $sQ );

        // display variants or not ?
        $sQ .= $this->getConfig()->getConfigParam( 'blVariantsSelection' ) ? ' group by '.$sArtTable.'.oxid ' : '';
        return $sQ;
    }*/

    /**
     * Removes article from delivery configuration
     */
    public function removeArtFromDel()
    {
        $aChosenArt = $this->_getActionIds('oxobject2delivery.oxid');
        // removing all
        if (\OxidEsales\Eshop\Core\Registry::getConfig()->getRequestParameter('all')) {
            $sQ = parent::_addFilter("delete oxobject2delivery.* " . $this->_getQuery());
            \OxidEsales\Eshop\Core\DatabaseProvider::getDb()->Execute($sQ);
        } elseif (is_array($aChosenArt)) {
            $sQ = "delete from oxobject2delivery where oxobject2delivery.oxid in (" . implode(", ", \OxidEsales\Eshop\Core\DatabaseProvider::getDb()->quoteArray($aChosenArt)) . ") ";
            \OxidEsales\Eshop\Core\DatabaseProvider::getDb()->Execute($sQ);
        }
    }

    /**
     * Adds article to delivery configuration
     */
    public function addArtToDel()
    {
        $aChosenArt = $this->_getActionIds('oxarticles.oxid');
        $soxId = \OxidEsales\Eshop\Core\Registry::getConfig()->getRequestParameter('synchoxid');

        // adding
        if (\OxidEsales\Eshop\Core\Registry::getConfig()->getRequestParameter('all')) {
            $sArtTable = $this->_getViewName('oxarticles');
            $aChosenArt = $this->_getAll($this->_addFilter("select $sArtTable.oxid " . $this->_getQuery()));
        }

        if ($soxId && $soxId != "-1" && is_array($aChosenArt)) {
            foreach ($aChosenArt as $sChosenArt) {
                $oObject2Delivery = oxNew(\OxidEsales\Eshop\Core\Model\BaseModel::class);
                $oObject2Delivery->init('oxobject2delivery');
                $oObject2Delivery->oxobject2delivery__oxdeliveryid = new \OxidEsales\Eshop\Core\Field($soxId);
                $oObject2Delivery->oxobject2delivery__oxobjectid = new \OxidEsales\Eshop\Core\Field($sChosenArt);
                $oObject2Delivery->oxobject2delivery__oxtype = new \OxidEsales\Eshop\Core\Field("oxarticles");
                $oObject2Delivery->save();
            }
        }
    }
}<|MERGE_RESOLUTION|>--- conflicted
+++ resolved
@@ -53,25 +53,16 @@
      */
     protected function _getQuery()
     {
-<<<<<<< HEAD
-        $myConfig = \OxidEsales\Eshop\Core\Registry::getConfig();
-=======
         $config = \OxidEsales\Eshop\Core\Registry::getConfig();
         $request = \OxidEsales\Eshop\Core\Registry::getRequest();
->>>>>>> 1d009829
         $oDb = \OxidEsales\Eshop\Core\DatabaseProvider::getDb();
 
         // looking for table/view
         $sArtTable = $this->_getViewName('oxarticles');
         $sO2CView = $this->_getViewName('oxobject2category');
 
-<<<<<<< HEAD
-        $sDelId = \OxidEsales\Eshop\Core\Registry::getConfig()->getRequestParameter('oxid');
-        $sSynchDelId = \OxidEsales\Eshop\Core\Registry::getConfig()->getRequestParameter('synchoxid');
-=======
         $sDelId = $request->getRequestParameter('oxid');
         $sSynchDelId = $request->getRequestParameter('synchoxid');
->>>>>>> 1d009829
 
         // category selected or not ?
         if (!$sDelId) {
