--- conflicted
+++ resolved
@@ -478,14 +478,9 @@
      */
     protected function _authorize()
     {
-<<<<<<< HEAD
         $session = \OxidEsales\Eshop\Core\Registry::getSession();
-        return ( bool ) (
+        return (bool) (
             $session->checkSessionChallenge()
-=======
-        return (bool) (
-            $this->getSession()->checkSessionChallenge()
->>>>>>> 2f7163c9
             && count(\OxidEsales\Eshop\Core\Registry::getUtilsServer()->getOxCookie())
             && \OxidEsales\Eshop\Core\Registry::getUtils()->checkAccessRights()
         );
