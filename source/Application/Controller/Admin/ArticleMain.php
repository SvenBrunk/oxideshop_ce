--- conflicted
+++ resolved
@@ -129,12 +129,7 @@
     {
         parent::save();
 
-<<<<<<< HEAD
         $oConfig = \OxidEsales\Eshop\Core\Registry::getConfig();
-=======
-        $oDb = DatabaseProvider::getDb();
-        $oConfig = $this->getConfig();
->>>>>>> c35740b9
         $soxId = $this->getEditObjectId();
         $aParams = $oConfig->getRequestParameter("editval");
 
