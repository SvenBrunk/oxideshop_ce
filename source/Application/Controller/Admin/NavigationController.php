<?php

/**
 * Copyright © OXID eSales AG. All rights reserved.
 * See LICENSE file for license details.
 */

namespace OxidEsales\EshopCommunity\Application\Controller\Admin;

use oxRegistry;
use oxDb;
use oxSysRequirements;

/**
 * Administrator GUI navigation manager class.
 */
class NavigationController extends \OxidEsales\Eshop\Application\Controller\Admin\AdminController
{
    /**
     * Allowed host url
     *
     * @var string
     */
    protected $_sAllowedHost = "http://admin.oxid-esales.com";

    /**
     * Executes parent method parent::render(), generates menu HTML code,
     * passes data to Smarty engine, returns name of template file "nav_frame.tpl".
     *
     * @return string
     */
    public function render()
    {
        parent::render();
        $myUtilsServer = \OxidEsales\Eshop\Core\Registry::getUtilsServer();

        $sItem = \OxidEsales\Eshop\Core\Registry::getConfig()->getRequestParameter("item");
        $sItem = $sItem ? basename($sItem) : false;
        if (!$sItem) {
            $sItem = "nav_frame.tpl";
            $aFavorites = \OxidEsales\Eshop\Core\Registry::getConfig()->getRequestParameter("favorites");
            if (is_array($aFavorites)) {
                $myUtilsServer->setOxCookie('oxidadminfavorites', implode('|', $aFavorites));
            }
        } else {
            $oNavTree = $this->getNavigation();

            // set menu structure
            $this->_aViewData["menustructure"] = $oNavTree->getDomXml()->documentElement->childNodes;

            // version patch string
            $this->_aViewData["sVersion"] = $this->_sShopVersion;

            //checking requirements if this is not nav frame reload
            if (!\OxidEsales\Eshop\Core\Registry::getConfig()->getRequestParameter("navReload")) {
                // #661 execute stuff we run each time when we start admin once
                if ('home.tpl' == $sItem) {
                    $this->_aViewData['aMessage'] = $this->_doStartUpChecks();
                }
            } else {
                //removing reload param to force requirements checking next time
                \OxidEsales\Eshop\Core\Registry::getSession()->deleteVariable("navReload");
            }

            // favorite navigation
            $aFavorites = explode('|', $myUtilsServer->getOxCookie('oxidadminfavorites'));

            if (is_array($aFavorites) && count($aFavorites)) {
                $this->_aViewData["menufavorites"] = $oNavTree->getListNodes($aFavorites);
                $this->_aViewData["aFavorites"] = $aFavorites;
            }

            // history navigation
            $aHistory = explode('|', $myUtilsServer->getOxCookie('oxidadminhistory'));
            if (is_array($aHistory) && count($aHistory)) {
                $this->_aViewData["menuhistory"] = $oNavTree->getListNodes($aHistory);
            }

            // open history node ?
            $this->_aViewData["blOpenHistory"] = \OxidEsales\Eshop\Core\Registry::getConfig()->getRequestParameter('openHistory');
        }

        $blisMallAdmin = \OxidEsales\Eshop\Core\Registry::getSession()->getVariable('malladmin');
        $oShoplist = oxNew(\OxidEsales\Eshop\Application\Model\ShopList::class);
        if (!$blisMallAdmin) {
            // we only allow to see our shop
            $iShopId = \OxidEsales\Eshop\Core\Registry::getSession()->getVariable("actshop");
            $oShop = oxNew(\OxidEsales\Eshop\Application\Model\Shop::class);
            $oShop->load($iShopId);
            $oShoplist->add($oShop);
        } else {
            $oShoplist->getIdTitleList();
        }

        $this->_aViewData['shoplist'] = $oShoplist;
        return $sItem;
    }

    /**
     * Changing active shop
     */
    public function chshp()
    {
        parent::chshp();

        // informing about basefrm parameters
        $this->_aViewData['loadbasefrm'] = true;
        $this->_aViewData['listview'] = \OxidEsales\Eshop\Core\Registry::getConfig()->getRequestParameter('listview');
        $this->_aViewData['editview'] = \OxidEsales\Eshop\Core\Registry::getConfig()->getRequestParameter('editview');
        $this->_aViewData['actedit'] = \OxidEsales\Eshop\Core\Registry::getConfig()->getRequestParameter('actedit');
    }

    /**
     * Destroy session, redirects to admin login and clears cache
     */
    public function logout()
    {
        $session = \OxidEsales\Eshop\Core\Registry::getSession();
        $myConfig = \OxidEsales\Eshop\Core\Registry::getConfig();

        $oUser = oxNew(\OxidEsales\Eshop\Application\Model\User::class);
        $oUser->logout();

        // kill session
        $session->destroy();

        //resetting content cache if needed
        if ($myConfig->getConfigParam('blClearCacheOnLogout')) {
            $this->resetContentCache(true);
        }

        \OxidEsales\Eshop\Core\Registry::getUtils()->redirect('index.php', true, 302);
    }

    /**
     * Caches external url file locally, adds <base> tag with original url to load images and other links correcly
     */
    public function exturl()
    {
        $myUtils = \OxidEsales\Eshop\Core\Registry::getUtils();
        if ($sUrl = \OxidEsales\Eshop\Core\Registry::getConfig()->getRequestParameter("url")) {
            // Caching not allowed, redirecting
            $myUtils->redirect($sUrl, true, 302);
        }

        $myUtils->showMessageAndExit("");
    }

    /**
     * Every Time Admin starts we perform these checks
     * returns some messages if there is something to display
     *
     * @return array
     */
    protected function _doStartUpChecks()
    {
<<<<<<< HEAD
        $aMessage = [];
        $session = \OxidEsales\Eshop\Core\Registry::getSession();
=======
        $messages = [];
>>>>>>> 30b965ee

        if (\OxidEsales\Eshop\Core\Registry::getConfig()->getConfigParam('blCheckSysReq') !== false) {
            // check if system requirements are ok
            $oSysReq = oxNew(\OxidEsales\Eshop\Core\SystemRequirements::class);
            if (!$oSysReq->getSysReqStatus()) {
<<<<<<< HEAD
                $aMessage['warning'] = \OxidEsales\Eshop\Core\Registry::getLang()->translateString('NAVIGATION_SYSREQ_MESSAGE');
                $aMessage['warning'] .= '<a href="?cl=sysreq&amp;stoken=' . $session->getSessionChallengeToken() . '" target="basefrm">';
                $aMessage['warning'] .= \OxidEsales\Eshop\Core\Registry::getLang()->translateString('NAVIGATION_SYSREQ_MESSAGE2') . '</a>';
            }
        } else {
            $aMessage['message'] = \OxidEsales\Eshop\Core\Registry::getLang()->translateString('NAVIGATION_SYSREQ_MESSAGE_INACTIVE');
            $aMessage['message'] .= '<a href="?cl=sysreq&amp;stoken=' . $session->getSessionChallengeToken() . '" target="basefrm">';
            $aMessage['message'] .= \OxidEsales\Eshop\Core\Registry::getLang()->translateString('NAVIGATION_SYSREQ_MESSAGE2') . '</a>';
=======
                $messages['warning'] = \OxidEsales\Eshop\Core\Registry::getLang()->translateString('NAVIGATION_SYSREQ_MESSAGE');
                $messages['warning'] .= '<a href="?cl=sysreq&amp;stoken=' . $this->getSession()->getSessionChallengeToken() . '" target="basefrm">';
                $messages['warning'] .= \OxidEsales\Eshop\Core\Registry::getLang()->translateString('NAVIGATION_SYSREQ_MESSAGE2') . '</a>';
            }
        } else {
            $messages['message'] = \OxidEsales\Eshop\Core\Registry::getLang()->translateString('NAVIGATION_SYSREQ_MESSAGE_INACTIVE');
            $messages['message'] .= '<a href="?cl=sysreq&amp;stoken=' . $this->getSession()->getSessionChallengeToken() . '" target="basefrm">';
            $messages['message'] .= \OxidEsales\Eshop\Core\Registry::getLang()->translateString('NAVIGATION_SYSREQ_MESSAGE2') . '</a>';
>>>>>>> 30b965ee
        }

        // version check
        if (\OxidEsales\Eshop\Core\Registry::getConfig()->getConfigParam('blCheckForUpdates')) {
            if ($sVersionNotice = $this->_checkVersion()) {
                $messages['message'] .= $sVersionNotice;
            }
        }


        // check if setup dir is deleted
<<<<<<< HEAD
        if (file_exists(\OxidEsales\Eshop\Core\Registry::getConfig()->getConfigParam('sShopDir') . '/Setup/index.php')) {
            $aMessage['warning'] .= ((!empty($aMessage['warning'])) ? "<br>" : '') . \OxidEsales\Eshop\Core\Registry::getLang()->translateString('SETUP_DIRNOTDELETED_WARNING');
=======
        if (file_exists($this->getConfig()->getConfigParam('sShopDir') . '/Setup/index.php')) {
            $messages['warning'] .= ((!empty($messages['warning'])) ? "<br>" : '') . \OxidEsales\Eshop\Core\Registry::getLang()->translateString('SETUP_DIRNOTDELETED_WARNING');
>>>>>>> 30b965ee
        }

        // check if updateApp dir is deleted or empty
        $sUpdateDir = \OxidEsales\Eshop\Core\Registry::getConfig()->getConfigParam('sShopDir') . '/updateApp/';
        if (file_exists($sUpdateDir) && !(count(glob("$sUpdateDir/*")) === 0)) {
            $messages['warning'] .= ((!empty($messages['warning'])) ? "<br>" : '') . \OxidEsales\Eshop\Core\Registry::getLang()->translateString('UPDATEAPP_DIRNOTDELETED_WARNING');
        }

        // check if config file is writable
        $sConfPath = \OxidEsales\Eshop\Core\Registry::getConfig()->getConfigParam('sShopDir') . "/config.inc.php";
        if (!is_readable($sConfPath) || is_writable($sConfPath)) {
            $messages['warning'] .= ((!empty($messages['warning'])) ? "<br>" : '') . \OxidEsales\Eshop\Core\Registry::getLang()->translateString('SETUP_CONFIGPERMISSIONS_WARNING');
        }

        return $messages;
    }

    /**
     * Checks if newer shop version available. If true - returns message
     *
     * @return string
     */
    protected function _checkVersion()
    {
        $edition = \OxidEsales\Eshop\Core\Registry::getConfig()->getEdition();
        $query = 'http://admin.oxid-esales.com/' . $edition . '/onlinecheck.php?getlatestversion';
        if ($version = \OxidEsales\Eshop\Core\Registry::getUtilsFile()->readRemoteFileAsString($query)) {
            // current version is older ..
            if (version_compare(\OxidEsales\Eshop\Core\Registry::getConfig()->getVersion(), $version) == '-1') {
                return sprintf(\OxidEsales\Eshop\Core\Registry::getLang()->translateString('NAVIGATION_NEWVERSIONAVAILABLE'), $version);
            }
        }
    }
}<|MERGE_RESOLUTION|>--- conflicted
+++ resolved
@@ -154,36 +154,21 @@
      */
     protected function _doStartUpChecks()
     {
-<<<<<<< HEAD
-        $aMessage = [];
+        $messages = [];
         $session = \OxidEsales\Eshop\Core\Registry::getSession();
-=======
-        $messages = [];
->>>>>>> 30b965ee
 
         if (\OxidEsales\Eshop\Core\Registry::getConfig()->getConfigParam('blCheckSysReq') !== false) {
             // check if system requirements are ok
             $oSysReq = oxNew(\OxidEsales\Eshop\Core\SystemRequirements::class);
             if (!$oSysReq->getSysReqStatus()) {
-<<<<<<< HEAD
-                $aMessage['warning'] = \OxidEsales\Eshop\Core\Registry::getLang()->translateString('NAVIGATION_SYSREQ_MESSAGE');
-                $aMessage['warning'] .= '<a href="?cl=sysreq&amp;stoken=' . $session->getSessionChallengeToken() . '" target="basefrm">';
-                $aMessage['warning'] .= \OxidEsales\Eshop\Core\Registry::getLang()->translateString('NAVIGATION_SYSREQ_MESSAGE2') . '</a>';
-            }
-        } else {
-            $aMessage['message'] = \OxidEsales\Eshop\Core\Registry::getLang()->translateString('NAVIGATION_SYSREQ_MESSAGE_INACTIVE');
-            $aMessage['message'] .= '<a href="?cl=sysreq&amp;stoken=' . $session->getSessionChallengeToken() . '" target="basefrm">';
-            $aMessage['message'] .= \OxidEsales\Eshop\Core\Registry::getLang()->translateString('NAVIGATION_SYSREQ_MESSAGE2') . '</a>';
-=======
                 $messages['warning'] = \OxidEsales\Eshop\Core\Registry::getLang()->translateString('NAVIGATION_SYSREQ_MESSAGE');
-                $messages['warning'] .= '<a href="?cl=sysreq&amp;stoken=' . $this->getSession()->getSessionChallengeToken() . '" target="basefrm">';
+                $messages['warning'] .= '<a href="?cl=sysreq&amp;stoken=' . $session->getSessionChallengeToken() . '" target="basefrm">';
                 $messages['warning'] .= \OxidEsales\Eshop\Core\Registry::getLang()->translateString('NAVIGATION_SYSREQ_MESSAGE2') . '</a>';
             }
         } else {
             $messages['message'] = \OxidEsales\Eshop\Core\Registry::getLang()->translateString('NAVIGATION_SYSREQ_MESSAGE_INACTIVE');
-            $messages['message'] .= '<a href="?cl=sysreq&amp;stoken=' . $this->getSession()->getSessionChallengeToken() . '" target="basefrm">';
+            $messages['message'] .= '<a href="?cl=sysreq&amp;stoken=' . $session->getSessionChallengeToken() . '" target="basefrm">';
             $messages['message'] .= \OxidEsales\Eshop\Core\Registry::getLang()->translateString('NAVIGATION_SYSREQ_MESSAGE2') . '</a>';
->>>>>>> 30b965ee
         }
 
         // version check
@@ -195,13 +180,8 @@
 
 
         // check if setup dir is deleted
-<<<<<<< HEAD
         if (file_exists(\OxidEsales\Eshop\Core\Registry::getConfig()->getConfigParam('sShopDir') . '/Setup/index.php')) {
-            $aMessage['warning'] .= ((!empty($aMessage['warning'])) ? "<br>" : '') . \OxidEsales\Eshop\Core\Registry::getLang()->translateString('SETUP_DIRNOTDELETED_WARNING');
-=======
-        if (file_exists($this->getConfig()->getConfigParam('sShopDir') . '/Setup/index.php')) {
             $messages['warning'] .= ((!empty($messages['warning'])) ? "<br>" : '') . \OxidEsales\Eshop\Core\Registry::getLang()->translateString('SETUP_DIRNOTDELETED_WARNING');
->>>>>>> 30b965ee
         }
 
         // check if updateApp dir is deleted or empty
