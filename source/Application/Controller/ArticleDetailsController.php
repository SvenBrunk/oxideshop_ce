--- conflicted
+++ resolved
@@ -887,11 +887,6 @@
     {
         $config = \OxidEsales\Eshop\Core\Registry::getConfig();
         $utils = \OxidEsales\Eshop\Core\Registry::getUtils();
-<<<<<<< HEAD
-
-        $parameters = \OxidEsales\Eshop\Core\Registry::getConfig()->getRequestParameter('pa');
-=======
->>>>>>> 886f6d71
 
         $parameters = \OxidEsales\Eshop\Core\Registry::getConfig()->getRequestParameter('pa');
         $emailValidator = $this->getContainer()->get(EmailValidatorServiceBridgeInterface::class);
