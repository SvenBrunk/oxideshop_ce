<?php

/**
 * Copyright © OXID eSales AG. All rights reserved.
 * See LICENSE file for license details.
 */

namespace OxidEsales\EshopCommunity\Application\Controller;

use oxArticleList;
use oxDeliveryList;
use oxDeliverySetList;
use OxidEsales\Eshop\Application\Model\Category;
use OxidEsales\Eshop\Core\Field;
use OxidEsales\Eshop\Core\Registry;
use OxidEsales\EshopCommunity\Internal\Domain\Email\EmailValidatorServiceBridgeInterface;
use oxPaymentList;
use oxVariantSelectList;

/**
 * Article details information page.
 * Collects detailed article information, possible variants, such information
 * as crosselling, similarlist, picture gallery list, etc.
 * OXID eShop -> (Any chosen product).
 */
class ArticleDetailsController extends \OxidEsales\Eshop\Application\Controller\FrontendController
{
    /**
     * Current class default template name.
     *
     * @var string
     */
    protected $_sThisTemplate = 'page/details/details.tpl';

    /**
     * Current product parent article object
     *
     * @var \OxidEsales\Eshop\Application\Model\Article
     */
    protected $_oParentProd = null;

    /**
     * Parent article name
     *
     * @var string
     */
    protected $_sParentName = null;

    /**
     * Parent article url
     *
     * @var string
     */
    protected $_sParentUrl = null;

    /**
     * Picture gallery
     *
     * @var array
     */
    protected $_aPicGallery = null;

    /**
     * Select lists
     *
     * @var array
     */
    protected $_aSelectLists = null;

    /**
     * Reviews of current article
     *
     * @var array
     */
    protected $_aReviews = null;

    /**
     * CrossSelling article list
     *
     * @var object
     */
    protected $_oCrossSelling = null;

    /**
     * Similar products article list
     *
     * @var object
     */
    protected $_oSimilarProducts = null;

    /**
     * Accessories of current article
     *
     * @var object
     */
    protected $_oAccessoires = null;

    /**
     * List of customer also bought these products
     *
     * @var object
     */
    protected $_aAlsoBoughtArts = null;

    /**
     * Search title
     *
     * @var string
     */
    protected $_sSearchTitle = null;

    /**
     * Marker if active product was fully initialized before returning it
     * (see details::getProduct())
     *
     * @var bool
     */
    protected $_blIsInitialized = false;

    /**
     * Current view link type
     *
     * @var int
     */
    protected $_iLinkType = null;

    /**
     * Bid price.
     *
     * @var string
     */
    protected $_sBidPrice = null;

    /**
     * Price alarm status.
     *
     * @var integer
     */
    protected $_iPriceAlarmStatus = null;

    /**
     * Search parameter for Html
     *
     * @var string
     */
    protected $_sSearchParamForHtml = null;

    /**
     * Array of id to form recommendation list.
     *
     * @deprecated since v5.3 (2016-06-17); Listmania will be moved to an own module.
     *
     * @var array
     */
    protected $_aSimilarRecommListIds = null;


    /**
     * Marked which defines if current view is sortable or not
     *
     * @var bool
     */
    protected $_blShowSorting = true;

    /**
     * Returns current product parent article object if it is available
     *
     * @param string $parentId parent product id
     *
     * @return \OxidEsales\Eshop\Application\Model\Article
     */
    protected function _getParentProduct($parentId) // phpcs:ignore PSR2.Methods.MethodDeclaration.Underscore
    {
        if ($parentId && $this->_oParentProd === null) {
            $this->_oParentProd = false;
            $article = oxNew(\OxidEsales\Eshop\Application\Model\Article::class);
            if (($article->load($parentId))) {
                $this->_processProduct($article);
                $this->_oParentProd = $article;
            }
        }

        return $this->_oParentProd;
    }

    /**
     * In case list type is "search" returns search parameters which will be added to product details link
     *
     * @return string|null
     */
    protected function _getAddUrlParams() // phpcs:ignore PSR2.Methods.MethodDeclaration.Underscore
    {
        if ($this->getListType() == "search") {
            return $this->getDynUrlParams();
        }
    }

    /**
     * Returns array of params => values which are used in hidden forms and as additional url params.
     * NOTICE: this method SHOULD return raw (non encoded into entities) parameters, because values
     * are processed by htmlentities() to avoid security and broken templates problems
     * This exact fix is added for article details to parse variant selection properly for widgets.
     *
     * @return array
     */
    public function getNavigationParams()
    {
        $parameters = parent::getNavigationParams();

        $variantSelectionListId = Registry::getConfig()->getRequestParameter('varselid');
        $selectListParameters = Registry::getConfig()->getRequestParameter('sel');
        if (!$variantSelectionListId && !$selectListParameters) {
            return $parameters;
        }

        if ($variantSelectionListId) {
            foreach ($variantSelectionListId as $key => $value) {
                $parameters["varselid[$key]"] = $value;
            }
        }

        if ($selectListParameters) {
            foreach ($selectListParameters as $key => $value) {
                $parameters["sel[$key]"] = $value;
            }
        }

        return $parameters;
    }


    /**
     * Processes product by setting link type and in case list type is search adds search parameters to details link
     *
     * @param \OxidEsales\Eshop\Application\Model\Article $article Product to process
     */
    protected function _processProduct($article) // phpcs:ignore PSR2.Methods.MethodDeclaration.Underscore
    {
        $article->setLinkType($this->getLinkType());
        if ($dynamicParameters = $this->_getAddUrlParams()) {
            $article->appendLink($dynamicParameters);
        }
    }

    /**
     * Generates current view id.
     *
     * @return string
     */
    protected function generateViewId()
    {
        return parent::generateViewId() . '|' . \OxidEsales\Eshop\Core\Registry::getConfig()->getRequestParameter('anid') . '|';
    }

    /**
     * If possible loads additional article info (\OxidEsales\Eshop\Application\Model\Article::getCrossSelling(),
     * \OxidEsales\Eshop\Application\Model\Article::getAccessoires(), \OxidEsales\Eshop\Application\Model\Article::getReviews(), \OxidEsales\Eshop\Application\Model\Article::GetSimilarProducts(),
     * \OxidEsales\Eshop\Application\Model\Article::GetCustomerAlsoBoughtThisProducts()), forms variants details
     * navigation URLs
     * loads select lists (\OxidEsales\Eshop\Application\Model\Article::GetSelectLists()), prepares HTML meta data
     * (details::_convertForMetaTags()). Returns name of template file
     * details::_sThisTemplate
     *
     * @return  string  $this->_sThisTemplate   current template file name
     */
    public function render()
    {
        $config = \OxidEsales\Eshop\Core\Registry::getConfig();

        $article = $this->getProduct();

        // assign template name
        if ($article->oxarticles__oxtemplate->value) {
            $this->_sThisTemplate = $article->oxarticles__oxtemplate->value;
        }

        if (($templateName = Registry::getConfig()->getRequestParameter('tpl'))) {
            $this->_sThisTemplate = 'custom/' . basename($templateName);
        }

        parent::render();

        $renderPartial = \OxidEsales\Eshop\Core\Registry::getConfig()->getRequestParameter('renderPartial');
        $this->addTplParam('renderPartial', $renderPartial);

        switch ($renderPartial) {
            case "productInfo":
                return 'page/details/ajax/fullproductinfo.tpl';
                break;
            case "detailsMain":
                return 'page/details/ajax/productmain.tpl';
                break;
            default:
                // can not be removed, as it is used for breadcrumb loading
                $locator = oxNew('oxLocator', $this->getListType());
                $locator->setLocatorData($article, $this);

                // @deprecated since v5.3 (2016-06-17); Listmania will be moved to an own module.
                if ($config->getConfigParam('bl_rssRecommLists') && $this->getSimilarRecommListIds()) {
                    $rssFeeds = oxNew(\OxidEsales\Eshop\Application\Model\RssFeed::class);
                    $title = $rssFeeds->getRecommListsTitle($article);
                    $url = $rssFeeds->getRecommListsUrl($article);
                    $this->addRssFeed($title, $url, 'recommlists');
                }
                // END deprecated

                return $this->_sThisTemplate;
        }
    }

    /**
     * Returns current view meta data
     * If $meta parameter comes empty, sets to it article title and description.
     * It happens if current view has no meta data defined in oxcontent table
     *
     * @param string $meta           User defined description, description content or empty value
     * @param int    $length         Max length of result, -1 for no truncation
     * @param bool   $descriptionTag If true - performs additional duplicate cleaning
     *
     * @return string
     */
    protected function _prepareMetaDescription($meta, $length = 200, $descriptionTag = false) // phpcs:ignore PSR2.Methods.MethodDeclaration.Underscore
    {
        if (!$meta) {
            $article = $this->getProduct();

            if (\OxidEsales\Eshop\Core\Registry::getConfig()->getConfigParam('bl_perfParseLongDescinSmarty')) {
                $meta = $article->getLongDesc();
            } else {
                $meta = $article->getLongDescription()->value;
            }
            if ($meta == '') {
                $meta = $article->oxarticles__oxshortdesc->value;
            }
            $meta = $article->oxarticles__oxtitle->value . ' - ' . $meta;
        }

        return parent::_prepareMetaDescription($meta, $length, $descriptionTag);
    }

    /**
     * Returns current view keywords seperated by comma
     * If $keywords parameter comes empty, sets to it article title and description.
     * It happens if current view has no meta data defined in oxcontent table
     *
     * @param string $keywords              User defined keywords, keywords content or empty value
     * @param bool   $removeDuplicatedWords Remove duplicated words
     *
     * @return string
     */
    protected function _prepareMetaKeyword($keywords, $removeDuplicatedWords = true) // phpcs:ignore PSR2.Methods.MethodDeclaration.Underscore
    {
        if (!$keywords) {
            $article = $this->getProduct();
            $keywords = trim($this->getTitle());

            if ($categoryTree = $this->getCategoryTree()) {
                foreach ($categoryTree->getPath() as $category) {
                    $keywords .= ", " . trim($category->oxcategories__oxtitle->value);
                }
            }

            // Adding search keys info
            if ($searchKeys = trim($article->oxarticles__oxsearchkeys->value)) {
                $keywords .= ", " . $searchKeys;
            }

            $keywords = parent::_prepareMetaKeyword($keywords, $removeDuplicatedWords);
        }

        return $keywords;
    }

    /**
     * Saves user ratings and review text (oxReview object)
     *
     * @return null
     */
    public function saveReview()
    {
        if (!Registry::getSession()->checkSessionChallenge()) {
            return;
        }

        if (
            $this->canAcceptFormData() &&
            ($user = $this->getUser()) && ($article = $this->getProduct())
        ) {
            $articleRating = \OxidEsales\Eshop\Core\Registry::getConfig()->getRequestParameter('artrating');
            if ($articleRating !== null) {
                $articleRating = (int) $articleRating;
            }

            //save rating
            if ($articleRating !== null && $articleRating >= 1 && $articleRating <= 5) {
                $rating = oxNew(\OxidEsales\Eshop\Application\Model\Rating::class);
                if ($rating->allowRating($user->getId(), 'oxarticle', $article->getId())) {
                    $rating->oxratings__oxuserid = new Field($user->getId());
                    $rating->oxratings__oxtype = new Field('oxarticle');
                    $rating->oxratings__oxobjectid = new Field($article->getId());
                    $rating->oxratings__oxrating = new Field($articleRating);
                    $rating->save();
                    $article->addToRatingAverage($articleRating);
                }
            }

<<<<<<< HEAD
            if (($reviewText = trim((string) \OxidEsales\Eshop\Core\Registry::getConfig()->getRequestParameter('rvw_txt', true)))) {
=======
            if (($reviewText = trim((string) $this->getConfig()->getRequestParameter('rvw_txt', true)))) {
>>>>>>> f2e0a058
                $review = oxNew(\OxidEsales\Eshop\Application\Model\Review::class);
                $review->oxreviews__oxobjectid = new Field($article->getId());
                $review->oxreviews__oxtype = new Field('oxarticle');
                $review->oxreviews__oxtext = new Field($reviewText, Field::T_RAW);
                $review->oxreviews__oxlang = new Field(Registry::getLang()->getBaseLanguage());
                $review->oxreviews__oxuserid = new Field($user->getId());
                $review->oxreviews__oxrating = new Field(($articleRating !== null) ? $articleRating : 0);
                $review->save();
            }
        }
    }

    /**
     * Adds article to selected recommendation list
     *
     * @deprecated since v5.3 (2016-06-17); Listmania will be moved to an own module.
     *
     * @return null
     */
    public function addToRecomm()
    {
        if (!Registry::getSession()->checkSessionChallenge()) {
            return;
        }

        if (!$this->getViewConfig()->getShowListmania()) {
            return;
        }

<<<<<<< HEAD
        $recommendationText = trim((string) \OxidEsales\Eshop\Core\Registry::getConfig()->getRequestParameter('recomm_txt'));
        $recommendationListId = \OxidEsales\Eshop\Core\Registry::getConfig()->getRequestParameter('recomm');
=======
        $recommendationText = trim((string) $this->getConfig()->getRequestParameter('recomm_txt'));
        $recommendationListId = $this->getConfig()->getRequestParameter('recomm');
>>>>>>> f2e0a058
        $articleId = $this->getProduct()->getId();

        if ($articleId) {
            $recommendationList = oxNew(\OxidEsales\Eshop\Application\Model\RecommendationList::class);
            $recommendationList->load($recommendationListId);
            $recommendationList->addArticle($articleId, $recommendationText);
        }
    }

    /**
     * Returns active product id to load its seo meta info
     *
     * @return string
     */
    protected function _getSeoObjectId() // phpcs:ignore PSR2.Methods.MethodDeclaration.Underscore
    {
        if ($article = $this->getProduct()) {
            return $article->getId();
        }
    }

    /**
     * Returns current product
     *
     * @return \OxidEsales\Eshop\Application\Model\Article
     */
    public function getProduct()
    {
        $config = \OxidEsales\Eshop\Core\Registry::getConfig();
        $utils = \OxidEsales\Eshop\Core\Registry::getUtils();

        if ($this->_oProduct === null) {
            //this option is only for lists and we must reset value
            //as blLoadVariants = false affect "ab price" functionality
            $config->setConfigParam('blLoadVariants', true);

            $articleId = \OxidEsales\Eshop\Core\Registry::getConfig()->getRequestParameter('anid');

            // object is not yet loaded
            $this->_oProduct = oxNew(\OxidEsales\Eshop\Application\Model\Article::class);

            if (!$this->_oProduct->load($articleId)) {
                $utils->redirect($config->getShopHomeUrl());
                $utils->showMessageAndExit('');
            }

            $variantSelectionId = \OxidEsales\Eshop\Core\Registry::getConfig()->getRequestParameter("varselid");
            $variantSelections = $this->_oProduct->getVariantSelections($variantSelectionId);
            if ($variantSelections && $variantSelections['oActiveVariant'] && $variantSelections['blPerfectFit']) {
                $this->_oProduct = $variantSelections['oActiveVariant'];
            }
        }

        // additional checks
        if (!$this->_blIsInitialized) {
            $this->_additionalChecksForArticle();
        }

        return $this->_oProduct;
    }

    /**
     * Runs additional checks for article.
     */
    protected function _additionalChecksForArticle() // phpcs:ignore PSR2.Methods.MethodDeclaration.Underscore
    {
        $config = \OxidEsales\Eshop\Core\Registry::getConfig();
        $utils = \OxidEsales\Eshop\Core\Registry::getUtils();

        $shouldContinue = true;
        if (!$this->_oProduct->isVisible()) {
            $shouldContinue = false;
        } elseif ($this->_oProduct->oxarticles__oxparentid->value) {
            $parentArticle = $this->_getParentProduct($this->_oProduct->oxarticles__oxparentid->value);
            if (!$parentArticle || !$parentArticle->isVisible()) {
                $shouldContinue = false;
            }
        }

        if (!$shouldContinue) {
            $utils->redirect($config->getShopHomeUrl());
            $utils->showMessageAndExit('');
        }

        $this->_processProduct($this->_oProduct);
        $this->_blIsInitialized = true;
    }

    /**
     * Returns current view link type
     *
     * @return int
     */
    public function getLinkType()
    {
        if ($this->_iLinkType === null) {
            $listType = \OxidEsales\Eshop\Core\Registry::getConfig()->getRequestParameter('listtype');
            if ('vendor' == $listType) {
                $this->_iLinkType = OXARTICLE_LINKTYPE_VENDOR;
            } elseif ('manufacturer' == $listType) {
                $this->_iLinkType = OXARTICLE_LINKTYPE_MANUFACTURER;
            // @deprecated since v5.3 (2016-06-17); Listmania will be moved to an own module.
            } elseif ('recommlist' == $listType) {
                $this->_iLinkType = OXARTICLE_LINKTYPE_RECOMM;
            // END deprecated
            } else {
                $this->_iLinkType = OXARTICLE_LINKTYPE_CATEGORY;

                // price category has own type..
                $activeCategory = $this->getActiveCategory();
                if ($activeCategory && $activeCategory->isPriceCategory()) {
                    $this->_iLinkType = OXARTICLE_LINKTYPE_PRICECATEGORY;
                }
            }
        }

        return $this->_iLinkType;
    }

    /**
     * Template variable getter. Returns if draw parent url
     *
     * @return bool
     */
    public function drawParentUrl()
    {
        return $this->getProduct()->isVariant();
    }

    /**
     * Template variable getter. Returns picture gallery of current article
     *
     * @return array
     */
    public function getPictureGallery()
    {
        if ($this->_aPicGallery === null) {
            //get picture gallery
            $this->_aPicGallery = $this->getPicturesProduct()->getPictureGallery();
        }

        return $this->_aPicGallery;
    }

    /**
     * Template variable getter. Returns id of active picture
     *
     * @return string
     */
    public function getActPictureId()
    {
        return $this->getPictureGallery()['ActPicID'];
    }

    /**
     * Template variable getter. Returns active picture
     *
     * @return object
     */
    public function getActPicture()
    {
        return $this->getPictureGallery()['ActPic'];
    }

    /**
     * Template variable getter. Returns pictures of current article
     *
     * @return array
     */
    public function getPictures()
    {
        return $this->getPictureGallery()['Pics'];
    }

    /**
     * Template variable getter. Returns selected picture
     *
     * @param string $pictureNumber
     *
     * @return string
     */
    public function getArtPic($pictureNumber)
    {
        return $this->getPictureGallery()['Pics'][$pictureNumber];
    }

    /**
     * Template variable getter. Returns selectLists of current article
     *
     * @return array
     */
    public function getSelectLists()
    {
        if ($this->_aSelectLists === null) {
            $this->_aSelectLists = false;
            if (\OxidEsales\Eshop\Core\Registry::getConfig()->getConfigParam('bl_perfLoadSelectLists')) {
                $this->_aSelectLists = $this->getProduct()->getSelectLists();
            }
        }

        return $this->_aSelectLists;
    }

    /**
     * Template variable getter. Returns reviews of current article
     *
     * @return array
     */
    public function getReviews()
    {
        if ($this->_aReviews === null) {
            $this->_aReviews = false;
            if (\OxidEsales\Eshop\Core\Registry::getConfig()->getConfigParam('bl_perfLoadReviews')) {
                $this->_aReviews = $this->getProduct()->getReviews();
            }
        }

        return $this->_aReviews;
    }

    /**
     * Template variable getter. Returns cross selling
     *
     * @return object
     */
    public function getCrossSelling()
    {
        if ($this->_oCrossSelling === null) {
            $this->_oCrossSelling = false;
            if ($article = $this->getProduct()) {
                $this->_oCrossSelling = $article->getCrossSelling();
            }
        }

        return $this->_oCrossSelling;
    }

    /**
     * Template variable getter. Returns similar article list
     *
     * @return object
     */
    public function getSimilarProducts()
    {
        if ($this->_oSimilarProducts === null) {
            $this->_oSimilarProducts = false;
            if ($article = $this->getProduct()) {
                $this->_oSimilarProducts = $article->getSimilarProducts();
            }
        }

        return $this->_oSimilarProducts;
    }

    /**
     * Return array of id to form recommend list.
     *
     * @deprecated since v5.3 (2016-06-17); Listmania will be moved to an own module.
     *
     * @return array
     */
    public function getSimilarRecommListIds()
    {
        if ($this->_aSimilarRecommListIds === null) {
            $this->_aSimilarRecommListIds = false;

            if ($article = $this->getProduct()) {
                $this->_aSimilarRecommListIds = [$article->getId()];
            }
        }

        return $this->_aSimilarRecommListIds;
    }

    /**
     * Template variable getter. Returns accessories of article
     *
     * @return object
     */
    public function getAccessoires()
    {
        if ($this->_oAccessoires === null) {
            $this->_oAccessoires = false;
            if ($article = $this->getProduct()) {
                $this->_oAccessoires = $article->getAccessoires();
            }
        }

        return $this->_oAccessoires;
    }

    /**
     * Template variable getter. Returns list of customer also bought these products
     *
     * @return oxArticleList|null
     */
    public function getAlsoBoughtTheseProducts()
    {
        if ($this->_aAlsoBoughtArts === null) {
            $this->_aAlsoBoughtArts = false;
            if ($article = $this->getProduct()) {
                $this->_aAlsoBoughtArts = $article->getCustomerAlsoBoughtThisProducts();
            }
        }

        return $this->_aAlsoBoughtArts;
    }

    /**
     * Template variable getter. Returns if price alarm is enabled
     *
     * @return bool
     */
    public function isPriceAlarm()
    {
        return $this->getProduct()->isPriceAlarm();
    }

    /**
     * returns object, associated with current view.
     * (the object that is shown in frontend)
     *
     * @param int $languageId language id
     *
     * @return \OxidEsales\Eshop\Application\Model\Article
     */
    protected function _getSubject($languageId) // phpcs:ignore PSR2.Methods.MethodDeclaration.Underscore
    {
        return $this->getProduct();
    }

    /**
     * Returns search title. It will be set in oxLocator
     *
     * @return string
     */
    public function getSearchTitle()
    {
        return $this->_sSearchTitle;
    }

    /**
     * Returns search title setter
     *
     * @param string $title search title
     */
    public function setSearchTitle($title)
    {
        $this->_sSearchTitle = $title;
    }

    /**
     * Active category path setter.
     *
     * @param string $activeCategoryPath Category tree path
     */
    public function setCatTreePath($activeCategoryPath)
    {
        $this->_sCatTreePath = $activeCategoryPath;
    }

    /**
     * If product details are accessed by vendor url
     * view must not be indexable
     *
     * @return int
     */
    public function noIndex()
    {
        $listType = \OxidEsales\Eshop\Core\Registry::getConfig()->getRequestParameter('listtype');
        if ($listType && ('vendor' == $listType || 'manufacturer' == $listType)) {
            return $this->_iViewIndexState = VIEW_INDEXSTATE_NOINDEXFOLLOW;
        }

        return parent::noIndex();
    }

    /**
     * Returns current view title. Default is null
     *
     * @return null
     */
    public function getTitle()
    {
        if ($article = $this->getProduct()) {
            $articleTitle = $article->oxarticles__oxtitle->value;
            $variantSelectionId = $article->oxarticles__oxvarselect->value;

            $variantSelectionValue = $variantSelectionId ? ' ' . $variantSelectionId : '';

            return $articleTitle . $variantSelectionValue;
        }
    }

    /**
     * Returns view canonical url
     *
     * @return string
     */
    public function getCanonicalUrl()
    {
        if (($article = $this->getProduct())) {
            if ($article->oxarticles__oxparentid->value) {
                $article = $this->_getParentProduct($article->oxarticles__oxparentid->value);
            }

            $utilsUrl = Registry::getUtilsUrl();
            if (Registry::getUtils()->seoIsActive()) {
                $url = $utilsUrl->prepareCanonicalUrl($article->getBaseSeoLink($article->getLanguage(), true));
            } else {
                $url = $utilsUrl->prepareCanonicalUrl($article->getBaseStdLink($article->getLanguage()));
            }

            return $url;
        }
    }

    /**
     * Returns Bread Crumb - you are here page1/page2/page3...
     *
     * @return array
     */
    public function getBreadCrumb()
    {
        if ('search' == $this->getListType()) {
            $paths = $this->_getSearchBreadCrumb();
        // @deprecated since v5.3 (2016-06-17); Listmania will be moved to an own module.
        } elseif ('recommlist' == $this->getListType()) {
            $paths = $this->_getRecommendationListBredCrumb();
        // END deprecated
        } elseif ('vendor' == $this->getListType()) {
            $paths = $this->_getVendorBreadCrumb();
        } else {
            $paths = $this->_getCategoryBreadCrumb();
        }

        return $paths;
    }

    /**
     * Validates email address.
     * If email address is OK - creates price alarm object and saves it (oxPriceAlarm::save()).
     * If email is wrong - returns false.
     * Sends price alarm notification mail to shop owner.
     *
     * @return null
     */
    public function addMe()
    {
        $config = \OxidEsales\Eshop\Core\Registry::getConfig();
        $utils = \OxidEsales\Eshop\Core\Registry::getUtils();

        $parameters = \OxidEsales\Eshop\Core\Registry::getConfig()->getRequestParameter('pa');
        $emailValidator = $this->getContainer()->get(EmailValidatorServiceBridgeInterface::class);
        if (!isset($parameters['email']) || !$emailValidator->isEmailValid($parameters['email'])) {
            $this->_iPriceAlarmStatus = 0;
            return;
        }

        $parameters['aid'] = $this->getProduct()->getId();
        $activeCurrency = $config->getActShopCurrencyObject();
        // convert currency to default
        $price = $utils->currency2Float($parameters['price']);

        $priceAlarm = oxNew(\OxidEsales\Eshop\Application\Model\PriceAlarm::class);
        $priceAlarm->oxpricealarm__oxuserid = new Field(Registry::getSession()->getVariable('usr'));
        $priceAlarm->oxpricealarm__oxemail = new Field($parameters['email']);
        $priceAlarm->oxpricealarm__oxartid = new Field($parameters['aid']);
        $priceAlarm->oxpricealarm__oxprice = new Field($utils->fRound($price, $activeCurrency));
        $priceAlarm->oxpricealarm__oxshopid = new Field($config->getShopId());
        $priceAlarm->oxpricealarm__oxcurrency = new Field($activeCurrency->name);

        $priceAlarm->oxpricealarm__oxlang = new Field(Registry::getLang()->getBaseLanguage());

        $priceAlarm->save();

        // Send Email
        $email = oxNew(\OxidEsales\Eshop\Core\Email::class);
        $this->_iPriceAlarmStatus = (int) $email->sendPricealarmNotification($parameters, $priceAlarm);
    }

    /**
     * Return price alarm status (if it was send)
     *
     * @return integer
     */
    public function getPriceAlarmStatus()
    {
        return $this->_iPriceAlarmStatus;
    }

    /**
     * Template variable getter. Returns bid price
     *
     * @return string
     */
    public function getBidPrice()
    {
        if ($this->_sBidPrice === null) {
            $this->_sBidPrice = false;

            $parameters = \OxidEsales\Eshop\Core\Registry::getConfig()->getRequestParameter('pa');
            $activeCurrency = \OxidEsales\Eshop\Core\Registry::getConfig()->getActShopCurrencyObject();
            $price = \OxidEsales\Eshop\Core\Registry::getUtils()->currency2Float($parameters['price']);
            $this->_sBidPrice = \OxidEsales\Eshop\Core\Registry::getLang()->formatCurrency($price, $activeCurrency);
        }

        return $this->_sBidPrice;
    }

    /**
     * Returns variant selection
     *
     * @return oxVariantSelectList
     */
    public function getVariantSelections()
    {
        $article = $this->getProduct();
        $variantSelectionListId = \OxidEsales\Eshop\Core\Registry::getConfig()->getRequestParameter("varselid");
        if (($articleParent = $this->_getParentProduct($article->oxarticles__oxparentid->value))) {
            return $articleParent->getVariantSelections($variantSelectionListId, $article->getId());
        }

        return $article->getVariantSelections($variantSelectionListId);
    }

    /**
     * Returns pictures product object
     *
     * @return \OxidEsales\Eshop\Application\Model\Article
     */
    public function getPicturesProduct()
    {
        $variantSelections = $this->getVariantSelections();
        if ($variantSelections && $variantSelections['oActiveVariant'] && !$variantSelections['blPerfectFit']) {
            return $variantSelections['oActiveVariant'];
        }

        return $this->getProduct();
    }

    /**
     * Template variable getter. Returns search parameter for Html
     *
     * @return string
     */
    public function getSearchParamForHtml()
    {
        if ($this->_sSearchParamForHtml === null) {
            $this->_sSearchParamForHtml = \OxidEsales\Eshop\Core\Registry::getConfig()->getRequestParameter('searchparam');
        }

        return $this->_sSearchParamForHtml;
    }

    /**
     * Returns if page has rdfa
     *
     * @return bool
     */
    public function showRdfa()
    {
        return \OxidEsales\Eshop\Core\Registry::getConfig()->getConfigParam('blRDFaEmbedding');
    }

    /**
     * Sets normalized rating
     *
     * @return array
     */
    public function getRDFaNormalizedRating()
    {
        $config = \OxidEsales\Eshop\Core\Registry::getConfig();
        $minRating = $config->getConfigParam("iRDFaMinRating");
        $maxRating = $config->getConfigParam("iRDFaMaxRating");

        $article = $this->getProduct();
        $count = $article->oxarticles__oxratingcnt->value;
        if (isset($minRating) && isset($maxRating) && $maxRating != '' && $minRating != '' && $count > 0) {
            $normalizedRating = [];
            $value = ((4 * ($article->oxarticles__oxrating->value - $minRating) / ($maxRating - $minRating))) + 1;
            $normalizedRating["count"] = $count;
            $normalizedRating["value"] = round($value, 2);

            return $normalizedRating;
        }

        return false;
    }

    /**
     * Sets and returns validity period of given object
     *
     * @param string $configVariableName object name
     *
     * @return array
     */
    public function getRDFaValidityPeriod($configVariableName)
    {
        if ($configVariableName) {
            $validity = [];
            $days = \OxidEsales\Eshop\Core\Registry::getConfig()->getConfigParam($configVariableName);
            $from = \OxidEsales\Eshop\Core\Registry::getUtilsDate()->getTime();

            $through = $from + ($days * 24 * 60 * 60);
            $validity["from"] = date('Y-m-d\TH:i:s', $from) . "Z";
            $validity["through"] = date('Y-m-d\TH:i:s', $through) . "Z";

            return $validity;
        }

        return false;
    }

    /**
     * Gets business function of the gr:Offering
     *
     * @return string
     */
    public function getRDFaBusinessFnc()
    {
        return \OxidEsales\Eshop\Core\Registry::getConfig()->getConfigParam("sRDFaBusinessFnc");
    }

    /**
     * Gets the types of customers for which the given gr:Offering is valid
     *
     * @return array
     */
    public function getRDFaCustomers()
    {
        return \OxidEsales\Eshop\Core\Registry::getConfig()->getConfigParam("aRDFaCustomers");
    }

    /**
     * Gets information whether prices include vat
     *
     * @return int
     */
    public function getRDFaVAT()
    {
        return \OxidEsales\Eshop\Core\Registry::getConfig()->getConfigParam("iRDFaVAT");
    }

    /**
     * Gets a generic description of product condition
     *
     * @return string
     */
    public function getRDFaGenericCondition()
    {
        return \OxidEsales\Eshop\Core\Registry::getConfig()->getConfigParam("iRDFaCondition");
    }

    /**
     * Returns bundle product
     *
     * @return \OxidEsales\Eshop\Application\Model\Article|false
     */
    public function getBundleArticle()
    {
        $article = $this->getProduct();
        if ($article && $article->oxarticles__oxbundleid->value) {
            $bundle = oxNew(\OxidEsales\Eshop\Application\Model\Article::class);
            $bundle->load($article->oxarticles__oxbundleid->value);

            return $bundle;
        }

        return false;
    }

    /**
     * Gets accepted payment methods
     *
     * @return oxPaymentList
     */
    public function getRDFaPaymentMethods()
    {
        $price = $this->getProduct()->getPrice()->getBruttoPrice();
        $paymentList = oxNew(\OxidEsales\Eshop\Application\Model\PaymentList::class);
        $paymentList->loadRDFaPaymentList($price);

        return $paymentList;
    }

    /**
     * Returns delivery methods with assigned delivery sets.
     *
     * @return oxDeliverySetList
     */
    public function getRDFaDeliverySetMethods()
    {
        $deliverySetList = oxNew(\OxidEsales\Eshop\Application\Model\DeliverySetList::class);
        $deliverySetList->loadRDFaDeliverySetList();

        return $deliverySetList;
    }

    /**
     * Template variable getter. Returns delivery list for current product
     *
     * @return oxDeliveryList
     */
    public function getProductsDeliveryList()
    {
        $article = $this->getProduct();
        $deliveryList = oxNew(\OxidEsales\Eshop\Application\Model\DeliveryList::class);
        $deliveryList->loadDeliveryListForProduct($article);

        return $deliveryList;
    }

    /**
     * Gets content id of delivery information page
     *
     * @return string
     */
    public function getRDFaDeliveryChargeSpecLoc()
    {
        return \OxidEsales\Eshop\Core\Registry::getConfig()->getConfigParam("sRDFaDeliveryChargeSpecLoc");
    }

    /**
     * Gets content id of payments
     *
     * @return string
     */
    public function getRDFaPaymentChargeSpecLoc()
    {
        return \OxidEsales\Eshop\Core\Registry::getConfig()->getConfigParam("sRDFaPaymentChargeSpecLoc");
    }

    /**
     * Gets content id of company info page (About Us)
     *
     * @return string
     */
    public function getRDFaBusinessEntityLoc()
    {
        return \OxidEsales\Eshop\Core\Registry::getConfig()->getConfigParam("sRDFaBusinessEntityLoc");
    }

    /**
     * Returns if to show products left stock
     *
     * @return string
     */
    public function showRDFaProductStock()
    {
        return \OxidEsales\Eshop\Core\Registry::getConfig()->getConfigParam("blShowRDFaProductStock");
    }

    /**
     * Template variable getter. Returns if to show zoom pictures
     *
     * @return bool
     */
    public function showZoomPics()
    {
        return $this->getPictureGallery()['ZoomPic'];
    }

    /**
     * Template variable getter. Returns if review module is on
     *
     * @return bool
     */
    public function isReviewActive()
    {
        return \OxidEsales\Eshop\Core\Registry::getConfig()->getConfigParam('bl_perfLoadReviews');
    }

    /**
     * Returns default category sorting for selected category
     *
     * @return array
     */
    public function getDefaultSorting()
    {
        $sorting = parent::getDefaultSorting();
        $activeCategory = $this->getActiveCategory();

        if ($this->getListType() != 'search' && $activeCategory && $activeCategory instanceof Category) {
            if ($categorySorting = $activeCategory->getDefaultSorting()) {
                $sortingDirection = ($activeCategory->getDefaultSortingMode()) ? "desc" : "asc";
                $sorting = ['sortby' => $categorySorting, 'sortdir' => $sortingDirection];
            }
        }

        return $sorting;
    }

    /**
     * Returns sorting parameters separated by "|"
     *
     * @return string
     */
    public function getSortingParameters()
    {
        $sorting = $this->getSorting($this->getSortIdent());
        if (!is_array($sorting)) {
            return null;
        }

        return implode('|', $sorting);
    }

    /**
     * Vendor bread crumb
     *
     * @return array
     */
    protected function _getVendorBreadCrumb() // phpcs:ignore PSR2.Methods.MethodDeclaration.Underscore
    {
        $paths = [];
        $vendorPath = [];

        $vendor = oxNew(\OxidEsales\Eshop\Application\Model\Vendor::class);
        $vendor->load('root');

        $vendorPath['link'] = $vendor->getLink();
        $vendorPath['title'] = $vendor->oxvendor__oxtitle->value;
        $paths[] = $vendorPath;

        $vendor = $this->getActVendor();
        if ($vendor instanceof \OxidEsales\Eshop\Application\Model\Vendor) {
            $vendorPath['link'] = $vendor->getLink();
            $vendorPath['title'] = $vendor->oxvendor__oxtitle->value;
            $paths[] = $vendorPath;
        }

        return $paths;
    }

    /**
     * Recommendation list bread crumb
     *
     * @deprecated since v5.3 (2016-06-17); Listmania will be moved to an own module.
     *
     * @return array
     */
    protected function _getRecommendationListBredCrumb() // phpcs:ignore PSR2.Methods.MethodDeclaration.Underscore
    {
        $paths = [];
        $recommListPath = [];
        $baseLanguageId = Registry::getLang()->getBaseLanguage();
        $recommListPath['title'] = Registry::getLang()->translateString('LISTMANIA', $baseLanguageId, false);
        $paths[] = $recommListPath;

        return $paths;
    }

    /**
     * Search bread crumb
     *
     * @return array
     */
    protected function _getSearchBreadCrumb() // phpcs:ignore PSR2.Methods.MethodDeclaration.Underscore
    {
        $paths = [];
        $searchPath = [];

        $baseLanguageId = Registry::getLang()->getBaseLanguage();
        $translatedString = Registry::getLang()->translateString('SEARCH_RESULT', $baseLanguageId, false);
        $selfLink = $this->getViewConfig()->getSelfLink();
        $sessionToken = Registry::getSession()->getVariable('sess_stoken');

        $searchPath['title'] = sprintf($translatedString, $this->getSearchParamForHtml());
        $searchPath['link'] = $selfLink . 'stoken=' . $sessionToken . "&amp;cl=search&amp;" .
                            "searchparam=" . $this->getSearchParamForHtml();

        $paths[] = $searchPath;

        return $paths;
    }

    /**
     * Category bread crumb
     *
     * @return array
     */
    protected function _getCategoryBreadCrumb() // phpcs:ignore PSR2.Methods.MethodDeclaration.Underscore
    {
        $paths = [];

        $categoryTree = $this->getCatTreePath();

        if ($categoryTree) {
            foreach ($categoryTree as $category) {
                /** @var Category $category */
                $categoryPath = [];

                $categoryPath['link'] = $category->getLink();
                $categoryPath['title'] = $category->oxcategories__oxtitle->value;

                $paths[] = $categoryPath;
            }
        }

        return $paths;
    }
}<|MERGE_RESOLUTION|>--- conflicted
+++ resolved
@@ -404,11 +404,7 @@
                 }
             }
 
-<<<<<<< HEAD
             if (($reviewText = trim((string) \OxidEsales\Eshop\Core\Registry::getConfig()->getRequestParameter('rvw_txt', true)))) {
-=======
-            if (($reviewText = trim((string) $this->getConfig()->getRequestParameter('rvw_txt', true)))) {
->>>>>>> f2e0a058
                 $review = oxNew(\OxidEsales\Eshop\Application\Model\Review::class);
                 $review->oxreviews__oxobjectid = new Field($article->getId());
                 $review->oxreviews__oxtype = new Field('oxarticle');
@@ -438,13 +434,8 @@
             return;
         }
 
-<<<<<<< HEAD
         $recommendationText = trim((string) \OxidEsales\Eshop\Core\Registry::getConfig()->getRequestParameter('recomm_txt'));
         $recommendationListId = \OxidEsales\Eshop\Core\Registry::getConfig()->getRequestParameter('recomm');
-=======
-        $recommendationText = trim((string) $this->getConfig()->getRequestParameter('recomm_txt'));
-        $recommendationListId = $this->getConfig()->getRequestParameter('recomm');
->>>>>>> f2e0a058
         $articleId = $this->getProduct()->getId();
 
         if ($articleId) {
