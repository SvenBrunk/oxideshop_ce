--- conflicted
+++ resolved
@@ -466,13 +466,8 @@
      */
     public function getProduct()
     {
-<<<<<<< HEAD
         $config = \OxidEsales\Eshop\Core\Registry::getConfig();
         $utils = \OxidEsales\Eshop\Core\Registry::getUtils();
-=======
-        $config = $this->getConfig();
-        $utils = Registry::getUtils();
->>>>>>> af4214ce
 
         if ($this->_oProduct === null) {
             //this option is only for lists and we must reset value
@@ -509,13 +504,8 @@
      */
     protected function _additionalChecksForArticle()
     {
-<<<<<<< HEAD
         $config = \OxidEsales\Eshop\Core\Registry::getConfig();
         $utils = \OxidEsales\Eshop\Core\Registry::getUtils();
-=======
-        $config = $this->getConfig();
-        $utils = Registry::getUtils();
->>>>>>> af4214ce
 
         $shouldContinue = true;
         if (!$this->_oProduct->isVisible()) {
@@ -897,13 +887,8 @@
      */
     public function addMe()
     {
-<<<<<<< HEAD
         $config = \OxidEsales\Eshop\Core\Registry::getConfig();
         $utils = \OxidEsales\Eshop\Core\Registry::getUtils();
-=======
-        $config = $this->getConfig();
-        $utils = Registry::getUtils();
->>>>>>> af4214ce
 
         $parameters = \OxidEsales\Eshop\Core\Registry::getConfig()->getRequestParameter('pa');
 
@@ -954,17 +939,10 @@
         if ($this->_sBidPrice === null) {
             $this->_sBidPrice = false;
 
-<<<<<<< HEAD
             $parameters = \OxidEsales\Eshop\Core\Registry::getConfig()->getRequestParameter('pa');
             $activeCurrency = \OxidEsales\Eshop\Core\Registry::getConfig()->getActShopCurrencyObject();
             $price = \OxidEsales\Eshop\Core\Registry::getUtils()->currency2Float($parameters['price']);
             $this->_sBidPrice = \OxidEsales\Eshop\Core\Registry::getLang()->formatCurrency($price, $activeCurrency);
-=======
-            $parameters = $this->getConfig()->getRequestParameter('pa');
-            $activeCurrency = $this->getConfig()->getActShopCurrencyObject();
-            $price = Registry::getUtils()->currency2Float($parameters['price']);
-            $this->_sBidPrice = Registry::getLang()->formatCurrency($price, $activeCurrency);
->>>>>>> af4214ce
         }
 
         return $this->_sBidPrice;
@@ -1061,13 +1039,8 @@
     {
         if ($configVariableName) {
             $validity = [];
-<<<<<<< HEAD
             $days = \OxidEsales\Eshop\Core\Registry::getConfig()->getConfigParam($configVariableName);
             $from = \OxidEsales\Eshop\Core\Registry::getUtilsDate()->getTime();
-=======
-            $days = $this->getConfig()->getConfigParam($configVariableName);
-            $from = Registry::getUtilsDate()->getTime();
->>>>>>> af4214ce
 
             $through = $from + ($days * 24 * 60 * 60);
             $validity["from"] = date('Y-m-d\TH:i:s', $from) . "Z";
