<?php

/**
 * Copyright © OXID eSales AG. All rights reserved.
 * See LICENSE file for license details.
 */

namespace OxidEsales\EshopCommunity\Application\Controller;

use oxArticleList;
use oxDeliveryList;
use oxDeliverySetList;
use OxidEsales\Eshop\Application\Model\Category;
use OxidEsales\Eshop\Core\Field;
use OxidEsales\Eshop\Core\Registry;
use OxidEsales\EshopCommunity\Internal\Domain\Email\EmailValidatorServiceBridgeInterface;
use oxPaymentList;
use oxVariantSelectList;

/**
 * Article details information page.
 * Collects detailed article information, possible variants, such information
 * as crosselling, similarlist, picture gallery list, etc.
 * OXID eShop -> (Any chosen product).
 */
class ArticleDetailsController extends \OxidEsales\Eshop\Application\Controller\FrontendController
{
    /**
     * Current class default template name.
     *
     * @var string
     */
    protected $_sThisTemplate = 'page/details/details.tpl';

    /**
     * Current product parent article object
     *
     * @var \OxidEsales\Eshop\Application\Model\Article
     */
    protected $_oParentProd = null;

    /**
     * Parent article name
     *
     * @var string
     */
    protected $_sParentName = null;

    /**
     * Parent article url
     *
     * @var string
     */
    protected $_sParentUrl = null;

    /**
     * Picture gallery
     *
     * @var array
     */
    protected $_aPicGallery = null;

    /**
     * Select lists
     *
     * @var array
     */
    protected $_aSelectLists = null;

    /**
     * Reviews of current article
     *
     * @var array
     */
    protected $_aReviews = null;

    /**
     * CrossSelling article list
     *
     * @var object
     */
    protected $_oCrossSelling = null;

    /**
     * Similar products article list
     *
     * @var object
     */
    protected $_oSimilarProducts = null;

    /**
     * Accessories of current article
     *
     * @var object
     */
    protected $_oAccessoires = null;

    /**
     * List of customer also bought these products
     *
     * @var object
     */
    protected $_aAlsoBoughtArts = null;

    /**
     * Search title
     *
     * @var string
     */
    protected $_sSearchTitle = null;

    /**
     * Marker if active product was fully initialized before returning it
     * (see details::getProduct())
     *
     * @var bool
     */
    protected $_blIsInitialized = false;

    /**
     * Current view link type
     *
     * @var int
     */
    protected $_iLinkType = null;

    /**
     * Bid price.
     *
     * @var string
     */
    protected $_sBidPrice = null;

    /**
     * Price alarm status.
     *
     * @var integer
     */
    protected $_iPriceAlarmStatus = null;

    /**
     * Search parameter for Html
     *
     * @var string
     */
    protected $_sSearchParamForHtml = null;

    /**
     * Array of id to form recommendation list.
     *
     * @deprecated since v5.3 (2016-06-17); Listmania will be moved to an own module.
     *
     * @var array
     */
    protected $_aSimilarRecommListIds = null;


    /**
     * Marked which defines if current view is sortable or not
     *
     * @var bool
     */
    protected $_blShowSorting = true;

    /**
     * Returns current product parent article object if it is available
     *
     * @param string $parentId parent product id
     *
     * @return \OxidEsales\Eshop\Application\Model\Article
     * @deprecated underscore prefix violates PSR12, will be renamed to "getParentProduct" in next major
     */
    protected function _getParentProduct($parentId) // phpcs:ignore PSR2.Methods.MethodDeclaration.Underscore
    {
        if ($parentId && $this->_oParentProd === null) {
            $this->_oParentProd = false;
            $article = oxNew(\OxidEsales\Eshop\Application\Model\Article::class);
            if (($article->load($parentId))) {
                $this->_processProduct($article);
                $this->_oParentProd = $article;
            }
        }

        return $this->_oParentProd;
    }

    /**
     * In case list type is "search" returns search parameters which will be added to product details link
     *
     * @return string|null
<<<<<<< HEAD
=======
     * @deprecated underscore prefix violates PSR12, will be renamed to "getAddUrlParams" in next major
>>>>>>> 9229a1f8
     */
    protected function _getAddUrlParams() // phpcs:ignore PSR2.Methods.MethodDeclaration.Underscore
    {
        if ($this->getListType() == "search") {
            return $this->getDynUrlParams();
        }
    }

    /**
     * Returns array of params => values which are used in hidden forms and as additional url params.
     * NOTICE: this method SHOULD return raw (non encoded into entities) parameters, because values
     * are processed by htmlentities() to avoid security and broken templates problems
     * This exact fix is added for article details to parse variant selection properly for widgets.
     *
     * @return array
     */
    public function getNavigationParams()
    {
        $parameters = parent::getNavigationParams();

        $variantSelectionListId = Registry::getConfig()->getRequestParameter('varselid');
        $selectListParameters = Registry::getConfig()->getRequestParameter('sel');
        if (!$variantSelectionListId && !$selectListParameters) {
            return $parameters;
        }

        if ($variantSelectionListId) {
            foreach ($variantSelectionListId as $key => $value) {
                $parameters["varselid[$key]"] = $value;
            }
        }

        if ($selectListParameters) {
            foreach ($selectListParameters as $key => $value) {
                $parameters["sel[$key]"] = $value;
            }
        }

        return $parameters;
    }


    /**
     * Processes product by setting link type and in case list type is search adds search parameters to details link
     *
     * @param \OxidEsales\Eshop\Application\Model\Article $article Product to process
     * @deprecated underscore prefix violates PSR12, will be renamed to "processProduct" in next major
     */
    protected function _processProduct($article) // phpcs:ignore PSR2.Methods.MethodDeclaration.Underscore
    {
        $article->setLinkType($this->getLinkType());
        if ($dynamicParameters = $this->_getAddUrlParams()) {
            $article->appendLink($dynamicParameters);
        }
    }

    /**
     * Generates current view id.
     *
     * @return string
     */
    protected function generateViewId()
    {
        return parent::generateViewId() . '|' . \OxidEsales\Eshop\Core\Registry::getConfig()->getRequestParameter('anid') . '|';
    }

    /**
     * If possible loads additional article info (\OxidEsales\Eshop\Application\Model\Article::getCrossSelling(),
     * \OxidEsales\Eshop\Application\Model\Article::getAccessoires(), \OxidEsales\Eshop\Application\Model\Article::getReviews(), \OxidEsales\Eshop\Application\Model\Article::GetSimilarProducts(),
     * \OxidEsales\Eshop\Application\Model\Article::GetCustomerAlsoBoughtThisProducts()), forms variants details
     * navigation URLs
     * loads select lists (\OxidEsales\Eshop\Application\Model\Article::GetSelectLists()), prepares HTML meta data
     * (details::_convertForMetaTags()). Returns name of template file
     * details::_sThisTemplate
     *
     * @return  string  $this->_sThisTemplate   current template file name
     */
    public function render()
    {
        $config = \OxidEsales\Eshop\Core\Registry::getConfig();

        $article = $this->getProduct();

        // assign template name
        if ($article->oxarticles__oxtemplate->value) {
            $this->_sThisTemplate = $article->oxarticles__oxtemplate->value;
        }

        if (($templateName = Registry::getConfig()->getRequestParameter('tpl'))) {
            $this->_sThisTemplate = 'custom/' . basename($templateName);
        }

        parent::render();

        $renderPartial = \OxidEsales\Eshop\Core\Registry::getConfig()->getRequestParameter('renderPartial');
        $this->addTplParam('renderPartial', $renderPartial);

        switch ($renderPartial) {
            case "productInfo":
                return 'page/details/ajax/fullproductinfo.tpl';
                break;
            case "detailsMain":
                return 'page/details/ajax/productmain.tpl';
                break;
            default:
                // can not be removed, as it is used for breadcrumb loading
                $locator = oxNew('oxLocator', $this->getListType());
                $locator->setLocatorData($article, $this);

                // @deprecated since v5.3 (2016-06-17); Listmania will be moved to an own module.
                if ($config->getConfigParam('bl_rssRecommLists') && $this->getSimilarRecommListIds()) {
                    $rssFeeds = oxNew(\OxidEsales\Eshop\Application\Model\RssFeed::class);
                    $title = $rssFeeds->getRecommListsTitle($article);
                    $url = $rssFeeds->getRecommListsUrl($article);
                    $this->addRssFeed($title, $url, 'recommlists');
                }
                // END deprecated

                return $this->_sThisTemplate;
        }
    }

    /**
     * Returns current view meta data
     * If $meta parameter comes empty, sets to it article title and description.
     * It happens if current view has no meta data defined in oxcontent table
     *
     * @param string $meta           User defined description, description content or empty value
     * @param int    $length         Max length of result, -1 for no truncation
     * @param bool   $descriptionTag If true - performs additional duplicate cleaning
     *
     * @return string
     * @deprecated underscore prefix violates PSR12, will be renamed to "prepareMetaDescription" in next major
     */
    protected function _prepareMetaDescription($meta, $length = 200, $descriptionTag = false) // phpcs:ignore PSR2.Methods.MethodDeclaration.Underscore
    {
        if (!$meta) {
            $article = $this->getProduct();

            if (\OxidEsales\Eshop\Core\Registry::getConfig()->getConfigParam('bl_perfParseLongDescinSmarty')) {
                $meta = $article->getLongDesc();
            } else {
                $meta = $article->getLongDescription()->value;
            }
            if ($meta == '') {
                $meta = $article->oxarticles__oxshortdesc->value;
            }
            $meta = $article->oxarticles__oxtitle->value . ' - ' . $meta;
        }

        return parent::_prepareMetaDescription($meta, $length, $descriptionTag);
    }

    /**
     * Returns current view keywords seperated by comma
     * If $keywords parameter comes empty, sets to it article title and description.
     * It happens if current view has no meta data defined in oxcontent table
     *
     * @param string $keywords              User defined keywords, keywords content or empty value
     * @param bool   $removeDuplicatedWords Remove duplicated words
     *
     * @return string
     * @deprecated underscore prefix violates PSR12, will be renamed to "prepareMetaKeyword" in next major
     */
    protected function _prepareMetaKeyword($keywords, $removeDuplicatedWords = true) // phpcs:ignore PSR2.Methods.MethodDeclaration.Underscore
    {
        if (!$keywords) {
            $article = $this->getProduct();
            $keywords = trim($this->getTitle());

            if ($categoryTree = $this->getCategoryTree()) {
                foreach ($categoryTree->getPath() as $category) {
                    $keywords .= ", " . trim($category->oxcategories__oxtitle->value);
                }
            }

            // Adding search keys info
            if ($searchKeys = trim($article->oxarticles__oxsearchkeys->value)) {
                $keywords .= ", " . $searchKeys;
            }

            $keywords = parent::_prepareMetaKeyword($keywords, $removeDuplicatedWords);
        }

        return $keywords;
    }

    /**
     * Saves user ratings and review text (oxReview object)
     *
     * @return null
     */
    public function saveReview()
    {
        if (!Registry::getSession()->checkSessionChallenge()) {
            return;
        }

        if (
            $this->canAcceptFormData() &&
            ($user = $this->getUser()) && ($article = $this->getProduct())
        ) {
            $articleRating = \OxidEsales\Eshop\Core\Registry::getConfig()->getRequestParameter('artrating');
            if ($articleRating !== null) {
                $articleRating = (int) $articleRating;
            }

            //save rating
            if ($articleRating !== null && $articleRating >= 1 && $articleRating <= 5) {
                $rating = oxNew(\OxidEsales\Eshop\Application\Model\Rating::class);
                if ($rating->allowRating($user->getId(), 'oxarticle', $article->getId())) {
                    $rating->oxratings__oxuserid = new Field($user->getId());
                    $rating->oxratings__oxtype = new Field('oxarticle');
                    $rating->oxratings__oxobjectid = new Field($article->getId());
                    $rating->oxratings__oxrating = new Field($articleRating);
                    $rating->save();
                    $article->addToRatingAverage($articleRating);
                }
            }

            if (($reviewText = trim((string) \OxidEsales\Eshop\Core\Registry::getConfig()->getRequestParameter('rvw_txt', true)))) {
                $review = oxNew(\OxidEsales\Eshop\Application\Model\Review::class);
                $review->oxreviews__oxobjectid = new Field($article->getId());
                $review->oxreviews__oxtype = new Field('oxarticle');
                $review->oxreviews__oxtext = new Field($reviewText, Field::T_RAW);
                $review->oxreviews__oxlang = new Field(Registry::getLang()->getBaseLanguage());
                $review->oxreviews__oxuserid = new Field($user->getId());
                $review->oxreviews__oxrating = new Field(($articleRating !== null) ? $articleRating : 0);
                $review->save();
            }
        }
    }

    /**
     * Adds article to selected recommendation list
     *
     * @deprecated since v5.3 (2016-06-17); Listmania will be moved to an own module.
     *
     * @return null
     */
    public function addToRecomm()
    {
        if (!Registry::getSession()->checkSessionChallenge()) {
            return;
        }

        if (!$this->getViewConfig()->getShowListmania()) {
            return;
        }

        $recommendationText = trim((string) \OxidEsales\Eshop\Core\Registry::getConfig()->getRequestParameter('recomm_txt'));
        $recommendationListId = \OxidEsales\Eshop\Core\Registry::getConfig()->getRequestParameter('recomm');
        $articleId = $this->getProduct()->getId();

        if ($articleId) {
            $recommendationList = oxNew(\OxidEsales\Eshop\Application\Model\RecommendationList::class);
            $recommendationList->load($recommendationListId);
            $recommendationList->addArticle($articleId, $recommendationText);
        }
    }

    /**
     * Returns active product id to load its seo meta info
     *
     * @return string
     * @deprecated underscore prefix violates PSR12, will be renamed to "getSeoObjectId" in next major
     */
    protected function _getSeoObjectId() // phpcs:ignore PSR2.Methods.MethodDeclaration.Underscore
    {
        if ($article = $this->getProduct()) {
            return $article->getId();
        }
    }

    /**
     * Returns current product
     *
     * @return \OxidEsales\Eshop\Application\Model\Article
     */
    public function getProduct()
    {
        $config = \OxidEsales\Eshop\Core\Registry::getConfig();
        $utils = \OxidEsales\Eshop\Core\Registry::getUtils();

        if ($this->_oProduct === null) {
            //this option is only for lists and we must reset value
            //as blLoadVariants = false affect "ab price" functionality
            $config->setConfigParam('blLoadVariants', true);

            $articleId = \OxidEsales\Eshop\Core\Registry::getConfig()->getRequestParameter('anid');

            // object is not yet loaded
            $this->_oProduct = oxNew(\OxidEsales\Eshop\Application\Model\Article::class);

            if (!$this->_oProduct->load($articleId)) {
                $utils->redirect($config->getShopHomeUrl());
                $utils->showMessageAndExit('');
            }

            $variantSelectionId = \OxidEsales\Eshop\Core\Registry::getConfig()->getRequestParameter("varselid");
            $variantSelections = $this->_oProduct->getVariantSelections($variantSelectionId);
            if ($variantSelections && $variantSelections['oActiveVariant'] && $variantSelections['blPerfectFit']) {
                $this->_oProduct = $variantSelections['oActiveVariant'];
            }
        }

        // additional checks
        if (!$this->_blIsInitialized) {
            $this->_additionalChecksForArticle();
        }

        return $this->_oProduct;
    }

    /**
     * Runs additional checks for article.
     * @deprecated underscore prefix violates PSR12, will be renamed to "additionalChecksForArticle" in next major
     */
    protected function _additionalChecksForArticle() // phpcs:ignore PSR2.Methods.MethodDeclaration.Underscore
    {
        $config = \OxidEsales\Eshop\Core\Registry::getConfig();
        $utils = \OxidEsales\Eshop\Core\Registry::getUtils();

        $shouldContinue = true;
        if (!$this->_oProduct->isVisible()) {
            $shouldContinue = false;
        } elseif ($this->_oProduct->oxarticles__oxparentid->value) {
            $parentArticle = $this->_getParentProduct($this->_oProduct->oxarticles__oxparentid->value);
            if (!$parentArticle || !$parentArticle->isVisible()) {
                $shouldContinue = false;
            }
        }

        if (!$shouldContinue) {
            $utils->redirect($config->getShopHomeUrl());
            $utils->showMessageAndExit('');
        }

        $this->_processProduct($this->_oProduct);
        $this->_blIsInitialized = true;
    }

    /**
     * Returns current view link type
     *
     * @return int
     */
    public function getLinkType()
    {
        if ($this->_iLinkType === null) {
            $listType = \OxidEsales\Eshop\Core\Registry::getConfig()->getRequestParameter('listtype');
            if ('vendor' == $listType) {
                $this->_iLinkType = OXARTICLE_LINKTYPE_VENDOR;
            } elseif ('manufacturer' == $listType) {
                $this->_iLinkType = OXARTICLE_LINKTYPE_MANUFACTURER;
            // @deprecated since v5.3 (2016-06-17); Listmania will be moved to an own module.
            } elseif ('recommlist' == $listType) {
                $this->_iLinkType = OXARTICLE_LINKTYPE_RECOMM;
            // END deprecated
            } else {
                $this->_iLinkType = OXARTICLE_LINKTYPE_CATEGORY;

                // price category has own type..
                $activeCategory = $this->getActiveCategory();
                if ($activeCategory && $activeCategory->isPriceCategory()) {
                    $this->_iLinkType = OXARTICLE_LINKTYPE_PRICECATEGORY;
                }
            }
        }

        return $this->_iLinkType;
    }

    /**
     * Template variable getter. Returns if draw parent url
     *
     * @return bool
     */
    public function drawParentUrl()
    {
        return $this->getProduct()->isVariant();
    }

    /**
     * Template variable getter. Returns picture gallery of current article
     *
     * @return array
     */
    public function getPictureGallery()
    {
        if ($this->_aPicGallery === null) {
            //get picture gallery
            $this->_aPicGallery = $this->getPicturesProduct()->getPictureGallery();
        }

        return $this->_aPicGallery;
    }

    /**
     * Template variable getter. Returns id of active picture
     *
     * @return string
     */
    public function getActPictureId()
    {
        return $this->getPictureGallery()['ActPicID'];
    }

    /**
     * Template variable getter. Returns active picture
     *
     * @return object
     */
    public function getActPicture()
    {
        return $this->getPictureGallery()['ActPic'];
    }

    /**
     * Template variable getter. Returns pictures of current article
     *
     * @return array
     */
    public function getPictures()
    {
        return $this->getPictureGallery()['Pics'];
    }

    /**
     * Template variable getter. Returns selected picture
     *
     * @param string $pictureNumber
     *
     * @return string
     */
    public function getArtPic($pictureNumber)
    {
        return $this->getPictureGallery()['Pics'][$pictureNumber];
    }

    /**
     * Template variable getter. Returns selectLists of current article
     *
     * @return array
     */
    public function getSelectLists()
    {
        if ($this->_aSelectLists === null) {
            $this->_aSelectLists = false;
            if (\OxidEsales\Eshop\Core\Registry::getConfig()->getConfigParam('bl_perfLoadSelectLists')) {
                $this->_aSelectLists = $this->getProduct()->getSelectLists();
            }
        }

        return $this->_aSelectLists;
    }

    /**
     * Template variable getter. Returns reviews of current article
     *
     * @return array
     */
    public function getReviews()
    {
        if ($this->_aReviews === null) {
            $this->_aReviews = false;
            if (\OxidEsales\Eshop\Core\Registry::getConfig()->getConfigParam('bl_perfLoadReviews')) {
                $this->_aReviews = $this->getProduct()->getReviews();
            }
        }

        return $this->_aReviews;
    }

    /**
     * Template variable getter. Returns cross selling
     *
     * @return object
     */
    public function getCrossSelling()
    {
        if ($this->_oCrossSelling === null) {
            $this->_oCrossSelling = false;
            if ($article = $this->getProduct()) {
                $this->_oCrossSelling = $article->getCrossSelling();
            }
        }

        return $this->_oCrossSelling;
    }

    /**
     * Template variable getter. Returns similar article list
     *
     * @return object
     */
    public function getSimilarProducts()
    {
        if ($this->_oSimilarProducts === null) {
            $this->_oSimilarProducts = false;
            if ($article = $this->getProduct()) {
                $this->_oSimilarProducts = $article->getSimilarProducts();
            }
        }

        return $this->_oSimilarProducts;
    }

    /**
     * Return array of id to form recommend list.
     *
     * @deprecated since v5.3 (2016-06-17); Listmania will be moved to an own module.
     *
     * @return array
     */
    public function getSimilarRecommListIds()
    {
        if ($this->_aSimilarRecommListIds === null) {
            $this->_aSimilarRecommListIds = false;

            if ($article = $this->getProduct()) {
                $this->_aSimilarRecommListIds = [$article->getId()];
            }
        }

        return $this->_aSimilarRecommListIds;
    }

    /**
     * Template variable getter. Returns accessories of article
     *
     * @return object
     */
    public function getAccessoires()
    {
        if ($this->_oAccessoires === null) {
            $this->_oAccessoires = false;
            if ($article = $this->getProduct()) {
                $this->_oAccessoires = $article->getAccessoires();
            }
        }

        return $this->_oAccessoires;
    }

    /**
     * Template variable getter. Returns list of customer also bought these products
     *
     * @return oxArticleList|null
     */
    public function getAlsoBoughtTheseProducts()
    {
        if ($this->_aAlsoBoughtArts === null) {
            $this->_aAlsoBoughtArts = false;
            if ($article = $this->getProduct()) {
                $this->_aAlsoBoughtArts = $article->getCustomerAlsoBoughtThisProducts();
            }
        }

        return $this->_aAlsoBoughtArts;
    }

    /**
     * Template variable getter. Returns if price alarm is enabled
     *
     * @return bool
     */
    public function isPriceAlarm()
    {
        return $this->getProduct()->isPriceAlarm();
    }

    /**
     * returns object, associated with current view.
     * (the object that is shown in frontend)
     *
     * @param int $languageId language id
     *
     * @return \OxidEsales\Eshop\Application\Model\Article
     * @deprecated underscore prefix violates PSR12, will be renamed to "getSubject" in next major
     */
    protected function _getSubject($languageId) // phpcs:ignore PSR2.Methods.MethodDeclaration.Underscore
    {
        return $this->getProduct();
    }

    /**
     * Returns search title. It will be set in oxLocator
     *
     * @return string
     */
    public function getSearchTitle()
    {
        return $this->_sSearchTitle;
    }

    /**
     * Returns search title setter
     *
     * @param string $title search title
     */
    public function setSearchTitle($title)
    {
        $this->_sSearchTitle = $title;
    }

    /**
     * Active category path setter.
     *
     * @param string $activeCategoryPath Category tree path
     */
    public function setCatTreePath($activeCategoryPath)
    {
        $this->_sCatTreePath = $activeCategoryPath;
    }

    /**
     * If product details are accessed by vendor url
     * view must not be indexable
     *
     * @return int
     */
    public function noIndex()
    {
        $listType = \OxidEsales\Eshop\Core\Registry::getConfig()->getRequestParameter('listtype');
        if ($listType && ('vendor' == $listType || 'manufacturer' == $listType)) {
            return $this->_iViewIndexState = VIEW_INDEXSTATE_NOINDEXFOLLOW;
        }

        return parent::noIndex();
    }

    /**
     * Returns current view title. Default is null
     *
     * @return null
     */
    public function getTitle()
    {
        if ($article = $this->getProduct()) {
            $articleTitle = $article->oxarticles__oxtitle->value;
            $variantSelectionId = $article->oxarticles__oxvarselect->value;

            $variantSelectionValue = $variantSelectionId ? ' ' . $variantSelectionId : '';

            return $articleTitle . $variantSelectionValue;
        }
    }

    /**
     * Returns view canonical url
     *
     * @return string
     */
    public function getCanonicalUrl()
    {
        if (($article = $this->getProduct())) {
            if ($article->oxarticles__oxparentid->value) {
                $article = $this->_getParentProduct($article->oxarticles__oxparentid->value);
            }

            $utilsUrl = Registry::getUtilsUrl();
            if (Registry::getUtils()->seoIsActive()) {
                $url = $utilsUrl->prepareCanonicalUrl($article->getBaseSeoLink($article->getLanguage(), true));
            } else {
                $url = $utilsUrl->prepareCanonicalUrl($article->getBaseStdLink($article->getLanguage()));
            }

            return $url;
        }
    }

    /**
     * Returns Bread Crumb - you are here page1/page2/page3...
     *
     * @return array
     */
    public function getBreadCrumb()
    {
        if ('search' == $this->getListType()) {
            $paths = $this->_getSearchBreadCrumb();
        // @deprecated since v5.3 (2016-06-17); Listmania will be moved to an own module.
        } elseif ('recommlist' == $this->getListType()) {
            $paths = $this->_getRecommendationListBredCrumb();
        // END deprecated
        } elseif ('vendor' == $this->getListType()) {
            $paths = $this->_getVendorBreadCrumb();
        } else {
            $paths = $this->_getCategoryBreadCrumb();
        }

        return $paths;
    }

    /**
     * Validates email address.
     * If email address is OK - creates price alarm object and saves it (oxPriceAlarm::save()).
     * If email is wrong - returns false.
     * Sends price alarm notification mail to shop owner.
     *
     * @return null
     */
    public function addMe()
    {
        $config = \OxidEsales\Eshop\Core\Registry::getConfig();
        $utils = \OxidEsales\Eshop\Core\Registry::getUtils();

        $parameters = \OxidEsales\Eshop\Core\Registry::getConfig()->getRequestParameter('pa');
        $emailValidator = $this->getContainer()->get(EmailValidatorServiceBridgeInterface::class);
        if (!isset($parameters['email']) || !$emailValidator->isEmailValid($parameters['email'])) {
            $this->_iPriceAlarmStatus = 0;
            return;
        }

        $parameters['aid'] = $this->getProduct()->getId();
        $activeCurrency = $config->getActShopCurrencyObject();
        // convert currency to default
        $price = $utils->currency2Float($parameters['price']);

        $priceAlarm = oxNew(\OxidEsales\Eshop\Application\Model\PriceAlarm::class);
        $priceAlarm->oxpricealarm__oxuserid = new Field(Registry::getSession()->getVariable('usr'));
        $priceAlarm->oxpricealarm__oxemail = new Field($parameters['email']);
        $priceAlarm->oxpricealarm__oxartid = new Field($parameters['aid']);
        $priceAlarm->oxpricealarm__oxprice = new Field($utils->fRound($price, $activeCurrency));
        $priceAlarm->oxpricealarm__oxshopid = new Field($config->getShopId());
        $priceAlarm->oxpricealarm__oxcurrency = new Field($activeCurrency->name);

        $priceAlarm->oxpricealarm__oxlang = new Field(Registry::getLang()->getBaseLanguage());

        $priceAlarm->save();

        // Send Email
        $email = oxNew(\OxidEsales\Eshop\Core\Email::class);
        $this->_iPriceAlarmStatus = (int) $email->sendPricealarmNotification($parameters, $priceAlarm);
    }

    /**
     * Return price alarm status (if it was send)
     *
     * @return integer
     */
    public function getPriceAlarmStatus()
    {
        return $this->_iPriceAlarmStatus;
    }

    /**
     * Template variable getter. Returns bid price
     *
     * @return string
     */
    public function getBidPrice()
    {
        if ($this->_sBidPrice === null) {
            $this->_sBidPrice = false;

            $parameters = \OxidEsales\Eshop\Core\Registry::getConfig()->getRequestParameter('pa');
            $activeCurrency = \OxidEsales\Eshop\Core\Registry::getConfig()->getActShopCurrencyObject();
            $price = \OxidEsales\Eshop\Core\Registry::getUtils()->currency2Float($parameters['price']);
            $this->_sBidPrice = \OxidEsales\Eshop\Core\Registry::getLang()->formatCurrency($price, $activeCurrency);
        }

        return $this->_sBidPrice;
    }

    /**
     * Returns variant selection
     *
     * @return oxVariantSelectList
     */
    public function getVariantSelections()
    {
        $article = $this->getProduct();
        $variantSelectionListId = \OxidEsales\Eshop\Core\Registry::getConfig()->getRequestParameter("varselid");
        if (($articleParent = $this->_getParentProduct($article->oxarticles__oxparentid->value))) {
            return $articleParent->getVariantSelections($variantSelectionListId, $article->getId());
        }

        return $article->getVariantSelections($variantSelectionListId);
    }

    /**
     * Returns pictures product object
     *
     * @return \OxidEsales\Eshop\Application\Model\Article
     */
    public function getPicturesProduct()
    {
        $variantSelections = $this->getVariantSelections();
        if ($variantSelections && $variantSelections['oActiveVariant'] && !$variantSelections['blPerfectFit']) {
            return $variantSelections['oActiveVariant'];
        }

        return $this->getProduct();
    }

    /**
     * Template variable getter. Returns search parameter for Html
     *
     * @return string
     */
    public function getSearchParamForHtml()
    {
        if ($this->_sSearchParamForHtml === null) {
            $this->_sSearchParamForHtml = \OxidEsales\Eshop\Core\Registry::getConfig()->getRequestParameter('searchparam');
        }

        return $this->_sSearchParamForHtml;
    }

    /**
     * Returns if page has rdfa
     *
     * @return bool
     */
    public function showRdfa()
    {
        return \OxidEsales\Eshop\Core\Registry::getConfig()->getConfigParam('blRDFaEmbedding');
    }

    /**
     * Sets normalized rating
     *
     * @return array
     */
    public function getRDFaNormalizedRating()
    {
        $config = \OxidEsales\Eshop\Core\Registry::getConfig();
        $minRating = $config->getConfigParam("iRDFaMinRating");
        $maxRating = $config->getConfigParam("iRDFaMaxRating");

        $article = $this->getProduct();
        $count = $article->oxarticles__oxratingcnt->value;
        if (isset($minRating) && isset($maxRating) && $maxRating != '' && $minRating != '' && $count > 0) {
            $normalizedRating = [];
            $value = ((4 * ($article->oxarticles__oxrating->value - $minRating) / ($maxRating - $minRating))) + 1;
            $normalizedRating["count"] = $count;
            $normalizedRating["value"] = round($value, 2);

            return $normalizedRating;
        }

        return false;
    }

    /**
     * Sets and returns validity period of given object
     *
     * @param string $configVariableName object name
     *
     * @return array
     */
    public function getRDFaValidityPeriod($configVariableName)
    {
        if ($configVariableName) {
            $validity = [];
            $days = \OxidEsales\Eshop\Core\Registry::getConfig()->getConfigParam($configVariableName);
            $from = \OxidEsales\Eshop\Core\Registry::getUtilsDate()->getTime();

            $through = $from + ($days * 24 * 60 * 60);
            $validity["from"] = date('Y-m-d\TH:i:s', $from) . "Z";
            $validity["through"] = date('Y-m-d\TH:i:s', $through) . "Z";

            return $validity;
        }

        return false;
    }

    /**
     * Gets business function of the gr:Offering
     *
     * @return string
     */
    public function getRDFaBusinessFnc()
    {
        return \OxidEsales\Eshop\Core\Registry::getConfig()->getConfigParam("sRDFaBusinessFnc");
    }

    /**
     * Gets the types of customers for which the given gr:Offering is valid
     *
     * @return array
     */
    public function getRDFaCustomers()
    {
        return \OxidEsales\Eshop\Core\Registry::getConfig()->getConfigParam("aRDFaCustomers");
    }

    /**
     * Gets information whether prices include vat
     *
     * @return int
     */
    public function getRDFaVAT()
    {
        return \OxidEsales\Eshop\Core\Registry::getConfig()->getConfigParam("iRDFaVAT");
    }

    /**
     * Gets a generic description of product condition
     *
     * @return string
     */
    public function getRDFaGenericCondition()
    {
        return \OxidEsales\Eshop\Core\Registry::getConfig()->getConfigParam("iRDFaCondition");
    }

    /**
     * Returns bundle product
     *
     * @return \OxidEsales\Eshop\Application\Model\Article|false
     */
    public function getBundleArticle()
    {
        $article = $this->getProduct();
        if ($article && $article->oxarticles__oxbundleid->value) {
            $bundle = oxNew(\OxidEsales\Eshop\Application\Model\Article::class);
            $bundle->load($article->oxarticles__oxbundleid->value);

            return $bundle;
        }

        return false;
    }

    /**
     * Gets accepted payment methods
     *
     * @return oxPaymentList
     */
    public function getRDFaPaymentMethods()
    {
        $price = $this->getProduct()->getPrice()->getBruttoPrice();
        $paymentList = oxNew(\OxidEsales\Eshop\Application\Model\PaymentList::class);
        $paymentList->loadRDFaPaymentList($price);

        return $paymentList;
    }

    /**
     * Returns delivery methods with assigned delivery sets.
     *
     * @return oxDeliverySetList
     */
    public function getRDFaDeliverySetMethods()
    {
        $deliverySetList = oxNew(\OxidEsales\Eshop\Application\Model\DeliverySetList::class);
        $deliverySetList->loadRDFaDeliverySetList();

        return $deliverySetList;
    }

    /**
     * Template variable getter. Returns delivery list for current product
     *
     * @return oxDeliveryList
     */
    public function getProductsDeliveryList()
    {
        $article = $this->getProduct();
        $deliveryList = oxNew(\OxidEsales\Eshop\Application\Model\DeliveryList::class);
        $deliveryList->loadDeliveryListForProduct($article);

        return $deliveryList;
    }

    /**
     * Gets content id of delivery information page
     *
     * @return string
     */
    public function getRDFaDeliveryChargeSpecLoc()
    {
        return \OxidEsales\Eshop\Core\Registry::getConfig()->getConfigParam("sRDFaDeliveryChargeSpecLoc");
    }

    /**
     * Gets content id of payments
     *
     * @return string
     */
    public function getRDFaPaymentChargeSpecLoc()
    {
        return \OxidEsales\Eshop\Core\Registry::getConfig()->getConfigParam("sRDFaPaymentChargeSpecLoc");
    }

    /**
     * Gets content id of company info page (About Us)
     *
     * @return string
     */
    public function getRDFaBusinessEntityLoc()
    {
        return \OxidEsales\Eshop\Core\Registry::getConfig()->getConfigParam("sRDFaBusinessEntityLoc");
    }

    /**
     * Returns if to show products left stock
     *
     * @return string
     */
    public function showRDFaProductStock()
    {
        return \OxidEsales\Eshop\Core\Registry::getConfig()->getConfigParam("blShowRDFaProductStock");
    }

    /**
     * Template variable getter. Returns if to show zoom pictures
     *
     * @return bool
     */
    public function showZoomPics()
    {
        return $this->getPictureGallery()['ZoomPic'];
    }

    /**
     * Template variable getter. Returns if review module is on
     *
     * @return bool
     */
    public function isReviewActive()
    {
        return \OxidEsales\Eshop\Core\Registry::getConfig()->getConfigParam('bl_perfLoadReviews');
    }

    /**
     * Returns default category sorting for selected category
     *
     * @return array
     */
    public function getDefaultSorting()
    {
        $sorting = parent::getDefaultSorting();
        $activeCategory = $this->getActiveCategory();

        if ($this->getListType() != 'search' && $activeCategory && $activeCategory instanceof Category) {
            if ($categorySorting = $activeCategory->getDefaultSorting()) {
                $sortingDirection = ($activeCategory->getDefaultSortingMode()) ? "desc" : "asc";
                $sorting = ['sortby' => $categorySorting, 'sortdir' => $sortingDirection];
            }
        }

        return $sorting;
    }

    /**
     * Returns sorting parameters separated by "|"
     *
     * @return string
     */
    public function getSortingParameters()
    {
        $sorting = $this->getSorting($this->getSortIdent());
        if (!is_array($sorting)) {
            return null;
        }

        return implode('|', $sorting);
    }

    /**
     * Vendor bread crumb
     *
     * @return array
     * @deprecated underscore prefix violates PSR12, will be renamed to "getVendorBreadCrumb" in next major
     */
    protected function _getVendorBreadCrumb() // phpcs:ignore PSR2.Methods.MethodDeclaration.Underscore
    {
        $paths = [];
        $vendorPath = [];

        $vendor = oxNew(\OxidEsales\Eshop\Application\Model\Vendor::class);
        $vendor->load('root');

        $vendorPath['link'] = $vendor->getLink();
        $vendorPath['title'] = $vendor->oxvendor__oxtitle->value;
        $paths[] = $vendorPath;

        $vendor = $this->getActVendor();
        if ($vendor instanceof \OxidEsales\Eshop\Application\Model\Vendor) {
            $vendorPath['link'] = $vendor->getLink();
            $vendorPath['title'] = $vendor->oxvendor__oxtitle->value;
            $paths[] = $vendorPath;
        }

        return $paths;
    }

    /**
     * Recommendation list bread crumb
     *
     * @deprecated since v5.3 (2016-06-17); Listmania will be moved to an own module.
     *
     * @return array
     */
    protected function _getRecommendationListBredCrumb() // phpcs:ignore PSR2.Methods.MethodDeclaration.Underscore
    {
        $paths = [];
        $recommListPath = [];
        $baseLanguageId = Registry::getLang()->getBaseLanguage();
        $recommListPath['title'] = Registry::getLang()->translateString('LISTMANIA', $baseLanguageId, false);
        $paths[] = $recommListPath;

        return $paths;
    }

    /**
     * Search bread crumb
     *
     * @return array
     * @deprecated underscore prefix violates PSR12, will be renamed to "getSearchBreadCrumb" in next major
     */
    protected function _getSearchBreadCrumb() // phpcs:ignore PSR2.Methods.MethodDeclaration.Underscore
    {
        $paths = [];
        $searchPath = [];

        $baseLanguageId = Registry::getLang()->getBaseLanguage();
        $translatedString = Registry::getLang()->translateString('SEARCH_RESULT', $baseLanguageId, false);
        $selfLink = $this->getViewConfig()->getSelfLink();
        $sessionToken = Registry::getSession()->getVariable('sess_stoken');

        $searchPath['title'] = sprintf($translatedString, $this->getSearchParamForHtml());
        $searchPath['link'] = $selfLink . 'stoken=' . $sessionToken . "&amp;cl=search&amp;" .
                            "searchparam=" . $this->getSearchParamForHtml();

        $paths[] = $searchPath;

        return $paths;
    }

    /**
     * Category bread crumb
     *
     * @return array
     * @deprecated underscore prefix violates PSR12, will be renamed to "getCategoryBreadCrumb" in next major
     */
    protected function _getCategoryBreadCrumb() // phpcs:ignore PSR2.Methods.MethodDeclaration.Underscore
    {
        $paths = [];

        $categoryTree = $this->getCatTreePath();

        if ($categoryTree) {
            foreach ($categoryTree as $category) {
                /** @var Category $category */
                $categoryPath = [];

                $categoryPath['link'] = $category->getLink();
                $categoryPath['title'] = $category->oxcategories__oxtitle->value;

                $paths[] = $categoryPath;
            }
        }

        return $paths;
    }
}<|MERGE_RESOLUTION|>--- conflicted
+++ resolved
@@ -188,10 +188,7 @@
      * In case list type is "search" returns search parameters which will be added to product details link
      *
      * @return string|null
-<<<<<<< HEAD
-=======
      * @deprecated underscore prefix violates PSR12, will be renamed to "getAddUrlParams" in next major
->>>>>>> 9229a1f8
      */
     protected function _getAddUrlParams() // phpcs:ignore PSR2.Methods.MethodDeclaration.Underscore
     {
