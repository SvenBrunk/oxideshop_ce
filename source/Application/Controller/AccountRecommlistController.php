--- conflicted
+++ resolved
@@ -224,13 +224,8 @@
         if (($oUser = $this->getUser())) {
             if (!($oRecommList = $this->getActiveRecommList())) {
                 $oRecommList = oxNew(\OxidEsales\Eshop\Application\Model\RecommendationList::class);
-<<<<<<< HEAD
                 $oRecommList->oxrecommlists__oxuserid = new \OxidEsales\Eshop\Core\Field($oUser->getId());
                 $oRecommList->oxrecommlists__oxshopid = new \OxidEsales\Eshop\Core\Field(\OxidEsales\Eshop\Core\Registry::getConfig()->getShopId());
-=======
-                $oRecommList->oxrecommlists__oxuserid = new Field($oUser->getId());
-                $oRecommList->oxrecommlists__oxshopid = new Field($this->getConfig()->getShopId());
->>>>>>> af4214ce
             } else {
                 $this->_sThisTemplate = 'page/account/recommendationedit.tpl';
             }
