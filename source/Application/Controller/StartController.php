<?php

/**
 * Copyright © OXID eSales AG. All rights reserved.
 * See LICENSE file for license details.
 */

namespace OxidEsales\EshopCommunity\Application\Controller;

use oxRegistry;
use oxUBase;

/**
 * Starting shop page.
 * Shop starter, manages starting visible articles, etc.
 */
class StartController extends \OxidEsales\Eshop\Application\Controller\FrontendController
{
    /**
     * List display type
     *
     * @var string
     */
    protected $_sListDisplayType = null;

    /**
     * Current class template name.
     *
     * @var string
     */
    protected $_sThisTemplate = 'page/shop/start.tpl';

    /**
     * Start page meta description CMS ident
     *
     * @var string
     */
    protected $_sMetaDescriptionIdent = 'oxstartmetadescription';

    /**
     * Start page meta keywords CMS ident
     *
     * @var string
     */
    protected $_sMetaKeywordsIdent = 'oxstartmetakeywords';

    /**
     * Are actions on
     *
     * @var bool
     */
    protected $_blLoadActions = null;

    /**
     * Top article list (OXTOPSTART)
     *
     * @var array
     */
    protected $_aTopArticleList = null;

    /**
     * Newest article list
     *
     * @var array
     */
    protected $_aNewArticleList = null;

    /**
     * First article (OXFIRSTSTART)
     *
     * @var object
     */
    protected $_oFirstArticle = null;

    /**
     * Category offer article (OXCATOFFER)
     *
     * @var object
     */
    protected $_oCatOfferArticle = null;

    /**
     * Category offer article list (OXCATOFFER)
     *
     * @var array
     */
    protected $_oCatOfferArtList = null;

    /**
     * Sign if to load and show top5articles action
     *
     * @var bool
     */
    protected $_blTop5Action = true;

    /**
     * Sign if to load and show bargain action
     *
     * @var bool
     */
    protected $_blBargainAction = true;

    /**
     * Executes parent::render(), loads action articles
     * (oxarticlelist::loadActionArticles()). Returns name of
     * template file to render.
     *
     * @return  string  cuurent template file name
     */
    public function render()
    {
        if (\OxidEsales\Eshop\Core\Registry::getConfig()->getRequestParameter('showexceptionpage') == '1') {
            return 'message/exception.tpl';
        }

        $myConfig = \OxidEsales\Eshop\Core\Registry::getConfig();

        $oRss = oxNew(\OxidEsales\Eshop\Application\Model\RssFeed::class);
        if ($myConfig->getConfigParam('iTop5Mode') && $myConfig->getConfigParam('bl_rssTopShop')) {
            $this->addRssFeed($oRss->getTopInShopTitle(), $oRss->getTopInShopUrl(), 'topArticles');
        }
        if ($myConfig->getConfigParam('iNewestArticlesMode') && $myConfig->getConfigParam('bl_rssNewest')) {
            $this->addRssFeed($oRss->getNewestArticlesTitle(), $oRss->getNewestArticlesUrl(), 'newestArticles');
        }
        if ($myConfig->getConfigParam('bl_rssBargain')) {
            $this->addRssFeed($oRss->getBargainTitle(), $oRss->getBargainUrl(), 'bargainArticles');
        }

        parent::render();

        return $this->_sThisTemplate;
    }

    /**
     * Returns current view meta data
     * If $sMeta parameter comes empty, sets to it article title and description.
     * It happens if current view has no meta data defined in oxcontent table
     *
     * @param string $sMeta     category path
     * @param int    $iLength   max length of result, -1 for no truncation
     * @param bool   $blDescTag if true - performs additional duplicate cleaning
     *
     * @return string
     */
    protected function _prepareMetaDescription($sMeta, $iLength = 1024, $blDescTag = false) // phpcs:ignore PSR2.Methods.MethodDeclaration.Underscore
    {
        if (
            !$sMeta &&
<<<<<<< HEAD
            \OxidEsales\Eshop\Core\Registry::getConfig()->getConfigParam('bl_perfLoadAktion') &&
=======
            $this->getConfig()->getConfigParam('bl_perfLoadAktion') &&
>>>>>>> f2e0a058
            $oArt = $this->getFirstArticle()
        ) {
            $oDescField = $oArt->getLongDescription();
            $sMeta = $oArt->oxarticles__oxtitle->value . ' - ' . $oDescField->value;
        }

        return parent::_prepareMetaDescription($sMeta, $iLength, $blDescTag);
    }

    /**
     * Returns current view keywords seperated by comma
     * If $sKeywords parameter comes empty, sets to it article title and description.
     * It happens if current view has no meta data defined in oxcontent table
     *
     * @param string $sKeywords               data to use as keywords
     * @param bool   $blRemoveDuplicatedWords remove duplicated words
     *
     * @return string
     */
    protected function _prepareMetaKeyword($sKeywords, $blRemoveDuplicatedWords = true) // phpcs:ignore PSR2.Methods.MethodDeclaration.Underscore
    {
        if (
            !$sKeywords &&
<<<<<<< HEAD
            \OxidEsales\Eshop\Core\Registry::getConfig()->getConfigParam('bl_perfLoadAktion') &&
=======
            $this->getConfig()->getConfigParam('bl_perfLoadAktion') &&
>>>>>>> f2e0a058
            $oArt = $this->getFirstArticle()
        ) {
            $oDescField = $oArt->getLongDescription();
            $sKeywords = $oDescField->value;
        }

        return parent::_prepareMetaKeyword($sKeywords, $blRemoveDuplicatedWords);
    }

    /**
     * Template variable getter. Returns if actions are ON
     *
     * @return string
     */
    protected function _getLoadActionsParam() // phpcs:ignore PSR2.Methods.MethodDeclaration.Underscore
    {
        if ($this->_blLoadActions === null) {
            $this->_blLoadActions = false;
            if (\OxidEsales\Eshop\Core\Registry::getConfig()->getConfigParam('bl_perfLoadAktion')) {
                $this->_blLoadActions = true;
            }
        }

        return $this->_blLoadActions;
    }

    /**
     * Template variable getter. Returns Top article list (OXTOPSTART)
     *
     * @return array
     */
    public function getTopArticleList()
    {
        if ($this->_aTopArticleList === null) {
            $this->_aTopArticleList = false;
            if ($this->_getLoadActionsParam()) {
                // start list
                $oArtList = oxNew(\OxidEsales\Eshop\Application\Model\ArticleList::class);
                $oArtList->loadActionArticles('OXTOPSTART');
                if ($oArtList->count()) {
                    $this->_aTopArticleList = $oArtList;
                }
            }
        }

        return $this->_aTopArticleList;
    }


    /**
     * Template variable getter. Returns newest article list
     *
     * @return array
     */
    public function getNewestArticles()
    {
        if ($this->_aNewArticleList === null) {
            $this->_aNewArticleList = [];
            if ($this->_getLoadActionsParam()) {
                // newest articles
                $oArtList = oxNew(\OxidEsales\Eshop\Application\Model\ArticleList::class);
                $oArtList->loadNewestArticles();
                if ($oArtList->count()) {
                    $this->_aNewArticleList = $oArtList;
                }
            }
        }

        return $this->_aNewArticleList;
    }

    /**
     * Template variable getter. Returns first article
     *
     * @return object
     */
    public function getFirstArticle()
    {
        if ($this->_oFirstArticle === null) {
            $this->_oFirstArticle = false;
            if ($this->_getLoadActionsParam()) {
                // top articles ( big one )
                $oArtList = oxNew(\OxidEsales\Eshop\Application\Model\ArticleList::class);
                $oArtList->loadActionArticles('OXFIRSTSTART');
                if ($oArtList->count()) {
                    $this->_oFirstArticle = $oArtList->current();
                }
            }
        }

        return $this->_oFirstArticle;
    }

    /**
     * Template variable getter. Returns category offer article (OXCATOFFER)
     *
     * @return object
     */
    public function getCatOfferArticle()
    {
        if ($this->_oCatOfferArticle === null) {
            $this->_oCatOfferArticle = false;
            if ($oArtList = $this->getCatOfferArticleList()) {
                $this->_oCatOfferArticle = $oArtList->current();
            }
        }

        return $this->_oCatOfferArticle;
    }

    /**
     * Template variable getter. Returns category offer article list (OXCATOFFER)
     *
     * @return array
     */
    public function getCatOfferArticleList()
    {
        if ($this->_oCatOfferArtList === null) {
            $this->_oCatOfferArtList = [];
            if ($this->_getLoadActionsParam()) {
                // "category offer" articles
                $oArtList = oxNew(\OxidEsales\Eshop\Application\Model\ArticleList::class);
                $oArtList->loadActionArticles('OXCATOFFER');
                if ($oArtList->count()) {
                    $this->_oCatOfferArtList = $oArtList;
                }
            }
        }

        return $this->_oCatOfferArtList;
    }

    /**
     * Returns SEO suffix for page title
     *
     * @return string
     */
    public function getTitleSuffix()
    {
        return \OxidEsales\Eshop\Core\Registry::getConfig()->getActiveShop()->oxshops__oxstarttitle->value;
    }

    /**
     * Returns view canonical url
     *
     * @return string
     */
    public function getCanonicalUrl()
    {
        if (\OxidEsales\Eshop\Core\Registry::getUtils()->seoIsActive() && ($oViewConf = $this->getViewConfig())) {
            return \OxidEsales\Eshop\Core\Registry::getUtilsUrl()->prepareCanonicalUrl($oViewConf->getHomeLink());
        }
    }


    /**
     * Returns active banner list
     *
     * @return objects
     */
    public function getBanners()
    {
        $oBannerList = null;

        if (\OxidEsales\Eshop\Core\Registry::getConfig()->getConfigParam('bl_perfLoadAktion')) {
            $oBannerList = oxNew(\OxidEsales\Eshop\Application\Model\ActionList::class);
            $oBannerList->loadBanners();
        }

        return $oBannerList;
    }

    /**
     * Returns manufacturer list for manufacturer slider
     *
     * @return objects
     */
    public function getManufacturerForSlider()
    {
        $oList = null;

        if (\OxidEsales\Eshop\Core\Registry::getConfig()->getConfigParam('bl_perfLoadManufacturerTree')) {
            $oList = $this->getManufacturerlist();
        }

        return $oList;
    }
}<|MERGE_RESOLUTION|>--- conflicted
+++ resolved
@@ -146,11 +146,7 @@
     {
         if (
             !$sMeta &&
-<<<<<<< HEAD
             \OxidEsales\Eshop\Core\Registry::getConfig()->getConfigParam('bl_perfLoadAktion') &&
-=======
-            $this->getConfig()->getConfigParam('bl_perfLoadAktion') &&
->>>>>>> f2e0a058
             $oArt = $this->getFirstArticle()
         ) {
             $oDescField = $oArt->getLongDescription();
@@ -174,11 +170,7 @@
     {
         if (
             !$sKeywords &&
-<<<<<<< HEAD
             \OxidEsales\Eshop\Core\Registry::getConfig()->getConfigParam('bl_perfLoadAktion') &&
-=======
-            $this->getConfig()->getConfigParam('bl_perfLoadAktion') &&
->>>>>>> f2e0a058
             $oArt = $this->getFirstArticle()
         ) {
             $oDescField = $oArt->getLongDescription();
