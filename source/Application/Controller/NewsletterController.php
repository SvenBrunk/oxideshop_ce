--- conflicted
+++ resolved
@@ -121,7 +121,6 @@
 
                 return;
             } else {
-<<<<<<< HEAD
                 $oUser->oxuser__oxactive = new \OxidEsales\Eshop\Core\Field(1, \OxidEsales\Eshop\Core\Field::T_RAW);
                 $oUser->oxuser__oxrights = new \OxidEsales\Eshop\Core\Field('user', \OxidEsales\Eshop\Core\Field::T_RAW);
                 $oUser->oxuser__oxshopid = new \OxidEsales\Eshop\Core\Field(\OxidEsales\Eshop\Core\Registry::getConfig()->getShopId(), \OxidEsales\Eshop\Core\Field::T_RAW);
@@ -129,15 +128,6 @@
                 $oUser->oxuser__oxlname = new \OxidEsales\Eshop\Core\Field($aParams['oxuser__oxlname'], \OxidEsales\Eshop\Core\Field::T_RAW);
                 $oUser->oxuser__oxsal = new \OxidEsales\Eshop\Core\Field($aParams['oxuser__oxsal'], \OxidEsales\Eshop\Core\Field::T_RAW);
                 $oUser->oxuser__oxcountryid = new \OxidEsales\Eshop\Core\Field($aParams['oxuser__oxcountryid'], \OxidEsales\Eshop\Core\Field::T_RAW);
-=======
-                $oUser->oxuser__oxactive = new Field(1, Field::T_RAW);
-                $oUser->oxuser__oxrights = new Field('user', Field::T_RAW);
-                $oUser->oxuser__oxshopid = new Field($this->getConfig()->getShopId(), Field::T_RAW);
-                $oUser->oxuser__oxfname = new Field($aParams['oxuser__oxfname'], Field::T_RAW);
-                $oUser->oxuser__oxlname = new Field($aParams['oxuser__oxlname'], Field::T_RAW);
-                $oUser->oxuser__oxsal = new Field($aParams['oxuser__oxsal'], Field::T_RAW);
-                $oUser->oxuser__oxcountryid = new Field($aParams['oxuser__oxcountryid'], Field::T_RAW);
->>>>>>> af4214ce
                 $blUserLoaded = $oUser->save();
             }
         } else {
