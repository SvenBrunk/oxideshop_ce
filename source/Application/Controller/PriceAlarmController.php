--- conflicted
+++ resolved
@@ -62,10 +62,7 @@
     {
         $myConfig = \OxidEsales\Eshop\Core\Registry::getConfig();
         $myUtils = \OxidEsales\Eshop\Core\Registry::getUtils();
-<<<<<<< HEAD
-=======
         $emailValidator = $this->getContainer()->get(EmailValidatorServiceBridgeInterface::class);
->>>>>>> 886f6d71
 
         $aParams = Registry::getConfig()->getRequestParameter('pa');
         if (!isset($aParams['email']) || !$emailValidator->isEmailValid($aParams['email'])) {
