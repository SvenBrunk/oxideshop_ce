--- conflicted
+++ resolved
@@ -61,13 +61,8 @@
      */
     public function addme()
     {
-<<<<<<< HEAD
         $myConfig = \OxidEsales\Eshop\Core\Registry::getConfig();
         $myUtils = \OxidEsales\Eshop\Core\Registry::getUtils();
-=======
-        $myConfig = $this->getConfig();
-        $myUtils = Registry::getUtils();
->>>>>>> af4214ce
 
         $aParams = Registry::getConfig()->getRequestParameter('pa');
         if (!isset($aParams['email']) || !oxNew(MailValidator::class)->isValidEmail($aParams['email'])) {
@@ -108,15 +103,9 @@
             $this->_sBidPrice = false;
 
             $aParams = $this->_getParams();
-<<<<<<< HEAD
             $oCur = \OxidEsales\Eshop\Core\Registry::getConfig()->getActShopCurrencyObject();
             $iPrice = \OxidEsales\Eshop\Core\Registry::getUtils()->currency2Float($aParams['price']);
             $this->_sBidPrice = \OxidEsales\Eshop\Core\Registry::getLang()->formatCurrency($iPrice, $oCur);
-=======
-            $oCur = $this->getConfig()->getActShopCurrencyObject();
-            $iPrice = Registry::getUtils()->currency2Float($aParams['price']);
-            $this->_sBidPrice = Registry::getLang()->formatCurrency($iPrice, $oCur);
->>>>>>> af4214ce
         }
 
         return $this->_sBidPrice;
