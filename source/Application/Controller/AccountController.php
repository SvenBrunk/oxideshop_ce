<?php
/**
 * Copyright © OXID eSales AG. All rights reserved.
 * See LICENSE file for license details.
 */
namespace OxidEsales\EshopCommunity\Application\Controller;

use OxidEsales\Eshop\Core\Registry;
use OxidEsales\EshopCommunity\Internal\Application\Container;

/**
 * Current user "My account" window.
 * When user is logged in arranges "My account" window, by creating
 * links to user details, order review, notice list, wish list. There
 * is a link for logging out. Template includes Topoffer , bargain
 * boxes. OXID eShop -> MY ACCOUNT.
 */
class AccountController extends \OxidEsales\Eshop\Application\Controller\FrontendController
{
    /**
     * Number of user's orders.
     *
     * @var integer
     */
    protected $_iOrderCnt = null;

    /**
     * Current article id.
     *
     * @var string
     */
    protected $_sArticleId = null;

    /**
     * Search parameter for Html
     *
     * @var string
     */
    protected $_sSearchParamForHtml = null;

    /**
     * Search parameter
     *
     * @var string
     */
    protected $_sSearchParam = null;

    /**
     * List type
     *
     * @var string
     */
    protected $_sListType = null;

    /**
     * Current class template name.
     *
     * @var string
     */
    protected $_sThisTemplate = 'page/account/dashboard.tpl';

    /**
     * Current class login template name.
     *
     * @var string
     */
    protected $_sThisLoginTemplate = 'page/account/login.tpl';

    /**
     * Alternative login template name.
     *
     * @var string
     */
    protected $_sThisAltLoginTemplate = 'page/privatesales/login.tpl';

    /**
     * Current view search engine indexing state
     *
     * @var int
     */
    protected $_iViewIndexState = VIEW_INDEXSTATE_NOINDEXNOFOLLOW;

    /**
     * Start page meta description CMS ident
     *
     * @var string
     */
    protected $_sMetaDescriptionIdent = 'oxstartmetadescription';

    /**
     * Start page meta keywords CMS ident
     *
     * @var string
     */
    protected $_sMetaKeywordsIdent = 'oxstartmetakeywords';

    /**
     * Sign if to load and show bargain action
     *
     * @var bool
     */
    protected $_blBargainAction = true;

    /**
     * Status of the account deletion
     *
     * @var bool
     */
    private $accountDeletionStatus;

    /**
     * Loads action articles. If user is logged and returns name of
     * template to render account::_sThisTemplate
     *
     * @return  string  $_sThisTemplate current template file name
     */
    public function render()
    {
        parent::render();

        // performing redirect if needed
        $this->redirectAfterLogin();

        // is logged in ?
        $user = $this->getUser();
        $passwordField = 'oxuser__oxpassword';
        if (!$user || ($user && !$user->$passwordField->value) ||
            ($this->isEnabledPrivateSales() && $user && (!$user->isTermsAccepted() || $this->confirmTerms()))
        ) {
            $this->_sThisTemplate = $this->_getLoginTemplate();
        }

        return $this->_sThisTemplate;
    }

    /**
     * Returns login template name:
     *  - if "login" feature is on returns $this->_sThisAltLoginTemplate
     *  - else returns $this->_sThisLoginTemplate
     *
     * @return string
     */
    protected function _getLoginTemplate()
    {
        return $this->isEnabledPrivateSales() ? $this->_sThisAltLoginTemplate : $this->_sThisLoginTemplate;
    }

    /**
     * Confirms term agreement. Returns value of confirmed term
     *
     * @return string | bool
     */
    public function confirmTerms()
    {
        $termsConfirmation = Registry::getConfig()->getRequestParameter("term");
        if (!$termsConfirmation && $this->isEnabledPrivateSales()) {
            $user = $this->getUser();
            if ($user && !$user->isTermsAccepted()) {
                $termsConfirmation = true;
            }
        }

        return $termsConfirmation;
    }

    /**
     * Returns array from parent::getNavigationParams(). If current request
     * contains "sourcecl" and "anid" parameters - appends array with this
     * data. Array is used to fill forms and append shop urls with actual
     * state parameters
     *
     * @return array
     */
    public function getNavigationParams()
    {
        $parameters = parent::getNavigationParams();

        if ($sourceClass = Registry::getConfig()->getRequestParameter("sourcecl")) {
            $parameters['sourcecl'] = $sourceClass;
        }

        if ($articleId = Registry::getConfig()->getRequestParameter("anid")) {
            $parameters['anid'] = $articleId;
        }

        return $parameters;
    }

    /**
     * For some user actions (like writing product
     * review) user must be logged in. So e.g. in product details page
     * there is a link leading to current view. Link contains parameter
     * "sourcecl", which tells where to redirect after successfull login.
     * If this parameter is defined and oxcmp_user::getLoginStatus() ==
     * USER_LOGIN_SUCCESS (means user has just logged in) then user is
     * redirected back to source view.
     *
     * @return null
     */
    public function redirectAfterLogin()
    {
        // in case source class is provided - redirecting back to it with all default parameters
        if (($sourceClass = Registry::getConfig()->getRequestParameter("sourcecl")) &&
            $this->_oaComponents['oxcmp_user']->getLoginStatus() === USER_LOGIN_SUCCESS
        ) {
            $redirectUrl = \OxidEsales\Eshop\Core\Registry::getConfig()->getShopUrl() . 'index.php?cl=' . rawurlencode($sourceClass);

            // building redirect link
            foreach ($this->getNavigationParams() as $key => $value) {
                if ($value && $key != "sourcecl") {
                    $redirectUrl .= '&' . rawurlencode($key) . "=" . rawurlencode($value);
                }
            }

            /** @var \OxidEsales\Eshop\Core\UtilsUrl $utilsUrl */
            $utilsUrl = Registry::getUtilsUrl();
            return Registry::getUtils()->redirect($utilsUrl->processUrl($redirectUrl), true, 302);
        }
    }

    /**
     * changes default template for compare in popup
     *
     * @return null
     */
    public function getOrderCnt()
    {
        if ($this->_iOrderCnt === null) {
            $this->_iOrderCnt = 0;
            if ($user = $this->getUser()) {
                $this->_iOrderCnt = $user->getOrderCount();
            }
        }

        return $this->_iOrderCnt;
    }

    /**
     * Return the active article id
     *
     * @return string | bool
     */
    public function getArticleId()
    {
        if ($this->_sArticleId === null) {
            // passing wishlist information
            if ($articleId = Registry::getConfig()->getRequestParameter('aid')) {
                $this->_sArticleId = $articleId;
            }
        }

        return $this->_sArticleId;
    }

    /**
     * Template variable getter. Returns search parameter for Html
     *
     * @return string
     */
    public function getSearchParamForHtml()
    {
        if ($this->_sSearchParamForHtml === null) {
            $this->_sSearchParamForHtml = false;
            if ($this->getArticleId()) {
                $this->_sSearchParamForHtml = Registry::getConfig()->getRequestParameter('searchparam');
            }
        }

        return $this->_sSearchParamForHtml;
    }

    /**
     * Template variable getter. Returns search parameter
     *
     * @return string
     */
    public function getSearchParam()
    {
        if ($this->_sSearchParam === null) {
            $this->_sSearchParam = false;
            if ($this->getArticleId()) {
                $this->_sSearchParam = rawurlencode(Registry::getConfig()->getRequestParameter('searchparam', true));
            }
        }

        return $this->_sSearchParam;
    }

    /**
     * Template variable getter. Returns list type
     *
     * @return string
     */
    public function getListType()
    {
        if ($this->_sListType === null) {
            $this->_sListType = false;
            if ($this->getArticleId()) {
                // searching in vendor #671
                $this->_sListType = Registry::getConfig()->getRequestParameter('listtype');
            }
        }

        return $this->_sListType;
    }

    /**
     * Returns Bread Crumb - you are here page1/page2/page3...
     *
     * @return array
     */
    public function getBreadCrumb()
    {
        $paths = [];
        $pathData = [];
        $language = Registry::getLang();
        $baseLanguageId = $language->getBaseLanguage();
        if ($user = $this->getUser()) {
            $username = $user->oxuser__oxusername->value;
            $pathData['title'] = $language->translateString('MY_ACCOUNT', $baseLanguageId, false) . " - " . $username;
        } else {
            $pathData['title'] = $language->translateString('LOGIN', $baseLanguageId, false);
        }
        $pathData['link'] = $this->getLink();
        $paths[] = $pathData;

        return $paths;
    }

    /**
     * Template variable getter. Returns article list count in comparison
     *
     * @return integer
     */
    public function getCompareItemsCnt()
    {
        $compare = oxNew(\OxidEsales\Eshop\Application\Controller\CompareController::class);

        return $compare->getCompareItemsCnt();
    }

    /**
     * Page Title
     *
     * @return string
     */
    public function getTitle()
    {
        $title = parent::getTitle();

<<<<<<< HEAD
        if (\OxidEsales\Eshop\Core\Registry::getConfig()->getActiveView()->getClassName() == 'account') {
            $baseLanguageId = \OxidEsales\Eshop\Core\Registry::getLang()->getBaseLanguage();
            $title = \OxidEsales\Eshop\Core\Registry::getLang()->translateString('PAGE_TITLE_ACCOUNT', $baseLanguageId, false);
=======
        if ($this->getConfig()->getActiveView()->getClassName() == 'account') {
            $baseLanguageId = Registry::getLang()->getBaseLanguage();
            $title = Registry::getLang()->translateString('PAGE_TITLE_ACCOUNT', $baseLanguageId, false);
>>>>>>> af4214ce
            if ($user = $this->getUser()) {
                $username = $user->oxuser__oxusername->value;
                $title .= ' - "' . $username . '"';
            }
        }

        return $title;
    }

    /**
     * Deletes User account.
     */
    public function deleteAccount()
    {
        $this->accountDeletionStatus = false;
        $user = $this->getUser();

        /**
         * Setting derived to false allows mall users to delete their account being in a different shop as the shop
         * the account was originally created in.
         */
        if (\OxidEsales\Eshop\Core\Registry::getConfig()->getConfigParam('blMallUsers')) {
            $user->setIsDerived(false);
        }

        if ($this->canUserAccountBeDeleted() && $user->delete()) {
            $this->accountDeletionStatus = true;
            $user->logout();
            $session = \OxidEsales\Eshop\Core\Registry::getSession();
            $session->destroy();
        }
    }

    /**
     * Returns true if User is allowed to delete own account.
     *
     * @return bool
     */
    public function isUserAllowedToDeleteOwnAccount()
    {
        $allowUsersToDeleteTheirAccount = Registry::getConfig()->getConfigParam('blAllowUsersToDeleteTheirAccount');

        $user = $this->getUser();

        return $allowUsersToDeleteTheirAccount && $user && !$user->isMallAdmin();
    }

    /**
     * Template variable getter. Returns true, if a user account has been sucessfully deleted, else false.
     *
     * @return bool
     */
    public function getAccountDeletionStatus()
    {
        return $this->accountDeletionStatus;
    }

    /**
     * Checks if possible to delete user.
     *
     * @return bool
     */
    private function canUserAccountBeDeleted()
    {
        $session = \OxidEsales\Eshop\Core\Registry::getSession();
        return $session->checkSessionChallenge() && $this->isUserAllowedToDeleteOwnAccount();
    }
}<|MERGE_RESOLUTION|>--- conflicted
+++ resolved
@@ -348,15 +348,9 @@
     {
         $title = parent::getTitle();
 
-<<<<<<< HEAD
         if (\OxidEsales\Eshop\Core\Registry::getConfig()->getActiveView()->getClassName() == 'account') {
             $baseLanguageId = \OxidEsales\Eshop\Core\Registry::getLang()->getBaseLanguage();
             $title = \OxidEsales\Eshop\Core\Registry::getLang()->translateString('PAGE_TITLE_ACCOUNT', $baseLanguageId, false);
-=======
-        if ($this->getConfig()->getActiveView()->getClassName() == 'account') {
-            $baseLanguageId = Registry::getLang()->getBaseLanguage();
-            $title = Registry::getLang()->translateString('PAGE_TITLE_ACCOUNT', $baseLanguageId, false);
->>>>>>> af4214ce
             if ($user = $this->getUser()) {
                 $username = $user->oxuser__oxusername->value;
                 $title .= ' - "' . $username . '"';
