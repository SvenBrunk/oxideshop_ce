--- conflicted
+++ resolved
@@ -43,13 +43,9 @@
 
         if ($sTpl = $this->getViewParameter("sWidgetType")) {
             $sTemplateName = 'widget/' . basename($sTpl) . '/categorylist.tpl';
-<<<<<<< HEAD
-            if (\OxidEsales\Eshop\Core\Registry::getConfig()->getTemplatePath($sTemplateName, $this->isAdmin())) {
-=======
             /** @var TemplateLoaderInterface $templateLoader */
             $templateLoader = $this->getContainer()->get('oxid_esales.templating.template.loader');
             if ($templateLoader->exists($sTemplateName)) {
->>>>>>> d377a93e
                 $this->_sThisTemplate = $sTemplateName;
             }
         }
