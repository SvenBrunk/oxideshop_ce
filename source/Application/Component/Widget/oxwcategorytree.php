<?php
/**
 * This file is part of OXID eShop Community Edition.
 *
 * OXID eShop Community Edition is free software: you can redistribute it and/or modify
 * it under the terms of the GNU General Public License as published by
 * the Free Software Foundation, either version 3 of the License, or
 * (at your option) any later version.
 *
 * OXID eShop Community Edition is distributed in the hope that it will be useful,
 * but WITHOUT ANY WARRANTY; without even the implied warranty of
 * MERCHANTABILITY or FITNESS FOR A PARTICULAR PURPOSE.  See the
 * GNU General Public License for more details.
 *
 * You should have received a copy of the GNU General Public License
 * along with OXID eShop Community Edition.  If not, see <http://www.gnu.org/licenses/>.
 *
 * @link      http://www.oxid-esales.com
 * @copyright (C) OXID eSales AG 2003-2016
 * @version   OXID eShop CE
 */

/**
 * This class must be empty because of others eShop editions classes which can be used instead of it.
 *
 * @deprecated on b-dev This class should not be used for direct extending. Please use parent class instead.
 *
 */
class oxwCategoryTree extends \OxidEsales\Eshop\Application\Component\Widget\CategoryTree
{
<<<<<<< HEAD
=======

    /**
     * Names of components (classes) that are initiated and executed
     * before any other regular operation.
     * Cartegory component used in template.
     *
     * @var array
     */
    protected $_aComponentNames = array('oxcmp_categories' => 1);

    /**
     * Current class template name.
     *
     * @var string
     */
    protected $_sThisTemplate = 'widget/sidebar/categorytree.tpl';

    /**
     * Executes parent::render(), assigns template name and returns it
     *
     * @return string
     */
    public function render()
    {
        parent::render();

        if ($sTpl = $this->getViewParameter("sWidgetType")) {
            $sTemplateName = 'widget/' . basename($sTpl) . '/categorylist.tpl';
            if ($this->getConfig()->getTemplatePath($sTemplateName, $this->isAdmin())) {
                $this->_sThisTemplate = $sTemplateName;
            }
        }

        return $this->_sThisTemplate;
    }

    /**
     * Returns the deep level of category tree
     *
     * @return null
     */
    public function getDeepLevel()
    {
        return $this->getViewParameter("deepLevel");
    }

    /**
     * Content category getter
     *
     * @return bool|string
     */
    public function getContentCategory()
    {
        if (oxRegistry::getConfig()->getRequestParameter('oxcid')) {
            return oxRegistry::getConfig()->getRequestParameter('oxcid');
        }
        return false;
    }
>>>>>>> 64675e14
}<|MERGE_RESOLUTION|>--- conflicted
+++ resolved
@@ -1,4 +1,5 @@
 <?php
+
 /**
  * This file is part of OXID eShop Community Edition.
  *
@@ -28,65 +29,4 @@
  */
 class oxwCategoryTree extends \OxidEsales\Eshop\Application\Component\Widget\CategoryTree
 {
-<<<<<<< HEAD
-=======
-
-    /**
-     * Names of components (classes) that are initiated and executed
-     * before any other regular operation.
-     * Cartegory component used in template.
-     *
-     * @var array
-     */
-    protected $_aComponentNames = array('oxcmp_categories' => 1);
-
-    /**
-     * Current class template name.
-     *
-     * @var string
-     */
-    protected $_sThisTemplate = 'widget/sidebar/categorytree.tpl';
-
-    /**
-     * Executes parent::render(), assigns template name and returns it
-     *
-     * @return string
-     */
-    public function render()
-    {
-        parent::render();
-
-        if ($sTpl = $this->getViewParameter("sWidgetType")) {
-            $sTemplateName = 'widget/' . basename($sTpl) . '/categorylist.tpl';
-            if ($this->getConfig()->getTemplatePath($sTemplateName, $this->isAdmin())) {
-                $this->_sThisTemplate = $sTemplateName;
-            }
-        }
-
-        return $this->_sThisTemplate;
-    }
-
-    /**
-     * Returns the deep level of category tree
-     *
-     * @return null
-     */
-    public function getDeepLevel()
-    {
-        return $this->getViewParameter("deepLevel");
-    }
-
-    /**
-     * Content category getter
-     *
-     * @return bool|string
-     */
-    public function getContentCategory()
-    {
-        if (oxRegistry::getConfig()->getRequestParameter('oxcid')) {
-            return oxRegistry::getConfig()->getRequestParameter('oxcid');
-        }
-        return false;
-    }
->>>>>>> 64675e14
 }