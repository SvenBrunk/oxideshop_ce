--- conflicted
+++ resolved
@@ -145,13 +145,8 @@
 
             // processing amounts
             $dAmount = str_replace(',', '.', $dAmount);
-<<<<<<< HEAD
             if (!\OxidEsales\Eshop\Core\Registry::getConfig()->getConfigParam('blAllowUnevenAmounts')) {
-                $dAmount = round(( string ) $dAmount);
-=======
-            if (!$this->getConfig()->getConfigParam('blAllowUnevenAmounts')) {
                 $dAmount = round((string) $dAmount);
->>>>>>> 2f7163c9
             }
 
             $oBasket = $oUser->getBasket($sListType);
