<?php
/**
 * Copyright © OXID eSales AG. All rights reserved.
 * See LICENSE file for license details.
 */

namespace OxidEsales\EshopCommunity\Application\Component;

use OxidEsales\Eshop\Core\Exception\ArticleInputException;
use OxidEsales\Eshop\Core\Exception\NoArticleException;
use OxidEsales\Eshop\Core\Exception\OutOfStockException;
use OxidEsales\Eshop\Core\Registry;
use oxRegistry;
use stdClass;
use oxOutOfStockException;
use oxArticleInputException;
use oxNoArticleException;

/**
 * Main shopping basket manager. Arranges shopping basket
 * contents, updates amounts, prices, taxes etc.
 *
 * @subpackage oxcmp
 */
class BasketComponent extends \OxidEsales\Eshop\Core\Controller\BaseController
{
    /**
     * Marking object as component
     *
     * @var bool
     */
    protected $_blIsComponent = true;

    /**
     * Last call function name
     *
     * @var string
     */
    protected $_sLastCallFnc = null;

    /**
     * Parameters which are kept when redirecting after user
     * puts something to basket
     *
     * @var array
     */
    public $aRedirectParams = ['cnid', // category id
                                    'mnid', // manufacturer id
                                    'anid', // active article id
                                    'tpl', // spec. template
                                    'listtype', // list type
                                    'searchcnid', // search category
                                    'searchvendor', // search vendor
                                    'searchmanufacturer', // search manufacturer
                                    // @deprecated since v5.3 (2016-06-17); Listmania will be moved to an own module.
                                    'searchrecomm', // search recomendation
                                    'recommid' // recomm. list id
                                    // END deprecated
    ];

    /**
     * Initiates component.
     */
    public function init()
    {
        $oConfig = \OxidEsales\Eshop\Core\Registry::getConfig();
        $session = \OxidEsales\Eshop\Core\Registry::getSession();
        if ($oConfig->getConfigParam('blPsBasketReservationEnabled')) {
            if ($oReservations = $session->getBasketReservations()) {
                if (!$oReservations->getTimeLeft()) {
                    $oBasket = $session->getBasket();
                    if ($oBasket && $oBasket->getProductsCount()) {
                        $this->emptyBasket($oBasket);
                    }
                }
                $iLimit = (int) $oConfig->getConfigParam('iBasketReservationCleanPerRequest');
                if (!$iLimit) {
                    $iLimit = 200;
                }
                $oReservations->discardUnusedReservations($iLimit);
            }
        }

        parent::init();

        // Basket exclude
        if (\OxidEsales\Eshop\Core\Registry::getConfig()->getConfigParam('blBasketExcludeEnabled')) {
            if ($oBasket = $session->getBasket()) {
                $this->getParent()->setRootCatChanged($this->isRootCatChanged() && $oBasket->getContents());
            }
        }
    }

    /**
     * Loads basket ($oBasket = $mySession->getBasket()), calls oBasket->calculateBasket,
     * executes parent::render() and returns basket object.
     *
     * @return object   $oBasket    basket object
     */
    public function render()
    {
        $session = \OxidEsales\Eshop\Core\Registry::getSession();

        // recalculating
        if ($oBasket = $session->getBasket()) {
            $oBasket->calculateBasket(false);
        }

        parent::render();

        return $oBasket;
    }

    /**
     * Basket content update controller.
     * Before adding article - check if client is not a search engine. If
     * yes - exits method by returning false. If no - executes
     * oxcmp_basket::_addItems() and puts article to basket.
     * Returns position where to redirect user browser.
     *
     * @param string $sProductId Product ID (default null)
     * @param double $dAmount    Product amount (default null)
     * @param array  $aSel       (default null)
     * @param array  $aPersParam (default null)
     * @param bool   $blOverride If true amount in basket is replaced by $dAmount otherwise amount is increased by
     *                           $dAmount (default false)
     *
     * @return mixed
     */
    public function toBasket($sProductId = null, $dAmount = null, $aSel = null, $aPersParam = null, $blOverride = false)
    {
        // adding to basket is not allowed ?
<<<<<<< HEAD
        $myConfig = \OxidEsales\Eshop\Core\Registry::getConfig();
        if (\OxidEsales\Eshop\Core\Registry::getUtils()->isSearchEngine()) {
=======
        $myConfig = $this->getConfig();
        if (Registry::getUtils()->isSearchEngine()) {
>>>>>>> af4214ce
            return;
        }

        // adding articles
        if ($aProducts = $this->_getItems($sProductId, $dAmount, $aSel, $aPersParam, $blOverride)) {
            $this->_setLastCallFnc('tobasket');

            $database = \OxidEsales\Eshop\Core\DatabaseProvider::getDb();
            $database->startTransaction();
            try {
                $oBasketItem = $this->_addItems($aProducts);
                //reserve active basket
                if (Registry::getConfig()->getConfigParam('blPsBasketReservationEnabled')) {
                    $basket = Registry::getSession()->getBasket();
                    Registry::getSession()->getBasketReservations()->reserveBasket($basket);
                }
            } catch (\Exception $exception) {
                $database->rollbackTransaction();
                unset($oBasketItem);
                throw $exception;
            }
            $database->commitTransaction();

            // new basket item marker
            if ($oBasketItem && $myConfig->getConfigParam('iNewBasketItemMessage') != 0) {
                $oNewItem = new stdClass();
                $oNewItem->sTitle = $oBasketItem->getTitle();
                $oNewItem->sId = $oBasketItem->getProductId();
                $oNewItem->dAmount = $oBasketItem->getAmount();
                $oNewItem->dBundledAmount = $oBasketItem->getdBundledAmount();

                // passing article
                Registry::getSession()->setVariable('_newitem', $oNewItem);
            }

            // redirect to basket
            $redirectUrl = $this->_getRedirectUrl();
            $this->dispatchEvent(new \OxidEsales\EshopCommunity\Internal\ShopEvents\BasketChangedEvent($this));

            return $redirectUrl;
        }
    }

    /**
     * Similar to tobasket, except that as product id "bindex" parameter is (can be) taken
     *
     * @param string $sProductId Product ID (default null)
     * @param double $dAmount    Product amount (default null)
     * @param array  $aSel       (default null)
     * @param array  $aPersParam (default null)
     * @param bool   $blOverride If true means increase amount of chosen article (default false)
     *
     * @return mixed
     */
    public function changeBasket(
        $sProductId = null,
        $dAmount = null,
        $aSel = null,
        $aPersParam = null,
        $blOverride = true
    ) {
        if (!Registry::getSession()->checkSessionChallenge()) {
            return;
        }

        // adding to basket is not allowed ?
        if (Registry::getUtils()->isSearchEngine()) {
            return;
        }

        $session = \OxidEsales\Eshop\Core\Registry::getSession();

        // fetching item ID
        if (!$sProductId) {
            $sBasketItemId = Registry::getConfig()->getRequestParameter('bindex');

            if ($sBasketItemId) {
                $oBasket = $session->getBasket();
                //take params
                $aBasketContents = $oBasket->getContents();
                $oItem = $aBasketContents[$sBasketItemId];

                $sProductId = isset($oItem) ? $oItem->getProductId() : null;
            } else {
                $sProductId = Registry::getConfig()->getRequestParameter('aid');
            }
        }

        // fetching other needed info
        $dAmount = isset($dAmount) ? $dAmount : Registry::getConfig()->getRequestParameter('am');
        $aSel = isset($aSel) ? $aSel : Registry::getConfig()->getRequestParameter('sel');
        $aPersParam = $aPersParam ? $aPersParam : Registry::getConfig()->getRequestParameter('persparam');

        // adding articles
        if ($aProducts = $this->_getItems($sProductId, $dAmount, $aSel, $aPersParam, $blOverride)) {
            // information that last call was changebasket
            $oBasket = $session->getBasket();
            $oBasket->onUpdate();
            $this->_setLastCallFnc('changebasket');

            $database = \OxidEsales\Eshop\Core\DatabaseProvider::getDb();
            $database->startTransaction();
            try {
                $oBasketItem = $this->_addItems($aProducts);
                // reserve active basket
                if (Registry::getConfig()->getConfigParam('blPsBasketReservationEnabled')) {
                    Registry::getSession()->getBasketReservations()->reserveBasket($oBasket);
                }
            } catch (\Exception $exception) {
                $database->rollbackTransaction();
                unset($oBasketItem);
                throw $exception;
            }
            $database->commitTransaction();
        }
    }

    /**
     * Formats and returns redirect URL where shop must be redirected after
     * storing something to basket
     *
     * @return string   $sClass.$sPosition  redirection URL
     */
    protected function _getRedirectUrl()
    {

        // active controller id
        $controllerId = Registry::getConfig()->getRequestControllerId();
        $controllerId = $controllerId ? $controllerId . '?' : 'start?';
        $sPosition = '';

        // setting redirect parameters
        foreach ($this->aRedirectParams as $sParamName) {
            $sParamVal = Registry::getConfig()->getRequestParameter($sParamName);
            $sPosition .= $sParamVal ? $sParamName . '=' . $sParamVal . '&' : '';
        }

        // special treatment
        // search param
        $sParam = rawurlencode(Registry::getConfig()->getRequestParameter('searchparam', true));
        $sPosition .= $sParam ? 'searchparam=' . $sParam . '&' : '';

        // current page number
        $iPageNr = (int) Registry::getConfig()->getRequestParameter('pgNr');
        $sPosition .= ($iPageNr > 0) ? 'pgNr=' . $iPageNr . '&' : '';

        // reload and backbutton blocker
        if (\OxidEsales\Eshop\Core\Registry::getConfig()->getConfigParam('iNewBasketItemMessage') == 3) {
            // saving return to shop link to session
            Registry::getSession()->setVariable('_backtoshop', $controllerId . $sPosition);

            // redirecting to basket
            $controllerId = 'basket?';
        }

        return $controllerId . $sPosition;
    }

    /**
     * Cleans and returns persisted parameters.
     *
     * @param array $persistedParameters key-value parameters (optional). If not passed - takes parameters from request.
     *
     * @return array|null cleaned up parameters or null, if there are no non-empty parameters
     */
    protected function getPersistedParameters($persistedParameters = null)
    {
        $persistedParameters = ($persistedParameters ?: Registry::getConfig()->getRequestParameter('persparam'));
        if (!is_array($persistedParameters)) {
            return null;
        }
        return array_filter($persistedParameters) ?: null;
    }

    /**
     * Collects and returns array of items to add to basket. Product info is taken not only from
     * given parameters, but additionally from request 'aproducts' parameter
     *
     * @param string $sProductId product ID
     * @param double $dAmount    product amount
     * @param array  $aSel       product select lists
     * @param array  $aPersParam product persistent parameters
     * @param bool   $blOverride amount override status
     *
     * @return mixed
     */
    protected function _getItems(
        $sProductId = null,
        $dAmount = null,
        $aSel = null,
        $aPersParam = null,
        $blOverride = false
    ) {
        // collecting items to add
        $aProducts = Registry::getConfig()->getRequestParameter('aproducts');

        // collecting specified item
        $sProductId = $sProductId ? $sProductId : Registry::getConfig()->getRequestParameter('aid');
        if ($sProductId) {
            // additionally fetching current product info
            $dAmount = isset($dAmount) ? $dAmount : Registry::getConfig()->getRequestParameter('am');

            // select lists
            $aSel = isset($aSel) ? $aSel : Registry::getConfig()->getRequestParameter('sel');

            // persistent parameters
            if (empty($aPersParam)) {
                $aPersParam = $this->getPersistedParameters();
            }

            $sBasketItemId = Registry::getConfig()->getRequestParameter('bindex');

            $aProducts[$sProductId] = ['am'           => $dAmount,
                                            'sel'          => $aSel,
                                            'persparam'    => $aPersParam,
                                            'override'     => $blOverride,
                                            'basketitemid' => $sBasketItemId
            ];
        }

        if (is_array($aProducts) && count($aProducts)) {
            if (Registry::getConfig()->getRequestParameter('removeBtn') !== null) {
                //setting amount to 0 if removing article from basket
                foreach ($aProducts as $sProductId => $aProduct) {
                    if (isset($aProduct['remove']) && $aProduct['remove']) {
                        $aProducts[$sProductId]['am'] = 0;
                    } else {
                        unset($aProducts[$sProductId]);
                    }
                }
            }

            return $aProducts;
        }

        return false;
    }

    /**
     * Adds all articles user wants to add to basket. Returns
     * last added to basket item.
     *
     * @param array $products products to add array
     *
     * @return  object  $oBasketItem    last added basket item
     */
    protected function _addItems($products)
    {
        $activeView = \OxidEsales\Eshop\Core\Registry::getConfig()->getActiveView();
        $errorDestination = $activeView->getErrorDestination();
        $session = \OxidEsales\Eshop\Core\Registry::getSession();

        $basket = $session->getBasket();
        $basketInfo = $basket->getBasketSummary();

        $basketItemAmounts = [];

        foreach ($products as $addProductId => $productInfo) {
            $data = $this->prepareProductInformation($addProductId, $productInfo);
            $productAmount = 0;
            if (isset($basketInfo->aArticles[$data['id']])) {
                $productAmount = $basketInfo->aArticles[$data['id']];
            }
            $products[$addProductId]['oldam'] = $productAmount;

            //If we already changed articles so they now exactly match existing ones,
            //we need to make sure we get the amounts correct
            if (isset($basketItemAmounts[$data['oldBasketItemId']])) {
                $data['amount'] = $data['amount'] + $basketItemAmounts[$data['oldBasketItemId']];
            }

            $basketItem = $this->addItemToBasket($basket, $data, $errorDestination);

            if (($basketItem instanceof \OxidEsales\Eshop\Application\Model\BasketItem)) {
                $basketItemKey = $basketItem->getBasketItemKey();
                if ($basketItemKey) {
                    if (! isset($basketItemAmounts[$basketItemKey])) {
                        $basketItemAmounts[$basketItemKey] = 0;
                    }
                    $basketItemAmounts[$basketItemKey] += $data['amount'];
                }
            }

            if (!$basketItem) {
                $info = $basket->getBasketSummary();
                $productAmount = $info->aArticles[$data['id']];
                $products[$addProductId]['am'] = isset($productAmount) ? $productAmount : 0;
            }
        }

        //if basket empty remove possible gift card
        if ($basket->getProductsCount() == 0) {
            $basket->setCardId(null);
        }

        // information that last call was tobasket
        $this->_setLastCall($this->_getLastCallFnc(), $products, $basketInfo);

        return $basketItem;
    }

    /**
     * Setting last call data to session (data used by econda)
     *
     * @param string $sCallName    name of action ('tobasket', 'changebasket')
     * @param array  $aProductInfo data which comes from request when you press button "to basket"
     * @param array  $aBasketInfo  array returned by \OxidEsales\Eshop\Application\Model\Basket::getBasketSummary()
     */
    protected function _setLastCall($sCallName, $aProductInfo, $aBasketInfo)
    {
        Registry::getSession()->setVariable('aLastcall', [$sCallName => $aProductInfo]);
    }

    /**
     * Setting last call function name (data used by econda)
     *
     * @param string $sCallName name of action ('tobasket', 'changebasket')
     */
    protected function _setLastCallFnc($sCallName)
    {
        $this->_sLastCallFnc = $sCallName;
    }

    /**
     * Getting last call function name (data used by econda)
     *
     * @return string
     */
    protected function _getLastCallFnc()
    {
        return $this->_sLastCallFnc;
    }

    /**
     * Returns true if active root category was changed
     *
     * @return bool
     */
    public function isRootCatChanged()
    {
        // in Basket
        $session = \OxidEsales\Eshop\Core\Registry::getSession();
        $oBasket = $session->getBasket();
        if ($oBasket->showCatChangeWarning()) {
            $oBasket->setCatChangeWarningState(false);

            return true;
        }

        // in Category, only then category is empty ant not equal to default category
        $sDefCat = Registry::getConfig()->getActiveShop()->oxshops__oxdefcat->value;
        $sActCat = Registry::getConfig()->getRequestParameter('cnid');
        $oActCat = oxNew(\OxidEsales\Eshop\Application\Model\Category::class);
        if ($sActCat && $sActCat != $sDefCat && $oActCat->load($sActCat)) {
            $sActRoot = $oActCat->oxcategories__oxrootid->value;
            if ($oBasket->getBasketRootCatId() && $sActRoot != $oBasket->getBasketRootCatId()) {
                return true;
            }
        }

        return false;
    }

    /**
     * Executes user choice:
     *
     * - if user clicked on "Proceed to checkout" - redirects to basket,
     * - if clicked "Continue shopping" - clear basket
     *
     * @return mixed
     */
    public function executeUserChoice()
    {
        $this->dispatchEvent(new \OxidEsales\EshopCommunity\Internal\ShopEvents\BasketChangedEvent($this));

        // redirect to basket
        if (Registry::getConfig()->getRequestParameter("tobasket")) {
            return "basket";
        } else {
            // clear basket
            $session = \OxidEsales\Eshop\Core\Registry::getSession();
            $session->getBasket()->deleteBasket();
            $this->getParent()->setRootCatChanged(false);
        }
    }

    /**
     * Deletes user basket object from session and saved one from DB if needed.
     *
     * @param \OxidEsales\Eshop\Application\Model\Basket $oBasket
     */
    protected function emptyBasket($oBasket)
    {
        $oBasket->deleteBasket();
    }

    /**
     * Prepare information for adding product to basket.
     *
     * @param string $addProductId
     * @param array  $productInfo
     *
     * @return array
     */
    protected function prepareProductInformation($addProductId, $productInfo)
    {
        $return = [];

        $return['id'] = isset($productInfo['aid']) ? $productInfo['aid'] : $addProductId;
        $return['amount'] = isset($productInfo['am']) ? $productInfo['am'] : 0;
        $return['selectList'] = isset($productInfo['sel']) ? $productInfo['sel'] : null;

        $return['persistentParameters'] = $this->getPersistedParameters($productInfo['persparam']);
        $return['override'] = isset($productInfo['override']) ? $productInfo['override'] : null;
        $return['bundle'] = isset($productInfo['bundle']) ? true : false;
        $return['oldBasketItemId'] = isset($productInfo['basketitemid']) ? $productInfo['basketitemid'] : null;

        return $return;
    }

    /**
     * Add one item to basket. Handle eventual errors.
     *
     * @param \OxidEsales\Eshop\Application\Model\Basket $basket
     * @param array                                      $itemData
     * @param string                                     $errorDestination
     *
     * @return null|oxBasketItem
     */
    protected function addItemToBasket($basket, $itemData, $errorDestination)
    {
        $basketItem = null;

        try {
            $basketItem = $basket->addToBasket(
                $itemData['id'],
                $itemData['amount'],
                $itemData['selectList'],
                $itemData['persistentParameters'],
                $itemData['override'],
                $itemData['bundle'],
                $itemData['oldBasketItemId']
            );
        } catch (OutOfStockException $exception) {
            $exception->setDestination($errorDestination);
            // #950 Change error destination to basket popup
            if (!$errorDestination && \OxidEsales\Eshop\Core\Registry::getConfig()->getConfigParam('iNewBasketItemMessage') == 2) {
                $errorDestination = 'popup';
            }
            Registry::getUtilsView()->addErrorToDisplay($exception, false, (bool) $errorDestination, $errorDestination);
        } catch (ArticleInputException $exception) {
            //add to display at specific position
            $exception->setDestination($errorDestination);
            Registry::getUtilsView()->addErrorToDisplay($exception, false, (bool) $errorDestination, $errorDestination);
        } catch (NoArticleException $exception) {
            //ignored, best solution F ?
        }

        return $basketItem;
    }
}<|MERGE_RESOLUTION|>--- conflicted
+++ resolved
@@ -130,13 +130,8 @@
     public function toBasket($sProductId = null, $dAmount = null, $aSel = null, $aPersParam = null, $blOverride = false)
     {
         // adding to basket is not allowed ?
-<<<<<<< HEAD
         $myConfig = \OxidEsales\Eshop\Core\Registry::getConfig();
         if (\OxidEsales\Eshop\Core\Registry::getUtils()->isSearchEngine()) {
-=======
-        $myConfig = $this->getConfig();
-        if (Registry::getUtils()->isSearchEngine()) {
->>>>>>> af4214ce
             return;
         }
 
