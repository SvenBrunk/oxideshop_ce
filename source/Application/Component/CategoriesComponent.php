--- conflicted
+++ resolved
@@ -59,11 +59,7 @@
         parent::init();
 
         // Performance
-<<<<<<< HEAD
         $myConfig = \OxidEsales\Eshop\Core\Registry::getConfig();
-=======
-        $myConfig = $this->getConfig();
->>>>>>> f2e0a058
         if (
             $myConfig->getConfigParam('blDisableNavBars') &&
             $myConfig->getTopActiveView()->getIsOrderStep()
