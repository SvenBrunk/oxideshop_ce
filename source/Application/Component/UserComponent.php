<?php
/**
 * Copyright © OXID eSales AG. All rights reserved.
 * See LICENSE file for license details.
 */

namespace OxidEsales\EshopCommunity\Application\Component;

use OxidEsales\Eshop\Application\Model\Address;
use OxidEsales\Eshop\Core\Field;
use OxidEsales\Eshop\Core\Registry;
use OxidEsales\Eshop\Core\Form\FormFields;
use OxidEsales\Eshop\Core\Form\FormFieldsTrimmer;
use OxidEsales\Eshop\Core\Form\UpdatableFieldsConstructor;
use OxidEsales\Eshop\Core\Request;
use Exception;
use OxidEsales\Eshop\Core\Contract\AbstractUpdatableFields;
use OxidEsales\Eshop\Application\Model\User\UserUpdatableFields;
use OxidEsales\Eshop\Application\Model\User\UserShippingAddressUpdatableFields;
use OxidEsales\EshopCommunity\Application\Model\User;

// defining login/logout states
define('USER_LOGIN_SUCCESS', 1);
define('USER_LOGIN_FAIL', 2);
define('USER_LOGOUT', 3);

/**
 * User object manager.
 * Sets user details data, switches, logouts, logins user etc.
 *
 * @subpackage oxcmp
 */
class UserComponent extends \OxidEsales\Eshop\Core\Controller\BaseController
{
    /**
     * Boolean - if user is new or not.
     *
     * @var bool
     */
    protected $_blIsNewUser = false;

    /**
     * Marking object as component
     *
     * @var bool
     */
    protected $_blIsComponent = true;

    /**
     * Newsletter subscription status
     *
     * @var bool
     */
    protected $_blNewsSubscriptionStatus = null;

    /**
     * User login state marker:
     *  - USER_LOGIN_SUCCESS - user successfully logged in;
     *  - USER_LOGIN_FAIL - login failed;
     *  - USER_LOGOUT - user logged out.
     *
     * @var int
     */
    protected $_iLoginStatus = null;

    /**
     * Terms/conditions version number
     *
     * @var string
     */
    protected $_sTermsVer = null;

    /**
     * View classes accessible for not logged in customers
     *
     * @var array
     */
    protected $_aAllowedClasses = [
        'register',
        'forgotpwd',
        'content',
        'account',
        'clearcookies',
        'oxwservicemenu',
        'oxwminibasket',
    ];

    /**
     * Sets oxcmp_oxuser::blIsComponent = true, fetches user error
     * code and sets it to default - 0. Executes parent::init().
     *
     * Session variable:
     * <b>usr_err</b>
     */
    public function init()
    {
        $this->_saveDeliveryAddressState();
        $this->_loadSessionUser();
        $this->_saveInvitor();

        parent::init();
    }

    /**
     * Executes parent::render(), oxcmp_user::_loadSessionUser(), loads user delivery
     * info. Returns user object oxcmp_user::oUser.
     *
     * @return  object  user object
     */
    public function render()
    {
        // checks if private sales allows further tasks
        $this->_checkPsState();

        parent::render();

        return $this->getUser();
    }

    /**
     * If private sales enabled, checks:
     *  (1) if no session user and view can be accessed;
     *  (2) session user is available and accepted terms version matches actual version.
     * In case any condition is not satisfied redirects user to:
     *  (1) login page;
     *  (2) terms agreement page;
     */
    protected function _checkPsState()
    {
        $oConfig = \OxidEsales\Eshop\Core\Registry::getConfig();
        if ($this->getParent()->isEnabledPrivateSales()) {
            // load session user
            $oUser = $this->getUser();
            $sClass = $this->getParent()->getClassName();

            // no session user
            if (!$oUser && !in_array($sClass, $this->_aAllowedClasses)) {
                Registry::getUtils()->redirect($oConfig->getShopHomeUrl() . 'cl=account', false, 302);
            }

            if ($oUser && !$oUser->isTermsAccepted() && !in_array($sClass, $this->_aAllowedClasses)) {
                Registry::getUtils()->redirect($oConfig->getShopHomeUrl() . 'cl=account&term=1', false, 302);
            }
        }
    }

    /**
     * Tries to load user ID from session.
     *
     * @return null
     */
    protected function _loadSessionUser()
    {
        $myConfig = \OxidEsales\Eshop\Core\Registry::getConfig();
        $session = \OxidEsales\Eshop\Core\Registry::getSession();

        $oUser = $this->getUser();

        // no session user
        if (!$oUser) {
            return;
        }

        // this user is blocked, deny him
        if ($oUser->inGroup('oxidblocked')) {
            $sUrl = $myConfig->getShopHomeUrl() . 'cl=content&tpl=user_blocked.tpl';
            Registry::getUtils()->redirect($sUrl, true, 302);
        }

        // TODO: move this to a proper place
        if ($oUser->isLoadedFromCookie() && !$myConfig->getConfigParam('blPerfNoBasketSaving')) {
            if ($oBasket = $session->getBasket()) {
                $oBasket->load();
                $oBasket->onUpdate();
            }
        }
    }

    /**
     * Collects posted user information from posted variables ("lgn_usr",
     * "lgn_pwd", "lgn_cook"), executes \OxidEsales\Eshop\Application\Model\User::login() and checks if
     * such user exists.
     *
     * Session variables:
     * <b>usr</b>, <b>usr_err</b>
     *
     * Template variables:
     * <b>usr_err</b>
     *
     * @return  string  redirection string
     */
    public function login()
    {
        $sUser = Registry::getConfig()->getRequestParameter('lgn_usr');
        $sPassword = Registry::getConfig()->getRequestParameter('lgn_pwd', true);
        $sCookie = Registry::getConfig()->getRequestParameter('lgn_cook');

        $this->setLoginStatus(USER_LOGIN_FAIL);

        // trying to login user
        try {
            /** @var \OxidEsales\Eshop\Application\Model\User $oUser */
            $oUser = oxNew(\OxidEsales\Eshop\Application\Model\User::class);
            $oUser->login($sUser, $sPassword, $sCookie);
            $this->setLoginStatus(USER_LOGIN_SUCCESS);
        } catch (\OxidEsales\Eshop\Core\Exception\UserException $oEx) {
            // for login component send excpetion text to a custom component (if defined)
            Registry::getUtilsView()->addErrorToDisplay($oEx, false, true, '', false);

            return 'user';
        } catch (\OxidEsales\Eshop\Core\Exception\CookieException $oEx) {
            Registry::getUtilsView()->addErrorToDisplay($oEx);

            return 'user';
        }

        // finalizing ..
        return $this->_afterLogin($oUser);
    }

    /**
     * Special functionality which is performed after user logs in (or user is created without pass).
     * Performes additional checking if user is not BLOCKED
     * (\OxidEsales\Eshop\Application\Model\User::InGroup("oxidblocked")) - if yes - redirects to blocked user
     * page ("cl=content&tpl=user_blocked.tpl").
     * Stores cookie info if user confirmed in login screen.
     * Then loads delivery info and forces basket to recalculate
     * (\OxidEsales\Eshop\Core\Session::getBasket() + oBasket::blCalcNeeded = true). Returns
     * "payment" to redirect to payment screen. If problems occured loading
     * user - sets error code according problem, and returns "user" to redirect
     * to user info screen.
     *
     * @param \OxidEsales\Eshop\Application\Model\User $oUser user object
     *
     * @return string
     */
    protected function _afterLogin($oUser)
    {
        $session = \OxidEsales\Eshop\Core\Registry::getSession();

        // generating new session id after login
        if ($this->getLoginStatus() === USER_LOGIN_SUCCESS) {
            $session->regenerateSessionId();
        }

        $myConfig = \OxidEsales\Eshop\Core\Registry::getConfig();

        // this user is blocked, deny him
        if ($oUser->inGroup('oxidblocked')) {
            $sUrl = $myConfig->getShopHomeUrl() . 'cl=content&tpl=user_blocked.tpl';
            Registry::getUtils()->redirect($sUrl, true, 302);
        }

        // recalc basket
        if ($oBasket = $session->getBasket()) {
            $oBasket->onUpdate();
        }

        return 'payment';
    }

    /**
     * Executes oxcmp_user::login() method. After loggin user will not be
     * redirected to user or payment screens.
     */
    public function login_noredirect()
    {
        $blAgb = Registry::getConfig()->getRequestParameter('ord_agb');

        if ($this->getParent()->isEnabledPrivateSales() && $blAgb !== null && ($oUser = $this->getUser())) {
            if ($blAgb) {
                $oUser->acceptTerms();
            }
        } else {
            $this->login();

            if (!$this->isAdmin() && !\OxidEsales\Eshop\Core\Registry::getConfig()->getConfigParam('blPerfNoBasketSaving')) {
                //load basket from the database
                try {
                    $session = \OxidEsales\Eshop\Core\Registry::getSession();
                    if ($oBasket = $session->getBasket()) {
                        $oBasket->load();
                    }
                } catch (Exception $oE) {
                    //just ignore it
                }
            }
        }
    }

    /**
     * Special utility function which is executed right after
     * oxcmp_user::logout is called. Currently it unsets such
     * session parameters as user chosen payment id, delivery
     * address id, active delivery set.
     */
    protected function _afterLogout()
    {
<<<<<<< HEAD
        $session = \OxidEsales\Eshop\Core\Registry::getSession();

        $session->deleteVariable('paymentid');
        $session->deleteVariable('sShipSet');
        $session->deleteVariable('deladrid');
        $session->deleteVariable('dynvalue');
=======
        Registry::getSession()->deleteVariable('paymentid');
        Registry::getSession()->deleteVariable('sShipSet');
        Registry::getSession()->deleteVariable('deladrid');
        Registry::getSession()->deleteVariable('dynvalue');
>>>>>>> af4214ce

        // resetting & recalc basket
        if (($oBasket = $session->getBasket())) {
            $oBasket->resetUserInfo();
            $oBasket->onUpdate();
        }

<<<<<<< HEAD
        $session->delBasket();
=======
        Registry::getSession()->delBasket();
>>>>>>> af4214ce
    }

    /**
     * Deletes user information from session:<br>
     * "usr", "dynvalue", "paymentid"<br>
     * also deletes cookie, unsets \OxidEsales\Eshop\Core\Config::oUser,
     * oxcmp_user::oUser, forces basket to recalculate.
     *
     * @return null
     */
    public function logout()
    {
        $myConfig = \OxidEsales\Eshop\Core\Registry::getConfig();
        $oUser = oxNew(\OxidEsales\Eshop\Application\Model\User::class);

        if ($oUser->logout()) {
            $this->setLoginStatus(USER_LOGOUT);

            // finalizing ..
            $this->_afterLogout();

            $this->resetPermissions();

            if ($this->getParent()->isEnabledPrivateSales()) {
                return 'account';
            }

            // redirecting if user logs out in SSL mode
            if (Registry::getConfig()->getRequestParameter('redirect') && $myConfig->getConfigParam('sSSLShopURL')) {
                Registry::getUtils()->redirect($this->_getLogoutLink());
            }
        }
    }

    /**
     * Any additional permission reset actions required on logout or changeuser actions
     */
    protected function resetPermissions()
    {
    }

    /**
     * Executes blUserRegistered = oxcmp_user::_changeUser_noRedirect().
     * if this returns true - returns "payment" (this redirects to
     * payment page), else returns blUserRegistered value.
     *
     * @see oxcmp_user::_changeUser_noRedirect()
     *
     * @return  mixed    redirection string or true if user is registered, false otherwise
     */
    public function changeUser()
    {
        return ($this->_changeUser_noRedirect() === true) ? 'payment' : false;
    }

    /**
     * Executes oxcmp_user::_changeuser_noredirect().
     * returns "account_user" (this redirects to billing and shipping settings page) on success
     *
     * @return null
     */
    public function changeuser_testvalues()
    {
        // skip updating user info if this is just form reload
        // on selecting delivery address
        // We do redirect only on success not to loose errors.

        if ($this->_changeUser_noRedirect()) {
            return 'account_user';
        }
    }

    /**
     * First test if all required fields were filled, then performed
     * additional checking oxcmp_user::CheckValues(). If no errors
     * occured - trying to create new user (\OxidEsales\Eshop\Application\Model\User::CreateUser()),
     * logging him to shop (\OxidEsales\Eshop\Application\Model\User::Login() if user has entered password).
     * If \OxidEsales\Eshop\Application\Model\User::CreateUser() returns false - this means user is
     * already created - we only logging him to shop (oxcmp_user::Login()).
     * If there is any error with missing data - function will return
     * false and set error code (oxcmp_user::iError). If user was
     * created successfully - will return "payment" to redirect to
     * payment interface.
     *
     * Template variables:
     * <b>usr_err</b>
     *
     * Session variables:
     * <b>usr_err</b>, <b>usr</b>
     *
     * @return  mixed    redirection string or true if successful, false otherwise
     */
    public function createUser()
    {
        $blActiveLogin = $this->getParent()->isEnabledPrivateSales();

        $oConfig = \OxidEsales\Eshop\Core\Registry::getConfig();

        if ($blActiveLogin && !$oConfig->getRequestParameter('ord_agb') && $oConfig->getConfigParam('blConfirmAGB')) {
            Registry::getUtilsView()->addErrorToDisplay('READ_AND_CONFIRM_TERMS', false, true);

            return false;
        }

        // collecting values to check
        $sUser = $oConfig->getRequestParameter('lgn_usr');

        // first pass
        $sPassword = $oConfig->getRequestParameter('lgn_pwd', true);

        // second pass
        $sPassword2 = $oConfig->getRequestParameter('lgn_pwd2', true);

        $aInvAdress = $oConfig->getRequestParameter('invadr', true);

        $aInvAdress = $this->cleanAddress($aInvAdress, oxNew(UserUpdatableFields::class));
        $aInvAdress = $this->trimAddress($aInvAdress);

        $aDelAdress = $this->_getDelAddressData();
        $aDelAdress = $this->cleanAddress($aDelAdress, oxNew(UserShippingAddressUpdatableFields::class));
        $aDelAdress = $this->trimAddress($aDelAdress);

        try {
            /** @var \OxidEsales\Eshop\Application\Model\User $oUser */
            $oUser = oxNew(\OxidEsales\Eshop\Application\Model\User::class);
            $oUser->checkValues($sUser, $sPassword, $sPassword2, $aInvAdress, $aDelAdress);

            $iActState = $blActiveLogin ? 0 : 1;

            // setting values
            $oUser->oxuser__oxusername = new Field($sUser, Field::T_RAW);
            $oUser->setPassword($sPassword);
            $oUser->oxuser__oxactive = new Field($iActState, Field::T_RAW);

            // used for checking if user email currently subscribed
            $iSubscriptionStatus = $oUser->getNewsSubscription()->getOptInStatus();

            $database = \OxidEsales\Eshop\Core\DatabaseProvider::getDb();
            $database->startTransaction();
            try {
                $oUser->createUser();
                $oUser = $this->configureUserBeforeCreation($oUser);
                $oUser->load($oUser->getId());
                $oUser->changeUserData(
                    $oUser->oxuser__oxusername->value,
                    $sPassword,
                    $sPassword,
                    $aInvAdress,
                    $aDelAdress
                );

                if ($blActiveLogin) {
                    // accepting terms..
                    $oUser->acceptTerms();
                }

                $database->commitTransaction();
            } catch (Exception $exception) {
                $database->rollbackTransaction();

                throw $exception;
            }

<<<<<<< HEAD
            $sUserId = \OxidEsales\Eshop\Core\Registry::getSession()->getVariable("su");
            $sRecEmail = \OxidEsales\Eshop\Core\Registry::getSession()->getVariable("re");
            if (\OxidEsales\Eshop\Core\Registry::getConfig()->getConfigParam('blInvitationsEnabled') && $sUserId && $sRecEmail) {
=======
            $sUserId = Registry::getSession()->getVariable("su");
            $sRecEmail = Registry::getSession()->getVariable("re");
            if ($this->getConfig()->getConfigParam('blInvitationsEnabled') && $sUserId && $sRecEmail) {
>>>>>>> af4214ce
                // setting registration credit points..
                $oUser->setCreditPointsForRegistrant($sUserId, $sRecEmail);
            }

            // assigning to newsletter
            $blOptin = Registry::getConfig()->getRequestParameter('blnewssubscribed');
            if ($blOptin && $iSubscriptionStatus == 1) {
                // if user was assigned to newsletter
                // and is creating account with newsletter checked,
                // don't require confirm
                $oUser->getNewsSubscription()->setOptInStatus(1);
                $oUser->addToGroup('oxidnewsletter');
                $this->_blNewsSubscriptionStatus = 1;
            } else {
                $blOrderOptInEmailParam = \OxidEsales\Eshop\Core\Registry::getConfig()->getConfigParam('blOrderOptInEmail');
                $this->_blNewsSubscriptionStatus = $oUser->setNewsSubscription($blOptin, $blOrderOptInEmailParam);
            }

            $oUser->addToGroup('oxidnotyetordered');
            $oUser->logout();
        } catch (\OxidEsales\Eshop\Core\Exception\UserException $exception) {
            Registry::getUtilsView()->addErrorToDisplay($exception, false, true);

            return false;
        } catch (\OxidEsales\Eshop\Core\Exception\InputException $exception) {
            Registry::getUtilsView()->addErrorToDisplay($exception, false, true);

            return false;
        } catch (\OxidEsales\Eshop\Core\Exception\DatabaseConnectionException $exception) {
            Registry::getUtilsView()->addErrorToDisplay($exception, false, true);

            return false;
        } catch (\OxidEsales\Eshop\Core\Exception\ConnectionException $exception) {
            Registry::getUtilsView()->addErrorToDisplay($exception, false, true);

            return false;
        }

        if (!$blActiveLogin) {
            Registry::getSession()->setVariable('usr', $oUser->getId());
            $this->_afterLogin($oUser);

            // order remark
            //V #427: order remark for new users
            $sOrderRemark = Registry::getConfig()->getRequestParameter('order_remark', true);
            if ($sOrderRemark) {
                Registry::getSession()->setVariable('ordrem', $sOrderRemark);
            }
        }

        // send register eMail
        //TODO: move into user
        if ((int) Registry::getConfig()->getRequestParameter('option') == 3) {
            $oxEMail = oxNew(\OxidEsales\Eshop\Core\Email::class);
            if ($blActiveLogin) {
                $oxEMail->sendRegisterConfirmEmail($oUser);
            } else {
                $oxEMail->sendRegisterEmail($oUser);
            }
        }

        // new registered
        $this->_blIsNewUser = true;

        $sAction = 'payment?new_user=1&success=1';
        if ($this->_blNewsSubscriptionStatus !== null && !$this->_blNewsSubscriptionStatus) {
            $sAction = 'payment?new_user=1&success=1&newslettererror=4';
        }

        return $sAction;
    }

    /**
     * If any additional configurations required right before user creation
     *
     * @param \OxidEsales\Eshop\Application\Model\User $user
     *
     * @return \OxidEsales\Eshop\Application\Model\User The user we gave in.
     */
    protected function configureUserBeforeCreation($user)
    {
        return $user;
    }

    /**
     * Creates new oxid user
     *
     * @return string partial parameter string or null
     */
    public function registerUser()
    {
        // registered new user ?
        if ($this->createUser() != false && $this->_blIsNewUser) {
            if ($this->_blNewsSubscriptionStatus === null || $this->_blNewsSubscriptionStatus) {
                return 'register?success=1';
            } else {
                return 'register?success=1&newslettererror=4';
            }
        } else {
            // problems with registration ...
            $this->logout();
        }
    }

    /**
     * Deletes user shipping address.
     */
    public function deleteShippingAddress()
    {
        $session = \OxidEsales\Eshop\Core\Registry::getSession();

        $request = oxNew(Request::class);
        $addressId = $request->getRequestParameter('oxaddressid');

        $address = oxNew(Address::class);
        $address->load($addressId);
        if ($this->canUserDeleteShippingAddress($address) && $session->checkSessionChallenge()) {
            $address->delete($addressId);
        }
    }

    /**
     * Checks if shipping address is assigned to user.
     *
     * @param Address $address
     * @return bool
     */
    private function canUserDeleteShippingAddress($address)
    {
        $canDelete = false;
        $user = $this->getUser();
        if ($address->oxaddress__oxuserid->value === $user->getId()) {
            $canDelete = true;
        }

        return $canDelete;
    }

    /**
     * Saves invitor ID
     */
    protected function _saveInvitor()
    {
        if (\OxidEsales\Eshop\Core\Registry::getConfig()->getConfigParam('blInvitationsEnabled')) {
            $this->getInvitor();
            $this->setRecipient();
        }
    }

    /**
     * Saving show/hide delivery address state
     */
    protected function _saveDeliveryAddressState()
    {
        $oSession = Registry::getSession();

        $blShow = Registry::getConfig()->getRequestParameter('blshowshipaddress');
        if (!isset($blShow)) {
            $blShow = $oSession->getVariable('blshowshipaddress');
        }

        $oSession->setVariable('blshowshipaddress', $blShow);
    }

    /**
     * Mostly used for customer profile editing screen (OXID eShop ->
     * MY ACCOUNT). Checks if oUser is set (oxcmp_user::oUser) - if
     * not - executes oxcmp_user::_loadSessionUser(). If user unchecked newsletter
     * subscription option - removes him from this group. There is an
     * additional MUST FILL fields checking. Function returns true or false
     * according to user data submission status.
     *
     * Session variables:
     * <b>ordrem</b>
     *
     * @deprecated since v6.0.0 (2017-02-27); Use changeUserWithoutRedirect().
     *
     * @return  bool true on success, false otherwise
     */
    protected function _changeUser_noRedirect()
    {
        return $this->changeUserWithoutRedirect();
    }

    /**
     * Mostly used for customer profile editing screen (OXID eShop ->
     * MY ACCOUNT). Checks if oUser is set (oxcmp_user::oUser) - if
     * not - executes oxcmp_user::_loadSessionUser(). If user unchecked newsletter
     * subscription option - removes him from this group. There is an
     * additional MUST FILL fields checking. Function returns true or false
     * according to user data submission status.
     *
     * Session variables:
     * <b>ordrem</b>
     *
     * @return  bool true on success, false otherwise
     */
    protected function changeUserWithoutRedirect()
    {
        $session = \OxidEsales\Eshop\Core\Registry::getSession();

        if (!$session->checkSessionChallenge()) {
            return;
        }

        // no user ?
        $oUser = $this->getUser();
        if (!$oUser) {
            return;
        }

        // collecting values to check
        $aDelAdress = $this->_getDelAddressData();
        $aDelAdress = $this->cleanAddress($aDelAdress, oxNew(UserShippingAddressUpdatableFields::class));
        $aDelAdress = $this->trimAddress($aDelAdress);

        // if user company name, user name and additional info has special chars
        $aInvAdress = Registry::getConfig()->getRequestParameter('invadr', true);
        $aInvAdress = $this->cleanAddress($aInvAdress, oxNew(UserUpdatableFields::class));
        $aInvAdress = $this->trimAddress($aInvAdress);

        $sUserName = $oUser->oxuser__oxusername->value;
        $sPassword = $sPassword2 = $oUser->oxuser__oxpassword->value;

        try { // testing user input
            // delete user if it is a guest user
            if (isset($aInvAdress['oxuser__oxusername'])) {
                if (!$this->deleteGuestUser($aInvAdress['oxuser__oxusername'])) {
                    return;
                }
            }

            $oUser->changeUserData($sUserName, $sPassword, $sPassword2, $aInvAdress, $aDelAdress);
            // assigning to newsletter
            if (($blOptin = Registry::getConfig()->getRequestParameter('blnewssubscribed')) === null) {
                $blOptin = $oUser->getNewsSubscription()->getOptInStatus();
            }
            // check if email address changed, if so, force check newsletter subscription settings.
            $sBillingUsername = $aInvAdress['oxuser__oxusername'];
            $blForceCheckOptIn = ($sBillingUsername !== null && $sBillingUsername !== $sUserName);
            $blEmailParam = \OxidEsales\Eshop\Core\Registry::getConfig()->getConfigParam('blOrderOptInEmail');
            $this->_blNewsSubscriptionStatus = $oUser->setNewsSubscription($blOptin, $blEmailParam, $blForceCheckOptIn);
        } catch (\OxidEsales\Eshop\Core\Exception\UserException $oEx) { // errors in input
            // marking error code
            //TODO
            Registry::getUtilsView()->addErrorToDisplay($oEx, false, true);

            return;
        } catch (\OxidEsales\Eshop\Core\Exception\InputException $oEx) {
            Registry::getUtilsView()->addErrorToDisplay($oEx, false, true);
            Registry::getUtilsView()->addErrorToDisplay($oEx, false, true, 'input_not_all_fields');

            return;
        } catch (\OxidEsales\Eshop\Core\Exception\ConnectionException $oEx) {
            //connection to external resource broken, change message and pass to the view
            Registry::getUtilsView()->addErrorToDisplay($oEx, false, true);

            return;
        }

        $this->resetPermissions();

        // order remark
        $sOrderRemark = Registry::getConfig()->getRequestParameter('order_remark', true);

        if ($sOrderRemark) {
<<<<<<< HEAD
            $session->setVariable('ordrem', $sOrderRemark);
        } else {
            $session->deleteVariable('ordrem');
=======
            Registry::getSession()->setVariable('ordrem', $sOrderRemark);
        } else {
            Registry::getSession()->deleteVariable('ordrem');
>>>>>>> af4214ce
        }

        if ($oBasket = $session->getBasket()) {
            $oBasket->setBasketUser(null);
            $oBasket->onUpdate();
        }

        return true;
    }

    /**
     * Returns delivery address from request. Before returning array is checked if
     * all needed data is there
     *
     * @return array
     */
    protected function _getDelAddressData()
    {
        // if user company name, user name and additional info has special chars
        $blShowShipAddressParameter = Registry::getConfig()->getRequestParameter('blshowshipaddress');
        $blShowShipAddressVariable = Registry::getSession()->getVariable('blshowshipaddress');
        $sDeliveryAddressParameter = Registry::getConfig()->getRequestParameter('deladr', true);
        $aDeladr = ($blShowShipAddressParameter || $blShowShipAddressVariable) ? $sDeliveryAddressParameter : [];
        $aDelAdress = $aDeladr;

        if (is_array($aDeladr)) {
            // checking if data is filled
            if (isset($aDeladr['oxaddress__oxsal'])) {
                unset($aDeladr['oxaddress__oxsal']);
            }
            if (!count($aDeladr) || implode('', $aDeladr) == '') {
                // resetting to avoid empty records
                $aDelAdress = [];
            }
        }

        return $aDelAdress;
    }

    /**
     * Returns logout link with additional params
     *
     * @return string $sLogoutLink
     */
    protected function _getLogoutLink()
    {
        $oConfig = \OxidEsales\Eshop\Core\Registry::getConfig();

        $sLogoutLink = $oConfig->isSsl() ? $oConfig->getShopSecureHomeUrl() : $oConfig->getShopHomeUrl();
        $sLogoutLink .= 'cl=' . $oConfig->getRequestControllerId() . $this->getParent()->getDynUrlParams();
        if ($sParam = $oConfig->getRequestParameter('anid')) {
            $sLogoutLink .= '&amp;anid=' . $sParam;
        }
        if ($sParam = $oConfig->getRequestParameter('cnid')) {
            $sLogoutLink .= '&amp;cnid=' . $sParam;
        }
        if ($sParam = $oConfig->getRequestParameter('mnid')) {
            $sLogoutLink .= '&amp;mnid=' . $sParam;
        }
        if ($sParam = $oConfig->getRequestParameter('tpl')) {
            $sLogoutLink .= '&amp;tpl=' . $sParam;
        }
        if ($sParam = $oConfig->getRequestParameter('oxloadid')) {
            $sLogoutLink .= '&amp;oxloadid=' . $sParam;
        }
        // @deprecated since v5.3 (2016-06-17); Listmania will be moved to an own module.
        if ($sParam = $oConfig->getRequestParameter('recommid')) {
            $sLogoutLink .= '&amp;recommid=' . $sParam;
        }
        // END deprecated

        return $sLogoutLink . '&amp;fnc=logout';
    }

    /**
     * Sets user login state
     *
     * @param int $iStatus login state (USER_LOGIN_SUCCESS/USER_LOGIN_FAIL/USER_LOGOUT)
     */
    public function setLoginStatus($iStatus)
    {
        $this->_iLoginStatus = $iStatus;
    }

    /**
     * Returns user login state marker:
     *  - USER_LOGIN_SUCCESS - user successfully logged in;
     *  - USER_LOGIN_FAIL - login failed;
     *  - USER_LOGOUT - user logged out.
     *
     * @return int
     */
    public function getLoginStatus()
    {
        return $this->_iLoginStatus;
    }

    /**
     * Sets invitor id to session from URL
     */
    public function getInvitor()
    {
        $sSu = Registry::getSession()->getVariable('su');

        if (!$sSu && ($sSuNew = Registry::getConfig()->getRequestParameter('su'))) {
            Registry::getSession()->setVariable('su', $sSuNew);
        }
    }

    /**
     * sets from URL invitor id
     */
    public function setRecipient()
    {
        $sRe = Registry::getSession()->getVariable('re');
        if (!$sRe && ($sReNew = Registry::getConfig()->getRequestParameter('re'))) {
            Registry::getSession()->setVariable('re', $sReNew);
        }
    }

    /**
     * @param array                   $address
     * @param AbstractUpdatableFields $updatableFields
     *
     * @return array
     */
    private function cleanAddress($address, $updatableFields)
    {
        if (is_array($address)) {
            /** @var UpdatableFieldsConstructor $updatableFieldsConstructor */
            $updatableFieldsConstructor = oxNew(UpdatableFieldsConstructor::class);
            $cleaner = $updatableFieldsConstructor->getAllowedFieldsCleaner($updatableFields);
            return $cleaner->filterByUpdatableFields($address);
        }

        return $address;
    }

    /**
     * Returns trimmed address.
     *
     * @param array $address
     *
     * @return array
     */
    private function trimAddress($address)
    {
        if (is_array($address)) {
            $fields  = oxNew(FormFields::class, $address);
            $trimmer = oxNew(FormFieldsTrimmer::class);

            $address = (array)$trimmer->trim($fields);
        }

        return $address;
    }

    /**
     * check if this user is guest user then delete user
     *
     * @param string $username
     *
     * @return bool
     * @throws Exception
     */
    private function deleteGuestUser(string $username): bool
    {
        $user = oxNew(User::class);
        $user->load($user->getIdByUserName($username));

        if ($user) {
            if (isset($user->oxuser__oxpassword->value) && empty($user->oxuser__oxpassword->value)) {
                if (!$user->delete()) {
                    return false;
                }
            }
        }

        return true;
    }
}<|MERGE_RESOLUTION|>--- conflicted
+++ resolved
@@ -296,19 +296,12 @@
      */
     protected function _afterLogout()
     {
-<<<<<<< HEAD
         $session = \OxidEsales\Eshop\Core\Registry::getSession();
 
         $session->deleteVariable('paymentid');
         $session->deleteVariable('sShipSet');
         $session->deleteVariable('deladrid');
         $session->deleteVariable('dynvalue');
-=======
-        Registry::getSession()->deleteVariable('paymentid');
-        Registry::getSession()->deleteVariable('sShipSet');
-        Registry::getSession()->deleteVariable('deladrid');
-        Registry::getSession()->deleteVariable('dynvalue');
->>>>>>> af4214ce
 
         // resetting & recalc basket
         if (($oBasket = $session->getBasket())) {
@@ -316,11 +309,7 @@
             $oBasket->onUpdate();
         }
 
-<<<<<<< HEAD
         $session->delBasket();
-=======
-        Registry::getSession()->delBasket();
->>>>>>> af4214ce
     }
 
     /**
@@ -484,15 +473,9 @@
                 throw $exception;
             }
 
-<<<<<<< HEAD
             $sUserId = \OxidEsales\Eshop\Core\Registry::getSession()->getVariable("su");
             $sRecEmail = \OxidEsales\Eshop\Core\Registry::getSession()->getVariable("re");
             if (\OxidEsales\Eshop\Core\Registry::getConfig()->getConfigParam('blInvitationsEnabled') && $sUserId && $sRecEmail) {
-=======
-            $sUserId = Registry::getSession()->getVariable("su");
-            $sRecEmail = Registry::getSession()->getVariable("re");
-            if ($this->getConfig()->getConfigParam('blInvitationsEnabled') && $sUserId && $sRecEmail) {
->>>>>>> af4214ce
                 // setting registration credit points..
                 $oUser->setCreditPointsForRegistrant($sUserId, $sRecEmail);
             }
@@ -759,15 +742,9 @@
         $sOrderRemark = Registry::getConfig()->getRequestParameter('order_remark', true);
 
         if ($sOrderRemark) {
-<<<<<<< HEAD
             $session->setVariable('ordrem', $sOrderRemark);
         } else {
             $session->deleteVariable('ordrem');
-=======
-            Registry::getSession()->setVariable('ordrem', $sOrderRemark);
-        } else {
-            Registry::getSession()->deleteVariable('ordrem');
->>>>>>> af4214ce
         }
 
         if ($oBasket = $session->getBasket()) {
