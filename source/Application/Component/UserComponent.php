<?php

/**
 * Copyright © OXID eSales AG. All rights reserved.
 * See LICENSE file for license details.
 */

namespace OxidEsales\EshopCommunity\Application\Component;

use OxidEsales\Eshop\Application\Model\Address;
use OxidEsales\Eshop\Core\Field;
use OxidEsales\Eshop\Core\Registry;
use OxidEsales\Eshop\Core\Form\FormFields;
use OxidEsales\Eshop\Core\Form\FormFieldsTrimmer;
use OxidEsales\Eshop\Core\Form\UpdatableFieldsConstructor;
use OxidEsales\Eshop\Core\Request;
use Exception;
use OxidEsales\Eshop\Core\Contract\AbstractUpdatableFields;
use OxidEsales\Eshop\Application\Model\User\UserUpdatableFields;
use OxidEsales\Eshop\Application\Model\User\UserShippingAddressUpdatableFields;
use OxidEsales\EshopCommunity\Application\Model\User;

// defining login/logout states
define('USER_LOGIN_SUCCESS', 1);
define('USER_LOGIN_FAIL', 2);
define('USER_LOGOUT', 3);

/**
 * User object manager.
 * Sets user details data, switches, logouts, logins user etc.
 *
 * @subpackage oxcmp
 */
class UserComponent extends \OxidEsales\Eshop\Core\Controller\BaseController
{
    /**
     * Boolean - if user is new or not.
     *
     * @var bool
     */
    protected $_blIsNewUser = false;

    /**
     * Marking object as component
     *
     * @var bool
     */
    protected $_blIsComponent = true;

    /**
     * Newsletter subscription status
     *
     * @var bool
     */
    protected $_blNewsSubscriptionStatus = null;

    /**
     * User login state marker:
     *  - USER_LOGIN_SUCCESS - user successfully logged in;
     *  - USER_LOGIN_FAIL - login failed;
     *  - USER_LOGOUT - user logged out.
     *
     * @var int
     */
    protected $_iLoginStatus = null;

    /**
     * Terms/conditions version number
     *
     * @var string
     */
    protected $_sTermsVer = null;

    /**
     * View classes accessible for not logged in customers
     *
     * @var array
     */
    protected $_aAllowedClasses = [
        'register',
        'forgotpwd',
        'content',
        'account',
        'clearcookies',
        'oxwservicemenu',
        'oxwminibasket',
    ];

    /**
     * Sets oxcmp_oxuser::blIsComponent = true, fetches user error
     * code and sets it to default - 0. Executes parent::init().
     *
     * Session variable:
     * <b>usr_err</b>
     */
    public function init()
    {
        $this->_saveDeliveryAddressState();
        $this->_loadSessionUser();
        $this->_saveInvitor();

        parent::init();
    }

    /**
     * Executes parent::render(), oxcmp_user::_loadSessionUser(), loads user delivery
     * info. Returns user object oxcmp_user::oUser.
     *
     * @return  object  user object
     */
    public function render()
    {
        // checks if private sales allows further tasks
        $this->_checkPsState();

        parent::render();

        return $this->getUser();
    }

    /**
     * If private sales enabled, checks:
     *  (1) if no session user and view can be accessed;
     *  (2) session user is available and accepted terms version matches actual version.
     * In case any condition is not satisfied redirects user to:
     *  (1) login page;
     *  (2) terms agreement page;
     */
    protected function _checkPsState()
    {
        $oConfig = \OxidEsales\Eshop\Core\Registry::getConfig();
        if ($this->getParent()->isEnabledPrivateSales()) {
            // load session user
            $oUser = $this->getUser();
            $sClass = $this->getParent()->getClassName();

            // no session user
            if (!$oUser && !in_array($sClass, $this->_aAllowedClasses)) {
                Registry::getUtils()->redirect($oConfig->getShopHomeUrl() . 'cl=account', false, 302);
            }

            if ($oUser && !$oUser->isTermsAccepted() && !in_array($sClass, $this->_aAllowedClasses)) {
                Registry::getUtils()->redirect($oConfig->getShopHomeUrl() . 'cl=account&term=1', false, 302);
            }
        }
    }

    /**
     * Tries to load user ID from session.
     *
     * @return null
     */
    protected function _loadSessionUser()
    {
        $myConfig = \OxidEsales\Eshop\Core\Registry::getConfig();
        $session = \OxidEsales\Eshop\Core\Registry::getSession();

        $oUser = $this->getUser();

        // no session user
        if (!$oUser) {
            return;
        }

        // this user is blocked, deny him
        if ($oUser->inGroup('oxidblocked')) {
            $sUrl = $myConfig->getShopHomeUrl() . 'cl=content&tpl=user_blocked.tpl';
            Registry::getUtils()->redirect($sUrl, true, 302);
        }

        // TODO: move this to a proper place
        if ($oUser->isLoadedFromCookie() && !$myConfig->getConfigParam('blPerfNoBasketSaving')) {
            if ($oBasket = $session->getBasket()) {
                $oBasket->load();
                $oBasket->onUpdate();
            }
        }
    }

    /**
     * Collects posted user information from posted variables ("lgn_usr",
     * "lgn_pwd", "lgn_cook"), executes \OxidEsales\Eshop\Application\Model\User::login() and checks if
     * such user exists.
     *
     * Session variables:
     * <b>usr</b>, <b>usr_err</b>
     *
     * Template variables:
     * <b>usr_err</b>
     *
     * @return  string  redirection string
     */
    public function login()
    {
        $sUser = Registry::getConfig()->getRequestParameter('lgn_usr');
        $sPassword = Registry::getConfig()->getRequestParameter('lgn_pwd', true);
        $sCookie = Registry::getConfig()->getRequestParameter('lgn_cook');

        $this->setLoginStatus(USER_LOGIN_FAIL);

        // trying to login user
        try {
            /** @var \OxidEsales\Eshop\Application\Model\User $oUser */
            $oUser = oxNew(\OxidEsales\Eshop\Application\Model\User::class);
            $oUser->login($sUser, $sPassword, $sCookie);
            $this->setLoginStatus(USER_LOGIN_SUCCESS);
        } catch (\OxidEsales\Eshop\Core\Exception\UserException $oEx) {
            // for login component send exception text to a custom component (if defined)
            Registry::getUtilsView()->addErrorToDisplay($oEx, false, true, '', false);

            return 'user';
        } catch (\OxidEsales\Eshop\Core\Exception\CookieException $oEx) {
            Registry::getUtilsView()->addErrorToDisplay($oEx);

            return 'user';
        }

        // finalizing ..
        return $this->_afterLogin($oUser);
    }

    /**
     * Special functionality which is performed after user logs in (or user is created without pass).
     * Performes additional checking if user is not BLOCKED
     * (\OxidEsales\Eshop\Application\Model\User::InGroup("oxidblocked")) - if yes - redirects to blocked user
     * page ("cl=content&tpl=user_blocked.tpl").
     * Stores cookie info if user confirmed in login screen.
     * Then loads delivery info and forces basket to recalculate
     * (\OxidEsales\Eshop\Core\Session::getBasket() + oBasket::blCalcNeeded = true). Returns
     * "payment" to redirect to payment screen. If problems occured loading
     * user - sets error code according problem, and returns "user" to redirect
     * to user info screen.
     *
     * @param \OxidEsales\Eshop\Application\Model\User $oUser user object
     *
     * @return string
     */
    protected function _afterLogin($oUser)
    {
<<<<<<< HEAD
        $session = \OxidEsales\Eshop\Core\Registry::getSession();

        // generating new session id after login
        if ($this->getLoginStatus() === USER_LOGIN_SUCCESS) {
            $session->regenerateSessionId();
        }

        $myConfig = \OxidEsales\Eshop\Core\Registry::getConfig();

=======
        $oSession = $this->getSession();
        if ($this->getLoginStatus() === USER_LOGIN_SUCCESS && $oSession->isSessionStarted()) {
            $oSession->regenerateSessionId();
        }

>>>>>>> ab654119
        // this user is blocked, deny him
        if ($oUser->inGroup('oxidblocked')) {
            $sUrl = $this->getConfig()->getShopHomeUrl() . 'cl=content&tpl=user_blocked.tpl';
            Registry::getUtils()->redirect($sUrl, true, 302);
        }

        // recalc basket
        if ($oBasket = $session->getBasket()) {
            $oBasket->onUpdate();
        }

        return 'payment';
    }

    /**
     * Executes oxcmp_user::login() method. After loggin user will not be
     * redirected to user or payment screens.
     */
    public function login_noredirect()
    {
        $blAgb = Registry::getConfig()->getRequestParameter('ord_agb');

        if ($this->getParent()->isEnabledPrivateSales() && $blAgb !== null && ($oUser = $this->getUser())) {
            if ($blAgb) {
                $oUser->acceptTerms();
            }
        } else {
            $this->login();

            if (!$this->isAdmin() && !\OxidEsales\Eshop\Core\Registry::getConfig()->getConfigParam('blPerfNoBasketSaving')) {
                //load basket from the database
                try {
                    $session = \OxidEsales\Eshop\Core\Registry::getSession();
                    if ($oBasket = $session->getBasket()) {
                        $oBasket->load();
                    }
                } catch (Exception $oE) {
                    //just ignore it
                }
            }
        }
    }

    /**
     * Special utility function which is executed right after
     * oxcmp_user::logout is called. Currently it unsets such
     * session parameters as user chosen payment id, delivery
     * address id, active delivery set.
     */
    protected function _afterLogout()
    {
        $session = \OxidEsales\Eshop\Core\Registry::getSession();

        $session->deleteVariable('paymentid');
        $session->deleteVariable('sShipSet');
        $session->deleteVariable('deladrid');
        $session->deleteVariable('dynvalue');

        // resetting & recalc basket
        if (($oBasket = $session->getBasket())) {
            $oBasket->resetUserInfo();
            $oBasket->onUpdate();
        }

        $session->delBasket();
    }

    /**
     * Deletes user information from session:<br>
     * "usr", "dynvalue", "paymentid"<br>
     * also deletes cookie, unsets \OxidEsales\Eshop\Core\Config::oUser,
     * oxcmp_user::oUser, forces basket to recalculate.
     *
     * @return null
     */
    public function logout()
    {
        $myConfig = \OxidEsales\Eshop\Core\Registry::getConfig();
        $oUser = oxNew(\OxidEsales\Eshop\Application\Model\User::class);

        if ($oUser->logout()) {
            $this->setLoginStatus(USER_LOGOUT);

            // finalizing ..
            $this->_afterLogout();

            $this->resetPermissions();

            if ($this->getParent()->isEnabledPrivateSales()) {
                return 'account';
            }

            // redirecting if user logs out in SSL mode
            if (Registry::getConfig()->getRequestParameter('redirect') && $myConfig->getConfigParam('sSSLShopURL')) {
                Registry::getUtils()->redirect($this->_getLogoutLink());
            }
        }
    }

    /**
     * Any additional permission reset actions required on logout or changeuser actions
     */
    protected function resetPermissions()
    {
    }

    /**
     * Executes blUserRegistered = oxcmp_user::_changeUser_noRedirect().
     * if this returns true - returns "payment" (this redirects to
     * payment page), else returns blUserRegistered value.
     *
     * @see oxcmp_user::_changeUser_noRedirect()
     *
     * @return  mixed    redirection string or true if user is registered, false otherwise
     */
    public function changeUser()
    {
        return ($this->_changeUser_noRedirect() === true) ? 'payment' : false;
    }

    /**
     * Executes oxcmp_user::_changeuser_noredirect().
     * returns "account_user" (this redirects to billing and shipping settings page) on success
     *
     * @return null
     */
    public function changeuser_testvalues()
    {
        // skip updating user info if this is just form reload
        // on selecting delivery address
        // We do redirect only on success not to loose errors.

        if ($this->_changeUser_noRedirect()) {
            return 'account_user';
        }
    }

    /**
     * First test if all required fields were filled, then performed
     * additional checking oxcmp_user::CheckValues(). If no errors
     * occured - trying to create new user (\OxidEsales\Eshop\Application\Model\User::CreateUser()),
     * logging him to shop (\OxidEsales\Eshop\Application\Model\User::Login() if user has entered password).
     * If \OxidEsales\Eshop\Application\Model\User::CreateUser() returns false - this means user is
     * already created - we only logging him to shop (oxcmp_user::Login()).
     * If there is any error with missing data - function will return
     * false and set error code (oxcmp_user::iError). If user was
     * created successfully - will return "payment" to redirect to
     * payment interface.
     *
     * Template variables:
     * <b>usr_err</b>
     *
     * Session variables:
     * <b>usr_err</b>, <b>usr</b>
     *
     * @return  mixed    redirection string or true if successful, false otherwise
     */
    public function createUser()
    {
        $blActiveLogin = $this->getParent()->isEnabledPrivateSales();

        $oConfig = \OxidEsales\Eshop\Core\Registry::getConfig();

        if ($blActiveLogin && !$oConfig->getRequestParameter('ord_agb') && $oConfig->getConfigParam('blConfirmAGB')) {
            Registry::getUtilsView()->addErrorToDisplay('READ_AND_CONFIRM_TERMS', false, true);

            return false;
        }

        // collecting values to check
        $sUser = $oConfig->getRequestParameter('lgn_usr');

        // first pass
        $sPassword = $oConfig->getRequestParameter('lgn_pwd', true);

        // second pass
        $sPassword2 = $oConfig->getRequestParameter('lgn_pwd2', true);

        $aInvAdress = $oConfig->getRequestParameter('invadr', true);

        $aInvAdress = $this->cleanAddress($aInvAdress, oxNew(UserUpdatableFields::class));
        $aInvAdress = $this->trimAddress($aInvAdress);

        $aDelAdress = $this->_getDelAddressData();
        $aDelAdress = $this->cleanAddress($aDelAdress, oxNew(UserShippingAddressUpdatableFields::class));
        $aDelAdress = $this->trimAddress($aDelAdress);

        try {
            /** @var \OxidEsales\Eshop\Application\Model\User $oUser */
            $oUser = oxNew(\OxidEsales\Eshop\Application\Model\User::class);
            $oUser->checkValues($sUser, $sPassword, $sPassword2, $aInvAdress, $aDelAdress);

            $iActState = $blActiveLogin ? 0 : 1;

            // setting values
            $oUser->oxuser__oxusername = new Field($sUser, Field::T_RAW);
            $oUser->setPassword($sPassword);
            $oUser->oxuser__oxactive = new Field($iActState, Field::T_RAW);

            // used for checking if user email currently subscribed
            $iSubscriptionStatus = $oUser->getNewsSubscription()->getOptInStatus();

            $database = \OxidEsales\Eshop\Core\DatabaseProvider::getDb();
            $database->startTransaction();
            try {
                $oUser->createUser();
                $oUser = $this->configureUserBeforeCreation($oUser);
                $oUser->load($oUser->getId());
                $oUser->changeUserData(
                    $oUser->oxuser__oxusername->value,
                    $sPassword,
                    $sPassword,
                    $aInvAdress,
                    $aDelAdress
                );

                if ($blActiveLogin) {
                    // accepting terms..
                    $oUser->acceptTerms();
                }

                $database->commitTransaction();
            } catch (Exception $exception) {
                $database->rollbackTransaction();

                throw $exception;
            }

            $sUserId = \OxidEsales\Eshop\Core\Registry::getSession()->getVariable("su");
            $sRecEmail = \OxidEsales\Eshop\Core\Registry::getSession()->getVariable("re");
            if (\OxidEsales\Eshop\Core\Registry::getConfig()->getConfigParam('blInvitationsEnabled') && $sUserId && $sRecEmail) {
                // setting registration credit points..
                $oUser->setCreditPointsForRegistrant($sUserId, $sRecEmail);
            }

            // assigning to newsletter
            $blOptin = Registry::getConfig()->getRequestParameter('blnewssubscribed');
            if ($blOptin && $iSubscriptionStatus == 1) {
                // if user was assigned to newsletter
                // and is creating account with newsletter checked,
                // don't require confirm
                $oUser->getNewsSubscription()->setOptInStatus(1);
                $oUser->addToGroup('oxidnewsletter');
                $this->_blNewsSubscriptionStatus = 1;
            } else {
                $blOrderOptInEmailParam = \OxidEsales\Eshop\Core\Registry::getConfig()->getConfigParam('blOrderOptInEmail');
                $this->_blNewsSubscriptionStatus = $oUser->setNewsSubscription($blOptin, $blOrderOptInEmailParam);
            }

            $oUser->addToGroup('oxidnotyetordered');
            $oUser->logout();
        } catch (\OxidEsales\Eshop\Core\Exception\UserException $exception) {
            Registry::getUtilsView()->addErrorToDisplay($exception, false, true);

            return false;
        } catch (\OxidEsales\Eshop\Core\Exception\InputException $exception) {
            Registry::getUtilsView()->addErrorToDisplay($exception, false, true);

            return false;
        } catch (\OxidEsales\Eshop\Core\Exception\DatabaseConnectionException $exception) {
            Registry::getUtilsView()->addErrorToDisplay($exception, false, true);

            return false;
        } catch (\OxidEsales\Eshop\Core\Exception\ConnectionException $exception) {
            Registry::getUtilsView()->addErrorToDisplay($exception, false, true);

            return false;
        }

        if (!$blActiveLogin) {
            Registry::getSession()->setVariable('usr', $oUser->getId());
            $this->_afterLogin($oUser);

            // order remark
            //V #427: order remark for new users
            $sOrderRemark = Registry::getConfig()->getRequestParameter('order_remark', true);
            if ($sOrderRemark) {
                Registry::getSession()->setVariable('ordrem', $sOrderRemark);
            }
        }

        // send register eMail
        //TODO: move into user
        if ((int) Registry::getConfig()->getRequestParameter('option') == 3) {
            $oxEMail = oxNew(\OxidEsales\Eshop\Core\Email::class);
            if ($blActiveLogin) {
                $oxEMail->sendRegisterConfirmEmail($oUser);
            } else {
                $oxEMail->sendRegisterEmail($oUser);
            }
        }

        // new registered
        $this->_blIsNewUser = true;

        $sAction = 'payment?new_user=1&success=1';
        if ($this->_blNewsSubscriptionStatus !== null && !$this->_blNewsSubscriptionStatus) {
            $sAction = 'payment?new_user=1&success=1&newslettererror=4';
        }

        return $sAction;
    }

    /**
     * If any additional configurations required right before user creation
     *
     * @param \OxidEsales\Eshop\Application\Model\User $user
     *
     * @return \OxidEsales\Eshop\Application\Model\User The user we gave in.
     */
    protected function configureUserBeforeCreation($user)
    {
        return $user;
    }

    /**
     * Creates new oxid user
     *
     * @return string partial parameter string or null
     */
    public function registerUser()
    {
        // registered new user ?
        if ($this->createUser() != false && $this->_blIsNewUser) {
            if ($this->_blNewsSubscriptionStatus === null || $this->_blNewsSubscriptionStatus) {
                return 'register?success=1';
            } else {
                return 'register?success=1&newslettererror=4';
            }
        } else {
            // problems with registration ...
            $this->logout();
        }
    }

    /**
     * Deletes user shipping address.
     */
    public function deleteShippingAddress()
    {
        $session = \OxidEsales\Eshop\Core\Registry::getSession();

        $request = oxNew(Request::class);
        $addressId = $request->getRequestParameter('oxaddressid');

        $address = oxNew(Address::class);
        $address->load($addressId);
        if ($this->canUserDeleteShippingAddress($address) && $session->checkSessionChallenge()) {
            $address->delete($addressId);
        }
    }

    /**
     * Checks if shipping address is assigned to user.
     *
     * @param Address $address
     * @return bool
     */
    private function canUserDeleteShippingAddress($address)
    {
        $canDelete = false;
        $user = $this->getUser();
        if ($address->oxaddress__oxuserid->value === $user->getId()) {
            $canDelete = true;
        }

        return $canDelete;
    }

    /**
     * Saves invitor ID
     */
    protected function _saveInvitor()
    {
        if (\OxidEsales\Eshop\Core\Registry::getConfig()->getConfigParam('blInvitationsEnabled')) {
            $this->getInvitor();
            $this->setRecipient();
        }
    }

    /**
     * Saving show/hide delivery address state
     */
    protected function _saveDeliveryAddressState()
    {
        $oSession = Registry::getSession();

        $blShow = Registry::getConfig()->getRequestParameter('blshowshipaddress');
        if (!isset($blShow)) {
            $blShow = $oSession->getVariable('blshowshipaddress');
        }

        $oSession->setVariable('blshowshipaddress', $blShow);
    }

    /**
     * Mostly used for customer profile editing screen (OXID eShop ->
     * MY ACCOUNT). Checks if oUser is set (oxcmp_user::oUser) - if
     * not - executes oxcmp_user::_loadSessionUser(). If user unchecked newsletter
     * subscription option - removes him from this group. There is an
     * additional MUST FILL fields checking. Function returns true or false
     * according to user data submission status.
     *
     * Session variables:
     * <b>ordrem</b>
     *
     * @deprecated since v6.0.0 (2017-02-27); Use changeUserWithoutRedirect().
     *
     * @return  bool true on success, false otherwise
     */
    protected function _changeUser_noRedirect()
    {
        return $this->changeUserWithoutRedirect();
    }

    /**
     * Mostly used for customer profile editing screen (OXID eShop ->
     * MY ACCOUNT). Checks if oUser is set (oxcmp_user::oUser) - if
     * not - executes oxcmp_user::_loadSessionUser(). If user unchecked newsletter
     * subscription option - removes him from this group. There is an
     * additional MUST FILL fields checking. Function returns true or false
     * according to user data submission status.
     *
     * Session variables:
     * <b>ordrem</b>
     *
     * @return  bool true on success, false otherwise
     */
    protected function changeUserWithoutRedirect()
    {
        $session = \OxidEsales\Eshop\Core\Registry::getSession();

        if (!$session->checkSessionChallenge()) {
            return;
        }

        // no user ?
        $oUser = $this->getUser();
        if (!$oUser) {
            return;
        }

        // collecting values to check
        $aDelAdress = $this->_getDelAddressData();
        $aDelAdress = $this->cleanAddress($aDelAdress, oxNew(UserShippingAddressUpdatableFields::class));
        $aDelAdress = $this->trimAddress($aDelAdress);

        // if user company name, user name and additional info has special chars
        $aInvAdress = Registry::getConfig()->getRequestParameter('invadr', true);
        $aInvAdress = $this->cleanAddress($aInvAdress, oxNew(UserUpdatableFields::class));
        $aInvAdress = $this->trimAddress($aInvAdress);

        $sUserName = $oUser->oxuser__oxusername->value;
        $sPassword = $sPassword2 = $oUser->oxuser__oxpassword->value;

        try { // testing user input
            // delete user if it is a guest user
            if (isset($aInvAdress['oxuser__oxusername'])) {
                if (!$this->deleteGuestUser($aInvAdress['oxuser__oxusername'])) {
                    return;
                }
            }

            $oUser->changeUserData($sUserName, $sPassword, $sPassword2, $aInvAdress, $aDelAdress);
            // assigning to newsletter
            if (($blOptin = Registry::getConfig()->getRequestParameter('blnewssubscribed')) === null) {
                $blOptin = $oUser->getNewsSubscription()->getOptInStatus();
            }
            // check if email address changed, if so, force check newsletter subscription settings.
            $sBillingUsername = $aInvAdress['oxuser__oxusername'];
            $blForceCheckOptIn = ($sBillingUsername !== null && $sBillingUsername !== $sUserName);
            $blEmailParam = \OxidEsales\Eshop\Core\Registry::getConfig()->getConfigParam('blOrderOptInEmail');
            $this->_blNewsSubscriptionStatus = $oUser->setNewsSubscription($blOptin, $blEmailParam, $blForceCheckOptIn);
        } catch (\OxidEsales\Eshop\Core\Exception\UserException $oEx) { // errors in input
            // marking error code
            //TODO
            Registry::getUtilsView()->addErrorToDisplay($oEx, false, true);

            return;
        } catch (\OxidEsales\Eshop\Core\Exception\InputException $oEx) {
            Registry::getUtilsView()->addErrorToDisplay($oEx, false, true);
            Registry::getUtilsView()->addErrorToDisplay($oEx, false, true, 'input_not_all_fields');

            return;
        } catch (\OxidEsales\Eshop\Core\Exception\ConnectionException $oEx) {
            //connection to external resource broken, change message and pass to the view
            Registry::getUtilsView()->addErrorToDisplay($oEx, false, true);

            return;
        }

        $this->resetPermissions();

        // order remark
        $sOrderRemark = Registry::getConfig()->getRequestParameter('order_remark', true);

        if ($sOrderRemark) {
            $session->setVariable('ordrem', $sOrderRemark);
        } else {
            $session->deleteVariable('ordrem');
        }

        if ($oBasket = $session->getBasket()) {
            $oBasket->setBasketUser(null);
            $oBasket->onUpdate();
        }

        return true;
    }

    /**
     * Returns delivery address from request. Before returning array is checked if
     * all needed data is there
     *
     * @return array
     */
    protected function _getDelAddressData()
    {
        // if user company name, user name and additional info has special chars
        $blShowShipAddressParameter = Registry::getConfig()->getRequestParameter('blshowshipaddress');
        $blShowShipAddressVariable = Registry::getSession()->getVariable('blshowshipaddress');
        $sDeliveryAddressParameter = Registry::getConfig()->getRequestParameter('deladr', true);
        $aDeladr = ($blShowShipAddressParameter || $blShowShipAddressVariable) ? $sDeliveryAddressParameter : [];
        $aDelAdress = $aDeladr;

        if (is_array($aDeladr)) {
            // checking if data is filled
            if (isset($aDeladr['oxaddress__oxsal'])) {
                unset($aDeladr['oxaddress__oxsal']);
            }
            if (!count($aDeladr) || implode('', $aDeladr) == '') {
                // resetting to avoid empty records
                $aDelAdress = [];
            }
        }

        return $aDelAdress;
    }

    /**
     * Returns logout link with additional params
     *
     * @return string $sLogoutLink
     */
    protected function _getLogoutLink()
    {
        $oConfig = \OxidEsales\Eshop\Core\Registry::getConfig();

        $sLogoutLink = $oConfig->isSsl() ? $oConfig->getShopSecureHomeUrl() : $oConfig->getShopHomeUrl();
        $sLogoutLink .= 'cl=' . $oConfig->getRequestControllerId() . $this->getParent()->getDynUrlParams();
        if ($sParam = $oConfig->getRequestParameter('anid')) {
            $sLogoutLink .= '&amp;anid=' . $sParam;
        }
        if ($sParam = $oConfig->getRequestParameter('cnid')) {
            $sLogoutLink .= '&amp;cnid=' . $sParam;
        }
        if ($sParam = $oConfig->getRequestParameter('mnid')) {
            $sLogoutLink .= '&amp;mnid=' . $sParam;
        }
        if ($sParam = $oConfig->getRequestParameter('tpl')) {
            $sLogoutLink .= '&amp;tpl=' . $sParam;
        }
        if ($sParam = $oConfig->getRequestParameter('oxloadid')) {
            $sLogoutLink .= '&amp;oxloadid=' . $sParam;
        }
        // @deprecated since v5.3 (2016-06-17); Listmania will be moved to an own module.
        if ($sParam = $oConfig->getRequestParameter('recommid')) {
            $sLogoutLink .= '&amp;recommid=' . $sParam;
        }
        // END deprecated

        return $sLogoutLink . '&amp;fnc=logout';
    }

    /**
     * Sets user login state
     *
     * @param int $iStatus login state (USER_LOGIN_SUCCESS/USER_LOGIN_FAIL/USER_LOGOUT)
     */
    public function setLoginStatus($iStatus)
    {
        $this->_iLoginStatus = $iStatus;
    }

    /**
     * Returns user login state marker:
     *  - USER_LOGIN_SUCCESS - user successfully logged in;
     *  - USER_LOGIN_FAIL - login failed;
     *  - USER_LOGOUT - user logged out.
     *
     * @return int
     */
    public function getLoginStatus()
    {
        return $this->_iLoginStatus;
    }

    /**
     * Sets invitor id to session from URL
     */
    public function getInvitor()
    {
        $sSu = Registry::getSession()->getVariable('su');

        if (!$sSu && ($sSuNew = Registry::getConfig()->getRequestParameter('su'))) {
            Registry::getSession()->setVariable('su', $sSuNew);
        }
    }

    /**
     * sets from URL invitor id
     */
    public function setRecipient()
    {
        $sRe = Registry::getSession()->getVariable('re');
        if (!$sRe && ($sReNew = Registry::getConfig()->getRequestParameter('re'))) {
            Registry::getSession()->setVariable('re', $sReNew);
        }
    }

    /**
     * @param array                   $address
     * @param AbstractUpdatableFields $updatableFields
     *
     * @return array
     */
    private function cleanAddress($address, $updatableFields)
    {
        if (is_array($address)) {
            /** @var UpdatableFieldsConstructor $updatableFieldsConstructor */
            $updatableFieldsConstructor = oxNew(UpdatableFieldsConstructor::class);
            $cleaner = $updatableFieldsConstructor->getAllowedFieldsCleaner($updatableFields);
            return $cleaner->filterByUpdatableFields($address);
        }

        return $address;
    }

    /**
     * Returns trimmed address.
     *
     * @param array $address
     *
     * @return array
     */
    private function trimAddress($address)
    {
        if (is_array($address)) {
            $fields  = oxNew(FormFields::class, $address);
            $trimmer = oxNew(FormFieldsTrimmer::class);

            $address = (array)$trimmer->trim($fields);
        }

        return $address;
    }

    /**
     * check if this user is guest user then delete user
     *
     * @param string $username
     *
     * @return bool
     * @throws Exception
     */
    private function deleteGuestUser(string $username): bool
    {
        $user = oxNew(User::class);
        $user->load($user->getIdByUserName($username));

        if ($user) {
            if (isset($user->oxuser__oxpassword->value) && empty($user->oxuser__oxpassword->value)) {
                if (!$user->delete()) {
                    return false;
                }
            }
        }

        return true;
    }
}<|MERGE_RESOLUTION|>--- conflicted
+++ resolved
@@ -237,26 +237,14 @@
      */
     protected function _afterLogin($oUser)
     {
-<<<<<<< HEAD
-        $session = \OxidEsales\Eshop\Core\Registry::getSession();
-
-        // generating new session id after login
-        if ($this->getLoginStatus() === USER_LOGIN_SUCCESS) {
-            $session->regenerateSessionId();
-        }
-
-        $myConfig = \OxidEsales\Eshop\Core\Registry::getConfig();
-
-=======
-        $oSession = $this->getSession();
+        $oSession = \OxidEsales\Eshop\Core\Registry::getSession();
         if ($this->getLoginStatus() === USER_LOGIN_SUCCESS && $oSession->isSessionStarted()) {
             $oSession->regenerateSessionId();
         }
 
->>>>>>> ab654119
         // this user is blocked, deny him
         if ($oUser->inGroup('oxidblocked')) {
-            $sUrl = $this->getConfig()->getShopHomeUrl() . 'cl=content&tpl=user_blocked.tpl';
+            $sUrl = \OxidEsales\Eshop\Core\Registry::getConfig()->getShopHomeUrl() . 'cl=content&tpl=user_blocked.tpl';
             Registry::getUtils()->redirect($sUrl, true, 302);
         }
 
