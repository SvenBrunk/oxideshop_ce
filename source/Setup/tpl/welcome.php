<?php
/**
 * Copyright © OXID eSales AG. All rights reserved.
 * See LICENSE file for license details.
 */
require "_header.php"; ?>
<strong><?php $this->getText('STEP_1_DESC'); ?></strong><br>
<br>
<form action="index.php" method="post">
<table cellpadding="1" cellspacing="0">
    <tr>
        <td style="padding-top: 5px;"><?php $this->getText('SELECT_DELIVERY_COUNTRY'); ?>: </td>
        <td>
            <table cellpadding="0" cellspacing="0" border="0" height="29">
                <tr>
                    <td>
                        <select name="country_lang" style="font-size: 11px;">
                            <?php
                                $aCountries   = $this->getViewParam("aCountries");
                                $sLanguage   = $this->getViewParam("sLanguage");
                                $sCountryLang = $this->getViewParam("sCountryLang");

<<<<<<< HEAD
                            if (isset($aCountries[$sLanguage])) {
                                foreach ($aCountries[$sLanguage] as $sKey => $sValue) {
                                    $sSelected = ($sCountryLang !== null && $sCountryLang == $sKey) ? 'selected' : ''; ?><option value="<?php echo $sKey; ?>" <?php echo $sSelected; ?>><?php echo $sValue; ?></option><?php
=======
                                if (isset($aCountries[$sLanguage])) {
                                    foreach ($aCountries[$sLanguage] as $sKey => $sValue) {
                                        $sSelected = ($sCountryLang !== null && $sCountryLang == $sKey) ? 'selected' : ''; ?><option value="<?php echo $sKey; ?>" <?php echo $sSelected; ?>><?php echo $sValue; ?></option><?php
                                    }
>>>>>>> fc37f083
                                }
                            }
                            ?>
                        </select>
                    </td>
                    <td style="padding: 0px 5px;">
                        <a href="#" class="helpicon" onmouseover="document.getElementById('countryHelpBox').style.display = 'block';" onmouseout="document.getElementById('countryHelpBox').style.display = 'none';">?</a>
                        <div id="countryHelpBox" class="helpbox">
                            <?php $this->getText('SELECT_DELIVERY_COUNTRY_HINT'); ?>
                        </div>
                    </td>
                </tr>
            </table>
        </td>
    </tr>
    <tr>
        <td style="padding-top: 5px;"><?php $this->getText('SELECT_SHOP_LANG'); ?>: </td>
        <td>
            <table cellpadding="0" cellspacing="0" border="0" height="29">
                <tr>
                    <td>
                        <select name="sShopLang" style="font-size: 11px;">
                            <?php
                            $aLanguages = $this->getViewParam("aLanguages");
                            foreach ($aLanguages as $sLangId => $sLangTitle) {
                                ?>
                                <option value="<?php echo $sLangId; ?>" <?php if ($this->getViewParam("sShopLang") == $sLangId) {
                                    echo 'selected';
<<<<<<< HEAD
                                               } ?>><?php echo $sLangTitle; ?></option>
=======
                                } ?>><?php echo $sLangTitle; ?></option>
>>>>>>> fc37f083
                                <?php
                            }
                            ?>
                        </select>
                    </td>
                    <td style="padding: 0px 5px;">
                        <a href="#" class="helpicon" onmouseover="document.getElementById('langHelpBox').style.display = 'block';" onmouseout="document.getElementById('langHelpBox').style.display = 'none';">?</a>
                        <div id="langHelpBox" class="helpbox">
                            <?php $this->getText('SELECT_SHOP_LANG_HINT'); ?>
                        </div>
                    </td>
                </tr>
            </table>
        </td>
    </tr>
    <input type="hidden" name="sid" value="<?php $this->getSid(); ?>">
   </table>
    <br>
    <input type="hidden" value="false" name="check_for_updates">
    <input type="checkbox" id="check_for_updates_ckbox" value="true" name="check_for_updates" valign="" style="vertical-align:middle; width:20px; height:22px;" >
    <?php $this->getText('STEP_1_CHECK_UPDATES'); ?>

    <?php if ($facts->isCommunity()) { ?>
    <table cellpadding="0" cellspacing="0" border="0" height="29">
        <td>
            <input type="hidden" value="false" name="send_technical_information_to_oxid">
            <input type="checkbox" value="true" id="send_technical_information_to_oxid_checkbox" name="send_technical_information_to_oxid" valign="" style="vertical-align:middle; width:20px; height:22px;" >
            <?php $this->getText('SHOP_CONFIG_SEND_TECHNICAL_INFORMATION_TO_OXID'); ?>
            &nbsp;
        </td>
        <td>
            <a href="#" class="helpicon" onmouseover="document.getElementById('send_technical_information_to_oxid_description').style.display = 'block';" onmouseout="document.getElementById('send_technical_information_to_oxid_description').style.display = 'none';">?</a>
            <div id="send_technical_information_to_oxid_description" class="helpbox">
                <?php $this->getText('HELP_SHOP_CONFIG_SEND_TECHNICAL_INFORMATION_TO_OXID'); ?>
            </div>
        </td>
    </table>
    <?php } ?>

    <br><br>
    <?php $this->getText('STEP_1_TEXT'); ?>
    <br><br>
    <?php $this->getText('STEP_1_ADDRESS'); ?>
    <br>
    <input type="hidden" name="istep" value="<?php $this->getSetupStep('STEP_LICENSE'); ?>">
    <input type="hidden" name="sid" value="<?php $this->getSid(); ?>">
    <input type="submit" id="step1Submit" class="edittext" value="<?php $this->getText('BUTTON_BEGIN_INSTALL'); ?>">
</form>
<?php require "_footer.php";<|MERGE_RESOLUTION|>--- conflicted
+++ resolved
@@ -20,18 +20,11 @@
                                 $sLanguage   = $this->getViewParam("sLanguage");
                                 $sCountryLang = $this->getViewParam("sCountryLang");
 
-<<<<<<< HEAD
-                            if (isset($aCountries[$sLanguage])) {
-                                foreach ($aCountries[$sLanguage] as $sKey => $sValue) {
-                                    $sSelected = ($sCountryLang !== null && $sCountryLang == $sKey) ? 'selected' : ''; ?><option value="<?php echo $sKey; ?>" <?php echo $sSelected; ?>><?php echo $sValue; ?></option><?php
-=======
                                 if (isset($aCountries[$sLanguage])) {
                                     foreach ($aCountries[$sLanguage] as $sKey => $sValue) {
                                         $sSelected = ($sCountryLang !== null && $sCountryLang == $sKey) ? 'selected' : ''; ?><option value="<?php echo $sKey; ?>" <?php echo $sSelected; ?>><?php echo $sValue; ?></option><?php
                                     }
->>>>>>> fc37f083
                                 }
-                            }
                             ?>
                         </select>
                     </td>
@@ -58,11 +51,7 @@
                                 ?>
                                 <option value="<?php echo $sLangId; ?>" <?php if ($this->getViewParam("sShopLang") == $sLangId) {
                                     echo 'selected';
-<<<<<<< HEAD
-                                               } ?>><?php echo $sLangTitle; ?></option>
-=======
                                 } ?>><?php echo $sLangTitle; ?></option>
->>>>>>> fc37f083
                                 <?php
                             }
                             ?>
