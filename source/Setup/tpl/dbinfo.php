<?php
/**
 * Copyright © OXID eSales AG. All rights reserved.
 * See LICENSE file for license details.
 */
require "_header.php"; ?>
<?php
$this->getText('STEP_3_DESC');
$aDB = $this->getViewParam("aDB");
$demodataPackageExists = $this->getViewParam('demodataPackageExists');

?><br>
<br>
<form action="index.php" method="post">
<input type="hidden" name="istep" value="<?php $this->getSetupStep('STEP_DB_CONNECT'); ?>">

<table cellpadding="0" cellspacing="5" border="0">
  <tr>
    <td><?php $this->getText('STEP_3_DB_HOSTNAME'); ?>:</td>
    <td>&nbsp;&nbsp;<input size="40" name="aDB[dbHost]" class="editinput" value="<?php echo($aDB['dbHost']);?>"> </td>
  </tr>
  <tr>
    <td><?php $this->getText('STEP_3_DB_PORT'); ?>:</td>
    <td>&nbsp;&nbsp;<input size="40" name="aDB[dbPort]" class="editinput" value="<?php echo($aDB['dbPort']);?>"> </td>
  </tr>
  <tr>
    <td><?php $this->getText('STEP_3_DB_DATABSE_NAME'); ?>:</td>
    <td>&nbsp;&nbsp;<input size="40" name="aDB[dbName]" class="editinput" value="<?php echo($aDB['dbName']);?>"><br>&nbsp;&nbsp;(<?php $this->getText('STEP_3_CREATE_DB_WHEN_NO_DB_FOUND'); ?>)</td>
  </tr>
  <tr>
    <td><?php $this->getText('STEP_3_DB_USER_NAME'); ?>:</td>
    <td>&nbsp;&nbsp;<input size="40" name="aDB[dbUser]" class="editinput" value="<?php echo($aDB['dbUser']);?>"> </td>
  </tr>
  <tr>
    <td><?php $this->getText('STEP_3_DB_PASSWORD'); ?>:</td>
    <td>
        &nbsp;&nbsp;<input size="40" name="aDB[dbPwd]" id="sDbPass" class="editinput" type="password" value="<?php echo($aDB['dbPwd']);?>"><input size="40" name="aDB[dbPwd]" id="sDbPassPlain" class="editinput" type="text" disabled="disabled" style="display:none">
        <input type="checkbox" id="sDbPassCheckbox" onClick="JavaScript:changeField();"><?php $this->getText('STEP_3_DB_PASSWORD_SHOW'); ?>
    </td>
  </tr>
  <tr>
    <td><?php $this->getText('STEP_3_DB_DEMODATA'); ?>:</td>
    <td>
        &nbsp;&nbsp;<input type="radio" name="aDB[dbiDemoData]" value="1" <?php if ($aDB['dbiDemoData'] == 1) {
<<<<<<< HEAD
            echo("checked");
                                                                          } ?> <?php echo !$demodataPackageExists ? "disabled" : "" ?>><?php $this->getText('BUTTON_RADIO_INSTALL_DB_DEMO'); ?> <?php echo !$demodataPackageExists ? "<span class='exclamation-icon'></span>" : "" ?><br>
        &nbsp;&nbsp;<input type="radio" name="aDB[dbiDemoData]" value="0" <?php if ($aDB['dbiDemoData'] == 0) {
            echo("checked");
                                                                          } ?>><?php $this->getText('BUTTON_RADIO_NOT_INSTALL_DB_DEMO'); ?><br>
=======
    echo("checked");
} ?> <?php echo !$demodataPackageExists ? "disabled" : "" ?>><?php $this->getText('BUTTON_RADIO_INSTALL_DB_DEMO'); ?> <?php echo !$demodataPackageExists ? "<span class='exclamation-icon'></span>" : "" ?><br>
        &nbsp;&nbsp;<input type="radio" name="aDB[dbiDemoData]" value="0" <?php if ($aDB['dbiDemoData'] == 0) {
    echo("checked");
} ?>><?php $this->getText('BUTTON_RADIO_NOT_INSTALL_DB_DEMO'); ?><br>
>>>>>>> fc37f083
    </td>
  </tr>
</table>
<input type="hidden" name="sid" value="<?php $this->getSid(); ?>">

<?php if (!$demodataPackageExists) { ?>
    <ul class="req"><li class="pmin"><?php $this->getText('NOTICE_NO_DEMODATA_INSTALLED'); ?></li></ul><br>
<?php } ?>

<input type="submit" id="step3Submit" class="edittext" value="<?php $this->getText('BUTTON_DB_CREATE'); ?>">
</form>
<?php require "_footer.php";<|MERGE_RESOLUTION|>--- conflicted
+++ resolved
@@ -42,19 +42,11 @@
     <td><?php $this->getText('STEP_3_DB_DEMODATA'); ?>:</td>
     <td>
         &nbsp;&nbsp;<input type="radio" name="aDB[dbiDemoData]" value="1" <?php if ($aDB['dbiDemoData'] == 1) {
-<<<<<<< HEAD
-            echo("checked");
-                                                                          } ?> <?php echo !$demodataPackageExists ? "disabled" : "" ?>><?php $this->getText('BUTTON_RADIO_INSTALL_DB_DEMO'); ?> <?php echo !$demodataPackageExists ? "<span class='exclamation-icon'></span>" : "" ?><br>
-        &nbsp;&nbsp;<input type="radio" name="aDB[dbiDemoData]" value="0" <?php if ($aDB['dbiDemoData'] == 0) {
-            echo("checked");
-                                                                          } ?>><?php $this->getText('BUTTON_RADIO_NOT_INSTALL_DB_DEMO'); ?><br>
-=======
     echo("checked");
 } ?> <?php echo !$demodataPackageExists ? "disabled" : "" ?>><?php $this->getText('BUTTON_RADIO_INSTALL_DB_DEMO'); ?> <?php echo !$demodataPackageExists ? "<span class='exclamation-icon'></span>" : "" ?><br>
         &nbsp;&nbsp;<input type="radio" name="aDB[dbiDemoData]" value="0" <?php if ($aDB['dbiDemoData'] == 0) {
     echo("checked");
 } ?>><?php $this->getText('BUTTON_RADIO_NOT_INSTALL_DB_DEMO'); ?><br>
->>>>>>> fc37f083
     </td>
   </tr>
 </table>
