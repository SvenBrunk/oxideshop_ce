<?php

/**
 * Copyright © OXID eSales AG. All rights reserved.
 * See LICENSE file for license details.
 */

$aLang = [

'charset'                                       => 'UTF-8',
'HEADER_META_MAIN_TITLE'                        => 'OXID eShop installation wizard',
'HEADER_TEXT_SETUP_NOT_RUNS_AUTOMATICLY'        => 'If setup does not continue in a few seconds, please click ',
'FOOTER_OXID_ESALES'                            => '&copy; OXID eSales AG 2003 - ' . @date("Y"),

'TAB_0_TITLE'                                   => 'System Requirements',
'TAB_1_TITLE'                                   => 'Welcome',
'TAB_2_TITLE'                                   => 'License conditions',
'TAB_3_TITLE'                                   => 'Database',
'TAB_4_TITLE'                                   => 'Directory & login',
'TAB_5_TITLE'                                   => 'License',
'TAB_6_TITLE'                                   => 'Finish',

'TAB_0_DESC'                                    => 'Checking if your system fits the requirements',
'TAB_1_DESC'                                    => 'Welcome to OXID eShop installation wizard',
'TAB_2_DESC'                                    => 'Confirm license conditions',
'TAB_3_DESC'                                    => 'Enter database connection details, test database connection',
'TAB_4_DESC'                                    => 'Configure directories and admin login, update database, run migrations',
'TAB_5_DESC'                                    => 'Apply license key',
'TAB_6_DESC'                                    => 'Installation succeeded',

'HERE'                                          => 'here',

'ERROR_NOT_AVAILABLE'                           => 'ERROR: %s not found!',
'ERROR_NOT_WRITABLE'                            => 'ERROR: %s not writeable!',
'ERROR_DB_CONNECT'                              => 'ERROR: No database connection possible!',
'ERROR_OPENING_SQL_FILE'                        => 'ERROR: Cannot open SQL file %s!',
'ERROR_FILL_ALL_FIELDS'                         => 'ERROR: Please fill in all needed fields!',
'ERROR_COULD_NOT_CREATE_DB'                     => 'ERROR: Database not available and also cannot be created!',
'ERROR_DB_ALREADY_EXISTS'                       => 'ERROR: Seems there is already OXID eShop installed in database %s. Please delete it prior continuing!',
'ERROR_BAD_SQL'                                 => 'ERROR: Issue while inserting this SQL statements: ',
'ERROR_BAD_DEMODATA'                            => 'ERROR: Issue while inserting this SQL statements: ',
'ERROR_NO_DEMODATA_INSTALLED'                   => 'ERROR: Demo data package not installed. Please install the demo data first.',
'NOTICE_NO_DEMODATA_INSTALLED'                  => 'Demo data package not installed. Please install the demo data first. See the Installation section in the README.md file for details.',
'ERROR_CONFIG_FILE_IS_NOT_WRITABLE'             => 'ERROR: %s/config.inc.php' . ' not writeable!',
'ERROR_BAD_SERIAL_NUMBER'                       => 'ERROR: Wrong license key!',
'ERROR_COULD_NOT_OPEN_CONFIG_FILE'              => 'Could not open %s for reading! Please consult our FAQ, forum or contact OXID Support staff!',
'ERROR_COULD_NOT_FIND_FILE'                     => 'Setup could not find %s !',
'ERROR_COULD_NOT_READ_FILE'                     => 'Setup could not open %s for reading!',
'ERROR_COULD_NOT_WRITE_TO_FILE'                 => 'Setup could not write to %s!',
'ERROR_PASSWORD_TOO_SHORT'                      => 'Password is too short!',
'ERROR_PASSWORDS_DO_NOT_MATCH'                  => 'Passwords do not match!',
'ERROR_USER_NAME_DOES_NOT_MATCH_PATTERN'        => 'Please enter a valid e-mail address!',
'ERROR_MYSQL_VERSION_DOES_NOT_FIT_REQUIREMENTS' => 'The installed MySQL version does not fit system requirements!',
'ERROR_MYSQL_VERSION_DOES_NOT_FIT_RECOMMENDATIONS' => 'WARNING: A bug in MySQL 5.6 may lead to problems in OXID eShop Enterprise Edition. Hence, we do not recommend MySQL 5.6. Please see <a href="https://www.oxid-esales.com/de/support-services/dokumentation-und-hilfe/oxid-eshop/installation/oxid-eshop-neu-installieren/server-und-systemvoraussetzungen/systemvoraussetzungen-ee.html">system requirements for OXID eShop Enterprise Edition</a>.',

'ERROR_VIEWS_CANT_CREATE'                       => 'ERROR: Can\'t create views. Please check your database user privileges.',
'ERROR_VIEWS_CANT_SELECT'                       => 'ERROR: Can\'t select from views. Please check your database user privileges.',
'ERROR_VIEWS_CANT_DROP'                         => 'ERROR: Can\'t drop views. Please check your database user privileges.',

'MOD_PHP_EXTENNSIONS'                           => 'PHP extensions',
'MOD_PHP_CONFIG'                                => 'PHP configuration',
'MOD_SERVER_CONFIG'                             => 'Server configuration',

'MOD_MOD_REWRITE'                               => 'Apache mod_rewrite module',
'MOD_SERVER_PERMISSIONS'                        => 'Files/folders access rights',
'MOD_ALLOW_URL_FOPEN'                           => 'allow_url_fopen and fsockopen to port 80',
'MOD_PHP4_COMPAT'                               => 'Zend compatibility mode must be off',
'MOD_PHP_VERSION'                               => 'PHP version 7.1 or 7.2',
'MOD_REQUEST_URI'                               => 'REQUEST_URI set',
'MOD_LIB_XML2'                                  => 'LIB XML2',
'MOD_PHP_XML'                                   => 'DOM',
'MOD_J_SON'                                     => 'JSON',
'MOD_I_CONV'                                    => 'ICONV',
'MOD_TOKENIZER'                                 => 'Tokenizer',
'MOD_BC_MATH'                                   => 'BCMath',
'MOD_MYSQL_CONNECT'                             => 'PDO_MySQL',
'MOD_MYSQL_VERSION'                             => 'MySQL version 5.5 or 5.7',
'MOD_GD_INFO'                                   => 'GDlib v2 incl. JPEG support',
'MOD_INI_SET'                                   => 'ini_set allowed',
'MOD_REGISTER_GLOBALS'                          => 'register_globals must be off',
'MOD_MAGIC_QUOTES_GPC'                          => 'magic_quotes_gpc must be off',
'MOD_ZEND_OPTIMIZER'                            => 'Zend Guard Loader installed',
'MOD_ZEND_PLATFORM_OR_SERVER'                   => 'Zend Platform or Zend Server installed',
'MOD_MB_STRING'                                 => 'mbstring',
'MOD_CURL'                                      => 'cURL',
'MOD_OPEN_SSL'                                  => 'OpenSSL',
'MOD_SOAP'                                      => 'SOAP',
'MOD_UNICODE_SUPPORT'                           => 'UTF-8 support',
'MOD_FILE_UPLOADS'                              => 'File uploads are enabled (file_uploads)',
'MOD_BUG53632'                                  => 'Possible issues on server due to PHP Bugs',
'MOD_SESSION_AUTOSTART'                         => 'session.auto_start must be off',
'MOD_MEMORY_LIMIT'                              => 'PHP Memory limit (min. 32MB, 60MB recommended)',

'STEP_0_ERROR_TEXT'                             => 'Your system does not fit system requirements',
'STEP_0_ERROR_URL'                              => 'http://www.oxid-esales.com/en/products/community-edition/system-requirements',
<<<<<<< HEAD
'STEP_0_TEXT'                                   => '<ul class="req">'.
                                                   '<li class="pass"> - Your system fits the requirement.</li>'.
                                                   '<li class="pmin"> - The requirement is not or only partly fit. OXID eShop will work anyway and can be installed.</li>'.
                                                   '<li class="fail"> - Your system doesn\'t fit the requirement. OXID eShop will not work without it and cannot be installed.</li>'.
                                                   '<li class="null"> - The requirement could  not be checked.'.
=======
'STEP_0_TEXT'                                   => '<ul class="req">' .
                                                   '<li class="pass"> - Your system fits the requirement.</li>' .
                                                   '<li class="pmin"> - The requirement is not or only partly fit. The OXID eShop will work anyway and can be installed.</li>' .
                                                   '<li class="fail"> - Your system doesn\'t fit the requirement. The OXID eShop will not work without it and cannot be installed.</li>' .
                                                   '<li class="null"> - The requirement could  not be checked.' .
>>>>>>> 2f7163c9
                                                   '</ul>',
'STEP_0_DESC'                                   => 'In this step we check if your system fits the requirements:',
'STEP_0_TITLE'                                  => 'System requirements check',

'STEP_1_TITLE'                                  => 'Welcome',
'STEP_1_DESC'                                   => 'Welcome to installation wizard of OXID eShop',
'STEP_1_TEXT'                                   => 'Please read carefully the following instructions to guarantee a smooth installation.
                                                    Wishes for best success in using your OXID eShop by',
'STEP_1_ADDRESS'                                => 'OXID eSales AG<br>
                                                    Bertoldstr. 48<br>
                                                    79098 Freiburg<br>
                                                    Deutschland<br>',
'STEP_1_CHECK_UPDATES'                          => 'Check for available updates regularly',
'BUTTON_BEGIN_INSTALL'                          => 'Start installation',
'BUTTON_PROCEED_INSTALL'                        => 'Proceed with setup',

'STEP_2_TITLE'                                  => 'License conditions',
'BUTTON_RADIO_LICENCE_ACCEPT'                   => 'I accept license conditions.',
'BUTTON_RADIO_LICENCE_NOT_ACCEPT'               => 'I do not accept license conditions.',
'BUTTON_LICENCE'                                => 'Continue',

'STEP_3_TITLE'                                  => 'Database',
'STEP_3_DESC'                                   => 'Database is going to be created and needed tables are written. Please provide some information:',
'STEP_3_DB_HOSTNAME'                            => 'Database server hostname or IP address',
'STEP_3_DB_PORT'                                => 'Database server TCP Port',
'STEP_3_DB_USER_NAME'                           => 'Database username',
'STEP_3_DB_PASSWORD'                            => 'Database password',
'STEP_3_DB_PASSWORD_SHOW'                       => 'Show password',
'STEP_3_DB_DATABSE_NAME'                        => 'Database name',
'STEP_3_DB_DEMODATA'                            => 'Demodata',
'STEP_3_CREATE_DB_WHEN_NO_DB_FOUND'             => 'If database does not exist, it\'s going to be created',
'BUTTON_RADIO_INSTALL_DB_DEMO'                  => 'Install demodata',
'BUTTON_RADIO_NOT_INSTALL_DB_DEMO'              => 'Do <strong>not</strong> install demodata',
'BUTTON_DB_CREATE'                              => 'Create database now',

'STEP_3_1_TITLE'                                => 'Database - being created ...',
'STEP_3_1_DB_CONNECT_IS_OK'                     => 'Database connection successfully tested ...',
'STEP_3_1_DB_CREATE_IS_OK'                      => 'Database %s successfully created ...',

'STEP_4_TITLE'                                  => 'Setting up OXID eShop directories and URL',
'STEP_4_DESC'                                   => 'Please provide necessary data for running OXID eShop:',
'STEP_4_SHOP_URL'                               => 'Shop URL',
'STEP_4_SHOP_DIR'                               => 'Directory for OXID eShop',
'STEP_4_SHOP_TMP_DIR'                           => 'Directory for temporary data',
'STEP_4_ADMIN_LOGIN_NAME'                       => 'Administrator e-mail (used as login name)',
'STEP_4_ADMIN_PASS'                             => 'Administrator password',
'STEP_4_ADMIN_PASS_CONFIRM'                     => 'Confirm Administrator password',
'STEP_4_ADMIN_PASS_MINCHARS'                    => 'freely selectable, min. 6 chars',

'STEP_4_1_TITLE'                                => 'Directories - being created ...',
'STEP_4_1_DATA_WAS_WRITTEN'                     => 'Check and writing data successful. Please wait ...',
'BUTTON_WRITE_DATA'                             => 'Save and continue',

'STEP_4_2_TITLE'                                => 'Creating database tables ...',
'STEP_4_2_OVERWRITE_DB'                         => 'If you want to overwrite all existing data and install anyway click ',
'STEP_4_2_NOT_RECOMMENDED_MYSQL_VERSION'        => 'If you want to install anyway click ',
'STEP_4_2_UPDATING_DATABASE'                    => 'Database successfully updated. Please wait ...',

'STEP_5_TITLE'                                  => 'OXID eShop license',
'STEP_5_DESC'                                   => 'Please confirm license key:',
'STEP_5_LICENCE_KEY'                            => 'License key',
'STEP_5_LICENCE_DESC'                           => 'The provided key is valid for 30 days. After this period all of your changes remain if you insert a valid license key.',
'BUTTON_WRITE_LICENCE'                          => 'Save license key',

'STEP_5_1_TITLE'                                => 'License key is being inserted ...',
'STEP_5_1_SERIAL_ADDED'                         => 'License key successfully saved. Please wait ...',

'STEP_6_TITLE'                                  => 'OXID eShop successfully installed',
'STEP_6_DESC'                                   => 'Your OXID eShop has been installed successfully.',
'STEP_6_LINK_TO_SHOP'                           => 'Continue to your OXID eShop',
'STEP_6_LINK_TO_SHOP_ADMIN_AREA'                => 'Continue to your OXID eShop admin interface',
'STEP_6_TO_SHOP'                                => 'To Shop',
'STEP_6_TO_SHOP_ADMIN'                          => 'To admin interface',

'ATTENTION'                                     => 'Attention, important',
'SETUP_DIR_DELETE_NOTICE'                       => 'Due to security reasons remove setup directory if not yet done during installation.',
'SETUP_CONFIG_PERMISSIONS'                      => 'Due to security reasons put your config.inc.php file to read-only mode!',

'SELECT_SETUP_LANG'                             => 'Installation language',
'SELECT_PLEASE_CHOOSE'                          => 'Please choose',
'SELECT_DELIVERY_COUNTRY'                       => 'Main delivery country',
'SELECT_DELIVERY_COUNTRY_HINT'                  => 'If needed, activate easily more delivery countries in admin.',
'SELECT_SHOP_LANG'                              => 'Shop language',
'SELECT_SHOP_LANG_HINT'                         => 'If needed, activate easily more languages in admin.',
'SELECT_SETUP_LANG_SUBMIT'                      => 'Select',
'PRIVACY_POLICY'                                => 'privacy statements',

'LOAD_DYN_CONTENT_NOTICE'                       => '<p>If checkbox is set, you will see an additional menu in the admin area of your OXID eShop.</p><p>In that menu you get further information about e-commerce services like Google product search.</p> <p>You can change these settings at any time.</p>',
'ERROR_SETUP_CANCELLED'                         => 'Setup has been cancelled because you didn\'t accept the license conditions.',
'BUTTON_START_INSTALL'                          => 'Restart setup',

'EXTERNAL_COMMAND_ERROR_1'                      => 'Error while executing command \'%s\'. Return code: \'%d\'.',
'EXTERNAL_COMMAND_ERROR_2'                      => 'The command returns the following message:',

'SHOP_CONFIG_SEND_TECHNICAL_INFORMATION_TO_OXID'      => 'Allow a connection to OXID eSales servers for improving the quality of our open source products.',
'HELP_SHOP_CONFIG_SEND_TECHNICAL_INFORMATION_TO_OXID' => 'No business relevant date or client information will be transmitted. '
<<<<<<< HEAD
                                                        .'The collected data exclusively apply to technological information. '
                                                        .'To improve the quality of our products, information like this will be collected:'
                                                        .'<ul>'
                                                        .'  <li>number of the OXID eShop Community Edition installations world wide</li>'
                                                        .'  <li>average number of installed extensions per OXID eShop</li>'
                                                        .'  <li>top spread extensions for OXID eShop</li>'
                                                        .'</ul>',
=======
                                                        . 'The collected data exclusively apply to technological information. '
                                                        . 'To improve the quality of our products, information like this will be collected:'
                                                        . '<ul>'
                                                        . '  <li>number of the OXID eShop Community Edition installations world wide</li>'
                                                        . '  <li>average number of installed extensions per OXID eShop</li>'
                                                        . '  <li>top spread extensions for the OXID eShop</li>'
                                                        . '</ul>',
>>>>>>> 2f7163c9
];<|MERGE_RESOLUTION|>--- conflicted
+++ resolved
@@ -93,19 +93,11 @@
 
 'STEP_0_ERROR_TEXT'                             => 'Your system does not fit system requirements',
 'STEP_0_ERROR_URL'                              => 'http://www.oxid-esales.com/en/products/community-edition/system-requirements',
-<<<<<<< HEAD
-'STEP_0_TEXT'                                   => '<ul class="req">'.
-                                                   '<li class="pass"> - Your system fits the requirement.</li>'.
-                                                   '<li class="pmin"> - The requirement is not or only partly fit. OXID eShop will work anyway and can be installed.</li>'.
-                                                   '<li class="fail"> - Your system doesn\'t fit the requirement. OXID eShop will not work without it and cannot be installed.</li>'.
-                                                   '<li class="null"> - The requirement could  not be checked.'.
-=======
 'STEP_0_TEXT'                                   => '<ul class="req">' .
                                                    '<li class="pass"> - Your system fits the requirement.</li>' .
-                                                   '<li class="pmin"> - The requirement is not or only partly fit. The OXID eShop will work anyway and can be installed.</li>' .
-                                                   '<li class="fail"> - Your system doesn\'t fit the requirement. The OXID eShop will not work without it and cannot be installed.</li>' .
+                                                   '<li class="pmin"> - The requirement is not or only partly fit. OXID eShop will work anyway and can be installed.</li>' .
+                                                   '<li class="fail"> - Your system doesn\'t fit the requirement. OXID eShop will not work without it and cannot be installed.</li>' .
                                                    '<li class="null"> - The requirement could  not be checked.' .
->>>>>>> 2f7163c9
                                                    '</ul>',
 'STEP_0_DESC'                                   => 'In this step we check if your system fits the requirements:',
 'STEP_0_TITLE'                                  => 'System requirements check',
@@ -202,21 +194,11 @@
 
 'SHOP_CONFIG_SEND_TECHNICAL_INFORMATION_TO_OXID'      => 'Allow a connection to OXID eSales servers for improving the quality of our open source products.',
 'HELP_SHOP_CONFIG_SEND_TECHNICAL_INFORMATION_TO_OXID' => 'No business relevant date or client information will be transmitted. '
-<<<<<<< HEAD
-                                                        .'The collected data exclusively apply to technological information. '
-                                                        .'To improve the quality of our products, information like this will be collected:'
-                                                        .'<ul>'
-                                                        .'  <li>number of the OXID eShop Community Edition installations world wide</li>'
-                                                        .'  <li>average number of installed extensions per OXID eShop</li>'
-                                                        .'  <li>top spread extensions for OXID eShop</li>'
-                                                        .'</ul>',
-=======
                                                         . 'The collected data exclusively apply to technological information. '
                                                         . 'To improve the quality of our products, information like this will be collected:'
                                                         . '<ul>'
                                                         . '  <li>number of the OXID eShop Community Edition installations world wide</li>'
                                                         . '  <li>average number of installed extensions per OXID eShop</li>'
-                                                        . '  <li>top spread extensions for the OXID eShop</li>'
+                                                        . '  <li>top spread extensions for OXID eShop</li>'
                                                         . '</ul>',
->>>>>>> 2f7163c9
 ];