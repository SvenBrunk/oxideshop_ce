--- conflicted
+++ resolved
@@ -348,11 +348,7 @@
     public function getAdminTplLanguageArray()
     {
         if ($this->_aAdminTplLanguageArray === null) {
-<<<<<<< HEAD
-            $myConfig = \OxidEsales\Eshop\Core\Registry::getConfig();
-=======
-            $config = $this->getConfig();
->>>>>>> 863f6484
+            $config = \OxidEsales\Eshop\Core\Registry::getConfig();
 
             $langArray = $this->getLanguageArray();
             $this->_aAdminTplLanguageArray = [];
@@ -790,13 +786,8 @@
      */
     protected function _getAdminLangFilesPathArray($activeLanguage)
     {
-<<<<<<< HEAD
-        $oConfig = \OxidEsales\Eshop\Core\Registry::getConfig();
-        $aLangFiles = [];
-=======
-        $config = $this->getConfig();
+        $config = \OxidEsales\Eshop\Core\Registry::getConfig();
         $langFiles = [];
->>>>>>> 863f6484
 
         $appDirectory = $config->getAppDir();
         $language = Registry::getLang()->getLanguageAbbr($activeLanguage);
@@ -866,21 +857,11 @@
      */
     protected function _appendCustomLangFiles($languageFiles, $language, $forAdmin = false)
     {
-<<<<<<< HEAD
-        $oConfig = \OxidEsales\Eshop\Core\Registry::getConfig();
-        $sAppDir = $oConfig->getAppDir();
-        $sTheme = $oConfig->getConfigParam("sTheme");
-        $sCustomTheme = $oConfig->getConfigParam("sCustomTheme");
-
-        if ($blForAdmin) {
-            $aLangFiles[] = $sAppDir . 'views/admin/' . $sLang . '/cust_lang.php';
-=======
         if ($forAdmin) {
             $adminThemeName = $this->getContainer()->get(AdminThemeBridgeInterface::class)->getActiveTheme();
             $languageFiles[] = $this->getCustomFilePath($language, $adminThemeName);
->>>>>>> 863f6484
         } else {
-            $config = $this->getConfig();
+            $config = \OxidEsales\Eshop\Core\Registry::getConfig();
             if ($config->getConfigParam("sTheme")) {
                 $languageFiles[] = $this->getCustomFilePath($language, $config->getConfigParam("sTheme"));
             }
@@ -1021,27 +1002,11 @@
      */
     protected function _getLanguageMap($language, $isAdmin = null)
     {
-<<<<<<< HEAD
-        $blAdmin = isset($blAdmin) ? $blAdmin : $this->isAdmin();
-        $sKey = $iLang . ((int) $blAdmin);
-        if (!isset($this->_aLangMap[$sKey])) {
-            $this->_aLangMap[$sKey] = [];
-            $myConfig = \OxidEsales\Eshop\Core\Registry::getConfig();
-
-            $sMapFile = '';
-            $sParentMapFile = $myConfig->getAppDir() . '/views/' . ($blAdmin ? 'admin' : $myConfig->getConfigParam("sTheme")) . '/' . \OxidEsales\Eshop\Core\Registry::getLang()->getLanguageAbbr($iLang) . '/map.php';
-            $sCustomThemeMapFile = $myConfig->getAppDir() . '/views/' . ($blAdmin ? 'admin' : $myConfig->getConfigParam("sCustomTheme")) . '/' . \OxidEsales\Eshop\Core\Registry::getLang()->getLanguageAbbr($iLang) . '/map.php';
-
-            if (file_exists($sCustomThemeMapFile) && is_readable($sCustomThemeMapFile)) {
-                $sMapFile = $sCustomThemeMapFile;
-            } elseif (file_exists($sParentMapFile) && is_readable($sParentMapFile)) {
-                $sMapFile = $sParentMapFile;
-=======
         $isAdmin = isset($isAdmin) ? $isAdmin : $this->isAdmin();
         $key = $language . ((int) $isAdmin);
         if (!isset($this->_aLangMap[$key])) {
             $this->_aLangMap[$key] = [];
-            $config = $this->getConfig();
+            $config = \OxidEsales\Eshop\Core\Registry::getConfig();
 
             $mapFile = '';
             $parentThemeDirectory = $this->getRealThemeName($config->getConfigParam("sTheme"), $isAdmin);
@@ -1054,7 +1019,6 @@
                 $mapFile = $customThemeMapFile;
             } elseif (file_exists($parentMapFile) && is_readable($parentMapFile)) {
                 $mapFile = $parentMapFile;
->>>>>>> 863f6484
             }
 
             if ($mapFile) {
