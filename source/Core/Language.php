<?php

/**
 * Copyright © OXID eSales AG. All rights reserved.
 * See LICENSE file for license details.
 */

namespace OxidEsales\EshopCommunity\Core;

use OxidEsales\EshopCommunity\Internal\Framework\Theme\Bridge\AdminThemeBridgeInterface;
use OxidEsales\Eshop\Core\Registry;
use OxidEsales\Eshop\Core\Str;
use stdClass;

/**
 * Language related utility class
 */
class Language extends \OxidEsales\Eshop\Core\Base
{
    /**
     * Language parameter name
     *
     * @var string
     */
    protected $_sName = 'lang';

    /**
     * Current shop base language Id
     *
     * @var int
     */
    protected $_iBaseLanguageId = null;

    /**
     * Templates language Id
     *
     * @var int
     */
    protected $_iTplLanguageId = null;

    /**
     * Editing object language Id
     *
     * @var int
     */
    protected $_iEditLanguageId = null;

    /**
     * Language translations array cache
     *
     * @var array
     */
    protected $_aLangCache = [];

    /**
     * Array containing possible admin template translations
     *
     * @var array
     */
    protected $_aAdminTplLanguageArray = null;

    /**
     * Language abbreviation array
     *
     * @var array
     */
    protected $_aLangAbbr = null;

    /**
     * registered additional language filesets to load
     *
     * @var array
     */
    protected $_aAdditionalLangFiles = [];

    /**
     * registered additional language filesets to load
     *
     * @var array
     */
    protected $_aLangMap = [];

    /**
     * Active module Ids and paths array
     *
     * @var array
     */
    protected $_aActiveModuleInfo = null;

    /**
     * Disabled module Ids and paths array
     *
     * @var array
     */
    protected $_aDisabledModuleInfo = null;

    /**
     * State is string translated or not
     *
     * @var bool
     */
    protected $_blIsTranslated = true;

    /**
     * Template language id.
     *
     * @var int
     */
    protected $_iObjectTplLanguageId = null;

    /**
     * The module translation path finder.
     *
     * @var \OxidEsales\Eshop\Core\Module\ModuleTranslationPathFinder
     */
    protected $moduleTranslationPathFinder = null;

    /**
     * Set translation state
     *
     * @param bool $blIsTranslated State is string translated or not. Default true.
     */
    public function setIsTranslated($blIsTranslated = true)
    {
        $this->_blIsTranslated = $blIsTranslated;
    }

    /**
     * Set translation state
     *
     * @return bool
     */
    public function isTranslated()
    {
        return $this->_blIsTranslated;
    }

    /**
     * resetBaseLanguage resets base language id cache
     *
     * @access public
     */
    public function resetBaseLanguage()
    {
        $this->_iBaseLanguageId = null;
    }

    /**
     * Returns active shop language id
     *
     * @return string
     */
    public function getBaseLanguage()
    {
        if ($this->_iBaseLanguageId === null) {
            $myConfig = \OxidEsales\Eshop\Core\Registry::getConfig();
            $blAdmin = $this->isAdmin();

            // languages and search engines
            if ($blAdmin && (($iSeLang = \OxidEsales\Eshop\Core\Registry::getConfig()->getRequestParameter('changelang')) !== null)) {
                $this->_iBaseLanguageId = $iSeLang;
            }

            if (is_null($this->_iBaseLanguageId)) {
                $this->_iBaseLanguageId = \OxidEsales\Eshop\Core\Registry::getConfig()->getRequestParameter('lang');
            }

            //or determining by domain
            $aLanguageUrls = $myConfig->getConfigParam('aLanguageURLs');

            if (!$blAdmin && is_array($aLanguageUrls)) {
                foreach ($aLanguageUrls as $iId => $sUrl) {
                    if ($sUrl && $myConfig->isCurrentUrl($sUrl)) {
                        $this->_iBaseLanguageId = $iId;
                        break;
                    }
                }
            }

            if (is_null($this->_iBaseLanguageId)) {
                $this->_iBaseLanguageId = \OxidEsales\Eshop\Core\Registry::getConfig()->getRequestParameter('language');
                if (!isset($this->_iBaseLanguageId)) {
                    $this->_iBaseLanguageId = \OxidEsales\Eshop\Core\Registry::getSession()->getVariable('language');
                }
            }

            // if language still not set and not search engine browsing,
            // getting language from browser
            if (is_null($this->_iBaseLanguageId) && !$blAdmin && !\OxidEsales\Eshop\Core\Registry::getUtils()->isSearchEngine()) {
                // getting from cookie
                $this->_iBaseLanguageId = \OxidEsales\Eshop\Core\Registry::getUtilsServer()->getOxCookie('language');

                // getting from browser
                if (is_null($this->_iBaseLanguageId)) {
                    $this->_iBaseLanguageId = $this->detectLanguageByBrowser();
                }
            }

            if (is_null($this->_iBaseLanguageId)) {
                $this->_iBaseLanguageId = $myConfig->getConfigParam('sDefaultLang');
            }

            $this->_iBaseLanguageId = (int) $this->_iBaseLanguageId;

            // validating language
            $this->_iBaseLanguageId = $this->validateLanguage($this->_iBaseLanguageId);

            \OxidEsales\Eshop\Core\Registry::getUtilsServer()->setOxCookie('language', $this->_iBaseLanguageId);
        }

        return $this->_iBaseLanguageId;
    }

    /**
     * Returns language id used to load objects according to current template language
     *
     * @return int
     */
    public function getObjectTplLanguage()
    {
        if ($this->_iObjectTplLanguageId === null) {
            $this->_iObjectTplLanguageId = $this->getTplLanguage();

            if ($this->isAdmin()) {
                $aLanguages = $this->getAdminTplLanguageArray();
                if (
                    !isset($aLanguages[$this->_iObjectTplLanguageId]) ||
                    $aLanguages[$this->_iObjectTplLanguageId]->active == 0
                ) {
                    $this->_iObjectTplLanguageId = key($aLanguages);
                }
            }
        }

        return $this->_iObjectTplLanguageId;
    }

    /**
     * Returns active shop templates language id
     * If it is not an admin area, template language id is same
     * as base shop language id
     *
     * @return string
     */
    public function getTplLanguage()
    {
        if ($this->_iTplLanguageId === null) {
            $iSessLang = \OxidEsales\Eshop\Core\Registry::getSession()->getVariable('tpllanguage');
            $this->_iTplLanguageId = $this->isAdmin() ? $this->setTplLanguage($iSessLang) : $this->getBaseLanguage();
        }

        return $this->_iTplLanguageId;
    }

    /**
     * Returns editing object working language id
     *
     * @return string
     */
    public function getEditLanguage()
    {
        if ($this->_iEditLanguageId === null) {
            if (!$this->isAdmin()) {
                $this->_iEditLanguageId = $this->getBaseLanguage();
            } else {
                $iLang = null;
                // choosing language ident
                // check if we really need to set the new language
                if ("saveinnlang" == \OxidEsales\Eshop\Core\Registry::getConfig()->getActiveView()->getFncName()) {
                    $iLang = \OxidEsales\Eshop\Core\Registry::getConfig()->getRequestParameter("new_lang");
                }
                $iLang = ($iLang === null) ? \OxidEsales\Eshop\Core\Registry::getConfig()->getRequestParameter('editlanguage') : $iLang;
                $iLang = ($iLang === null) ? \OxidEsales\Eshop\Core\Registry::getSession()->getVariable('editlanguage') : $iLang;
                $iLang = ($iLang === null) ? $this->getBaseLanguage() : $iLang;

                // validating language
                $this->_iEditLanguageId = $this->validateLanguage($iLang);

                // writing to session
                \OxidEsales\Eshop\Core\Registry::getSession()->setVariable('editlanguage', $this->_iEditLanguageId);
            }
        }

        return $this->_iEditLanguageId;
    }

    /**
     * Returns array of available languages.
     *
     * @param integer $iLanguage    Number if current language (default null)
     * @param bool    $blOnlyActive load only current language or all
     * @param bool    $blSort       enable sorting or not
     *
     * @return array
     */
    public function getLanguageArray($iLanguage = null, $blOnlyActive = false, $blSort = false)
    {
        $myConfig = \OxidEsales\Eshop\Core\Registry::getConfig();

        if (is_null($iLanguage)) {
            $iLanguage = $this->_iBaseLanguageId;
        }

        $aLanguages = [];
        $aConfLanguages = $myConfig->getConfigParam('aLanguages');
        $aLangParams = $myConfig->getConfigParam('aLanguageParams');

        if (is_array($aConfLanguages)) {
            $i = 0;
            reset($aConfLanguages);
            foreach ($aConfLanguages as $key => $val) {
                if ($blOnlyActive && is_array($aLangParams)) {
                    //skipping non active languages
                    if (!$aLangParams[$key]['active']) {
                        $i++;
                        continue;
                    }
                }

                if ($val) {
                    $oLang = new stdClass();
                    $oLang->id = isset($aLangParams[$key]['baseId']) ? $aLangParams[$key]['baseId'] : $i;
                    $oLang->oxid = $key;
                    $oLang->abbr = $key;
                    $oLang->name = $val;

                    if (is_array($aLangParams)) {
                        $oLang->active = $aLangParams[$key]['active'];
                        $oLang->sort = $aLangParams[$key]['sort'];
                    }

                    $oLang->selected = (isset($iLanguage) && $oLang->id == $iLanguage) ? 1 : 0;
                    $aLanguages[$oLang->id] = $oLang;
                }
                ++$i;
            }
        }

        if ($blSort && is_array($aLangParams)) {
            uasort($aLanguages, [$this, '_sortLanguagesCallback']);
        }

        return $aLanguages;
    }

    /**
     * Returns languages array containing possible admin template translations
     *
     * @return array
     */
    public function getAdminTplLanguageArray()
    {
        if ($this->_aAdminTplLanguageArray === null) {
            $config = \OxidEsales\Eshop\Core\Registry::getConfig();

            $langArray = $this->getLanguageArray();
            $this->_aAdminTplLanguageArray = [];

            $adminThemeName = $this->getContainer()
                ->get(AdminThemeBridgeInterface::class)
                ->getActiveTheme();
            $sourceDirectory =
                $config->getAppDir() .
                'views' . DIRECTORY_SEPARATOR .
                $adminThemeName . DIRECTORY_SEPARATOR;

            foreach ($langArray as $langKey => $language) {
                $filePath = $sourceDirectory . $language->abbr . DIRECTORY_SEPARATOR . 'lang.php';
                if (file_exists($filePath) && is_readable($filePath)) {
                    $this->_aAdminTplLanguageArray[$langKey] = $language;
                }
            }
        }

        // moving pointer to beginning
        reset($this->_aAdminTplLanguageArray);

        return $this->_aAdminTplLanguageArray;
    }

    /**
     * Returns selected language abbreviation
     *
     * @param int $iLanguage language id [optional]
     *
     * @return string
     */
    public function getLanguageAbbr($iLanguage = null)
    {
        if ($this->_aLangAbbr === null) {
            $this->_aLangAbbr = $this->getLanguageIds();
        }

        $iLanguage = isset($iLanguage) ? (int) $iLanguage : $this->getBaseLanguage();
        if (isset($this->_aLangAbbr[$iLanguage])) {
            $iLanguage = $this->_aLangAbbr[$iLanguage];
        }

        return $iLanguage;
    }

    /**
     * getLanguageNames returns array of language names e.g. array('Deutch', 'English')
     *
     * @access public
     * @return array
     */
    public function getLanguageNames()
    {
        $aConfLanguages = \OxidEsales\Eshop\Core\Registry::getConfig()->getConfigParam('aLanguages');
        $aLangIds = $this->getLanguageIds();
        $aLanguages = [];
        foreach ($aLangIds as $iId => $sValue) {
            $aLanguages[$iId] = $aConfLanguages[$sValue];
        }

        return $aLanguages;
    }

    /**
     * Searches for translation string in file and on success returns translation,
     * otherwise returns initial string.
     *
     * @param string $sStringToTranslate Initial string
     * @param int    $iLang              optional language number
     * @param bool   $blAdminMode        on special case you can force mode, to load language constant from admin/shops language file
     *
     * @return string
     */
    public function translateString($sStringToTranslate, $iLang = null, $blAdminMode = null)
    {
        $this->setIsTranslated();
        // checking if in cache exist
        $aLang = $this->_getLangTranslationArray($iLang, $blAdminMode);
        if (isset($aLang[$sStringToTranslate])) {
            return $aLang[$sStringToTranslate];
        }

        // checking if in map exist
        $aMap = $this->_getLanguageMap($iLang, $blAdminMode);
        if (isset($aMap[$sStringToTranslate], $aLang[$aMap[$sStringToTranslate]])) {
            return $aLang[$aMap[$sStringToTranslate]];
        }

        // checking if in theme options exist
        if (count($this->_aAdditionalLangFiles)) {
            $aLang = $this->_getLangTranslationArray($iLang, $blAdminMode, $this->_aAdditionalLangFiles);
            if (isset($aLang[$sStringToTranslate])) {
                return $aLang[$sStringToTranslate];
            }
        }

        $this->setIsTranslated(false);

        if (!$this->isTranslated()) {
            Registry::getLogger()->warning(
                "translation for $sStringToTranslate not found",
                compact('iLang', 'blAdminMode')
            );
        }

        return $sStringToTranslate;
    }

    /**
     * Iterates through given array ($aData) and collects data if array key is similar as
     * searchable key ($sKey*). If you pass $aCollection, it will be appended with found items
     *
     * @param array  $aData       array to search in
     * @param string $sKey        key to look for (looking for similar with strpos)
     * @param array  $aCollection array to append found items [optional]
     *
     * @return array
     */
    protected function _collectSimilar($aData, $sKey, $aCollection = []) // phpcs:ignore PSR2.Methods.MethodDeclaration.Underscore
    {
        foreach ($aData as $sValKey => $sValue) {
            if (strpos($sValKey, $sKey) === 0) {
                $aCollection[$sValKey] = $sValue;
            }
        }

        return $aCollection;
    }

    /**
     * Returns array( "MY_TRANSLATION_KEY" => "MY_TRANSLATION_VALUE", ... ) by
     * given filter "MY_TRANSLATION_" from language files
     *
     * @param string $sKey    key to look
     * @param int    $iLang   language files to search [optional]
     * @param bool   $blAdmin admin/non admin mode [optional]
     *
     * @return array
     */
    public function getSimilarByKey($sKey, $iLang = null, $blAdmin = null)
    {
        startProfile("getSimilarByKey");

        $iLang = isset($iLang) ? $iLang : $this->getTplLanguage();
        $blAdmin = isset($blAdmin) ? $blAdmin : $this->isAdmin();

        // checking if exists in cache
        $aLang = $this->_getLangTranslationArray($iLang, $blAdmin);
        $aSimilarConst = $this->_collectSimilar($aLang, $sKey);

        // checking if in map exist
        $aMap = $this->_getLanguageMap($iLang, $blAdmin);
        $aSimilarConst = $this->_collectSimilar($aMap, $sKey, $aSimilarConst);

        // checking if in theme options exist
        if (count($this->_aAdditionalLangFiles)) {
            $aLang = $this->_getLangTranslationArray($iLang, $blAdmin, $this->_aAdditionalLangFiles);
            $aSimilarConst = $this->_collectSimilar($aLang, $sKey, $aSimilarConst);
        }

        stopProfile("getSimilarByKey");

        return $aSimilarConst;
    }

    /**
     * Returns formatted number, according to active currency formatting standards.
     *
     * @param float  $dValue  Plain price
     * @param object $oActCur Object of active currency
     *
     * @return string
     */
    public function formatCurrency($dValue, $oActCur = null)
    {
        if (!$oActCur) {
            $oActCur = \OxidEsales\Eshop\Core\Registry::getConfig()->getActShopCurrencyObject();
        }
        $sValue = \OxidEsales\Eshop\Core\Registry::getUtils()->fRound($dValue, $oActCur);

        return number_format((double) $sValue, $oActCur->decimal, $oActCur->dec, $oActCur->thousand);
    }

    /**
     * Returns formatted vat value, according to formatting standards.
     *
     * @param float  $dValue  Plain price
     * @param object $oActCur Object of active currency
     *
     * @return string
     */
    public function formatVat($dValue, $oActCur = null)
    {
        $iDecPos = 0;
<<<<<<< HEAD
        $sValue = (string)$dValue;
        $oStr = Str::getStr();
=======
        $sValue = (string) $dValue;
        /** @var \OxidEsales\Eshop\Core\StrRegular $oStr */
        $oStr = getStr();
>>>>>>> f2e0a058
        if (($iDotPos = $oStr->strpos($sValue, '.')) !== false) {
            $iDecPos = $oStr->strlen($oStr->substr($sValue, $iDotPos + 1));
        }

        $oActCur = $oActCur ? $oActCur : \OxidEsales\Eshop\Core\Registry::getConfig()->getActShopCurrencyObject();
        $iDecPos = ($iDecPos < $oActCur->decimal) ? $iDecPos : $oActCur->decimal;

        return number_format((double) $dValue, $iDecPos, $oActCur->dec, $oActCur->thousand);
    }

    /**
     * According to user configuration forms and return language prefix.
     *
     * @param integer $iLanguage User selected language (default null)
     *
     * @return string
     */
    public function getLanguageTag($iLanguage = null)
    {
        if (!isset($iLanguage)) {
            $iLanguage = $this->getBaseLanguage();
        }

        $iLanguage = (int) $iLanguage;

        return ($iLanguage) ? "_$iLanguage" : "";
    }

    /**
     * Validate language id. If not valid id, returns default value
     *
     * @param int $iLang Language id
     *
     * @return int
     */
    public function validateLanguage($iLang = null)
    {
        // checking if this language is valid
        $aLanguages = $this->getLanguageArray(null, !$this->isAdmin());
        if (!isset($aLanguages[$iLang]) && is_array($aLanguages)) {
            $oLang = current($aLanguages);
            if (isset($oLang->id)) {
                $iLang = $oLang->id;
            }
        }

        return (int) $iLang;
    }

    /**
     * Set base shop language
     *
     * @param int $iLang Language id
     */
    public function setBaseLanguage($iLang = null)
    {
        if (is_null($iLang)) {
            $iLang = $this->getBaseLanguage();
        } else {
            $this->_iBaseLanguageId = (int) $iLang;
        }

        \OxidEsales\Eshop\Core\Registry::getSession()->setVariable('language', $iLang);
    }

    /**
     * Validates and sets templates language id
     *
     * @param int $iLang Language id
     *
     * @return null
     */
    public function setTplLanguage($iLang = null)
    {
        $this->_iTplLanguageId = isset($iLang) ? (int) $iLang : $this->getBaseLanguage();
        if ($this->isAdmin()) {
            $aLanguages = $this->getAdminTplLanguageArray();
            if (!isset($aLanguages[$this->_iTplLanguageId])) {
                $this->_iTplLanguageId = key($aLanguages);
            }
        }

        \OxidEsales\Eshop\Core\Registry::getSession()->setVariable('tpllanguage', $this->_iTplLanguageId);

        return $this->_iTplLanguageId;
    }

    /**
     * Goes through language array and recodes its values if encoding does not fit with needed one. Returns recoded data
     *
     * @param array  $aLangArray   language data
     * @param string $sCharset     charset which was used while making file
     * @param bool   $blRecodeKeys leave keys untouched or recode it
     *
     * @deprecated since 6.0 (2016-12-07) As the shop installation is utf-8, this method will be removed.
     *
     * @return array
     */
    protected function _recodeLangArray($aLangArray, $sCharset, $blRecodeKeys = false) // phpcs:ignore PSR2.Methods.MethodDeclaration.Underscore
    {
        $newEncoding = $this->getTranslationsExpectedEncoding();

        if ($sCharset == $newEncoding) {
            return $aLangArray;
        }
        if ($blRecodeKeys) {
            $aLangArray = $this->_recodeLangArrayWithKeys($aLangArray, $sCharset, $newEncoding);
        } else {
            $this->_recodeLangArrayValues($aLangArray, $sCharset, $newEncoding);
        }

        return $aLangArray;
    }

    /**
     * Goes through language array and recodes its values.
     *
     * @param array  $aLangArray  language data
     * @param string $sCharset    charset which was used while making file
     * @param string $newEncoding charset which was used while making file
     *
     * @deprecated since 6.0 (2016-12-07) As the shop installation is utf-8, this method will be removed.
     */
    protected function _recodeLangArrayValues(&$aLangArray, $sCharset, $newEncoding) // phpcs:ignore PSR2.Methods.MethodDeclaration.Underscore
    {
        foreach ($aLangArray as $sItemKey => &$sValue) {
            $sValue = iconv($sCharset, $newEncoding, $sValue);
        }
    }

    /**
     * Goes through language array and recodes its values and keys. Returns recoded data
     *
     * @param array  $aLangArray  language data
     * @param string $sCharset    charset which was used while making file
     * @param string $newEncoding charset which was used while making file
     *
     * @deprecated since 6.0 (2016-12-07) As the shop installation is utf-8, this method will be removed.
     *
     * @return array
     */
    protected function _recodeLangArrayWithKeys($aLangArray, $sCharset, $newEncoding) // phpcs:ignore PSR2.Methods.MethodDeclaration.Underscore
    {
        $aLangs = [];
        foreach ($aLangArray as $sItemKey => $sValue) {
            $sItemKey = iconv($sCharset, $newEncoding, $sItemKey);
            $aLangs[$sItemKey] = iconv($sCharset, $newEncoding, $sValue);
        }

        return $aLangs;
    }


    /**
     * Returns the encoding all translations will be converted to.
     *
     * @return string
     */
    protected function getTranslationsExpectedEncoding()
    {
        return 'UTF-8';
    }

    /**
     * Returns array with paths where frontend language files are stored
     *
     * @param int $iLang active language
     *
     * @return array
     */
    protected function _getLangFilesPathArray($iLang) // phpcs:ignore PSR2.Methods.MethodDeclaration.Underscore
    {
        $oConfig = \OxidEsales\Eshop\Core\Registry::getConfig();
        $aLangFiles = [];

        $sAppDir = $oConfig->getAppDir();
        $sLang = \OxidEsales\Eshop\Core\Registry::getLang()->getLanguageAbbr($iLang);
        $sTheme = $oConfig->getConfigParam("sTheme");
        $aModulePaths = $this->_getActiveModuleInfo();

        //get generic lang files
        $sGenericPath = $sAppDir . 'translations/' . $sLang;
        if ($sGenericPath) {
            $aLangFiles[] = $sGenericPath . "/lang.php";
            $aLangFiles = $this->_appendLangFile($aLangFiles, $sGenericPath);
        }

        //get theme lang files
        if ($sTheme) {
            $sThemePath = $sAppDir . 'views/' . $sTheme . '/' . $sLang;
            $aLangFiles[] = $sThemePath . "/lang.php";
            $aLangFiles = $this->_appendLangFile($aLangFiles, $sThemePath);
        }

        $aLangFiles = array_merge($aLangFiles, $this->getCustomThemeLanguageFiles($iLang));

        // modules language files
        $aLangFiles = $this->_appendModuleLangFiles($aLangFiles, $aModulePaths, $sLang);

        // custom language files
        $aLangFiles = $this->_appendCustomLangFiles($aLangFiles, $sLang);

        return count($aLangFiles) ? $aLangFiles : false;
    }

    /**
     * Returns custom theme language files.
     *
     * @param int $language active language
     *
     * @return array
     */
    protected function getCustomThemeLanguageFiles($language)
    {
        $oConfig = \OxidEsales\Eshop\Core\Registry::getConfig();
        $sCustomTheme = $oConfig->getConfigParam("sCustomTheme");
        $sAppDir = $oConfig->getAppDir();
        $sLang = \OxidEsales\Eshop\Core\Registry::getLang()->getLanguageAbbr($language);
        $aLangFiles = [];

        if ($sCustomTheme) {
            $sCustPath = $sAppDir . 'views/' . $sCustomTheme . '/' . $sLang;
            $aLangFiles[] = $sCustPath . "/lang.php";
            $aLangFiles = $this->_appendLangFile($aLangFiles, $sCustPath);
        }

        return $aLangFiles;
    }

    /**
     * Returns array with paths where admin language files are stored
     *
     * @param int $activeLanguage The active language
     *
     * @return array
     */
    protected function _getAdminLangFilesPathArray($activeLanguage) // phpcs:ignore PSR2.Methods.MethodDeclaration.Underscore
    {
        $config = \OxidEsales\Eshop\Core\Registry::getConfig();
        $langFiles = [];

        $appDirectory = $config->getAppDir();
        $language = Registry::getLang()->getLanguageAbbr($activeLanguage);

        $modulePaths = [];
        $modulePaths = array_merge($modulePaths, $this->_getActiveModuleInfo());
        $modulePaths = array_merge($modulePaths, $this->_getDisabledModuleInfo());

        // admin lang files
        $adminThemeName = $this->getContainer()->get(AdminThemeBridgeInterface::class)->getActiveTheme();
        $adminPath = $appDirectory .
            'views' . DIRECTORY_SEPARATOR .
            $adminThemeName . DIRECTORY_SEPARATOR .
            $language;

        $langFiles[] = $adminPath . DIRECTORY_SEPARATOR . 'lang.php';
        $langFiles[] = $appDirectory .
            'translations' . DIRECTORY_SEPARATOR .
            $language . DIRECTORY_SEPARATOR .
            'translit_lang.php';
        $langFiles = $this->_appendLangFile($langFiles, $adminPath);

        // themes options lang files
        $themePath = $appDirectory . 'views/*/' . $language;
        $langFiles = $this->_appendLangFile($langFiles, $themePath, "options");

        // module language files
        $langFiles = $this->_appendModuleLangFiles($langFiles, $modulePaths, $language, true);

        // custom language files
        $langFiles = $this->_appendCustomLangFiles($langFiles, $language, true);

        return count($langFiles) ? $langFiles : false;
    }

    /**
     * Appends lang or options files if exists, except custom lang files
     *
     * @param array  $aLangFiles   existing language files
     * @param string $sFullPath    path to language files to append
     * @param string $sFilePattern file pattern to search for, default is "lang"
     *
     * @return array
     */
    protected function _appendLangFile($aLangFiles, $sFullPath, $sFilePattern = "lang") // phpcs:ignore PSR2.Methods.MethodDeclaration.Underscore
    {
        $aFiles = glob($sFullPath . "/*_{$sFilePattern}.php");
        if (is_array($aFiles) && count($aFiles)) {
            foreach ($aFiles as $sFile) {
                if (!strpos($sFile, 'cust_lang.php')) {
                    $aLangFiles[] = $sFile;
                }
            }
        }

        return $aLangFiles;
    }

    /**
     * Appends Custom language files cust_lang.php
     *
     * @param array  $languageFiles existing language files
     * @param string $language      language abbreviation
     * @param bool   $forAdmin      add files for admin
     *
     * @return array
     */
    protected function _appendCustomLangFiles($languageFiles, $language, $forAdmin = false) // phpcs:ignore PSR2.Methods.MethodDeclaration.Underscore
    {
        if ($forAdmin) {
            $adminThemeName = $this->getContainer()->get(AdminThemeBridgeInterface::class)->getActiveTheme();
            $languageFiles[] = $this->getCustomFilePath($language, $adminThemeName);
        } else {
            $config = \OxidEsales\Eshop\Core\Registry::getConfig();
            if ($config->getConfigParam("sTheme")) {
                $languageFiles[] = $this->getCustomFilePath($language, $config->getConfigParam("sTheme"));
            }
            if ($config->getConfigParam("sCustomTheme")) {
                $languageFiles[] = $this->getCustomFilePath($language, $config->getConfigParam("sCustomTheme"));
            }
        }

        return $languageFiles;
    }

    /**
     * @param int    $language  The language index
     * @param string $themeName The name of the theme
     *
     * @return string
     */
    private function getCustomFilePath($language, $themeName)
    {
        $config = \OxidEsales\Eshop\Core\Registry::getConfig();
        return $config->getAppDir() .
            'views' . DIRECTORY_SEPARATOR .
            $themeName . DIRECTORY_SEPARATOR  .
            $language . DIRECTORY_SEPARATOR .
            'cust_lang.php';
    }

    /**
     * Appends module lang or options files if exists
     *
     * @param array  $aLangFiles   existing language files
     * @param array  $aModulePaths module language file paths
     * @param string $sLang        language abbreviation
     * @param bool   $blForAdmin   add files for admin
     *
     * @return array
     */
    protected function _appendModuleLangFiles($aLangFiles, $aModulePaths, $sLang, $blForAdmin = false) // phpcs:ignore PSR2.Methods.MethodDeclaration.Underscore
    {
        if (is_array($aModulePaths)) {
            foreach ($aModulePaths as $sPath) {
                $moduleTranslationPathFinder = $this->getModuleTranslationPathFinder();
                $sFullPath = $moduleTranslationPathFinder->findTranslationPath($sLang, $blForAdmin, $sPath);

                $aLangFiles = $this->_appendLangFile($aLangFiles, $sFullPath);
                //load admin modules options lang files
                if ($blForAdmin) {
                    $aLangFiles[] = $sFullPath . '/module_options.php';
                }
            }
        }

        return $aLangFiles;
    }

    /**
     * Returns language cache file name
     *
     * @param bool  $blAdmin    admin or not
     * @param int   $iLang      current language id
     * @param array $aLangFiles language files to load [optional]
     *
     * @return string
     */
    protected function _getLangFileCacheName($blAdmin, $iLang, $aLangFiles = null) // phpcs:ignore PSR2.Methods.MethodDeclaration.Underscore
    {
        $myConfig = \OxidEsales\Eshop\Core\Registry::getConfig();
        $sLangFilesIdent = '_default';
        if (is_array($aLangFiles) && $aLangFiles) {
            $sLangFilesIdent = '_' . md5(implode('+', $aLangFiles));
        }

        return "langcache_" . ((int) $blAdmin) . "_{$iLang}_" . $myConfig->getShopId() . "_" . $myConfig->getConfigParam('sTheme') . $sLangFilesIdent;
    }

    /**
     * Returns language cache array
     *
     * @param bool  $blAdmin    admin or not [optional]
     * @param int   $iLang      current language id [optional]
     * @param array $aLangFiles language files to load [optional]
     *
     * @return array
     */
    protected function _getLanguageFileData($blAdmin = false, $iLang = 0, $aLangFiles = null) // phpcs:ignore PSR2.Methods.MethodDeclaration.Underscore
    {
        $myUtils = \OxidEsales\Eshop\Core\Registry::getUtils();

        $sCacheName = $this->_getLangFileCacheName($blAdmin, $iLang, $aLangFiles);
        $aLangCache = $myUtils->getLangCache($sCacheName);
        if (!$aLangCache && $aLangFiles === null) {
            if ($blAdmin) {
                $aLangFiles = $this->_getAdminLangFilesPathArray($iLang);
            } else {
                $aLangFiles = $this->_getLangFilesPathArray($iLang);
            }
        }
        if (!$aLangCache && $aLangFiles) {
            $aLangCache = [];
            $sBaseCharset = $this->getTranslationsExpectedEncoding();
            $aLang = [];
            $aLangSeoReplaceChars = [];
            foreach ($aLangFiles as $sLangFile) {
                if (file_exists($sLangFile) && is_readable($sLangFile)) {
                    //$aSeoReplaceChars null indicates that there is no setting made
                    $aSeoReplaceChars = null;
                    include $sLangFile;

                    $aLang = array_merge(['charset' => 'UTF-8'], $aLang);

                    if (isset($aSeoReplaceChars) && is_array($aSeoReplaceChars)) {
                        $aLangSeoReplaceChars = array_merge($aLangSeoReplaceChars, $aSeoReplaceChars);
                    }

                    $aLangCache = array_merge($aLangCache, $aLang);
                }
            }

            $aLangCache['charset'] = $sBaseCharset;

            // special character replacement list
            $aLangCache['_aSeoReplaceChars'] = $aLangSeoReplaceChars;

            //save to cache
            $myUtils->setLangCache($sCacheName, $aLangCache);
        }

        return $aLangCache;
    }

    /**
     * Returns language map array
     *
     * @param int  $language   language index
     * @param bool $isAdmin admin mode [default NULL]
     *
     * @return array
     */
    protected function _getLanguageMap($language, $isAdmin = null) // phpcs:ignore PSR2.Methods.MethodDeclaration.Underscore
    {
        $isAdmin = isset($isAdmin) ? $isAdmin : $this->isAdmin();
        $key = $language . ((int) $isAdmin);
        if (!isset($this->_aLangMap[$key])) {
            $this->_aLangMap[$key] = [];
            $config = \OxidEsales\Eshop\Core\Registry::getConfig();

            $mapFile = '';
            $parentThemeDirectory = $this->getRealThemeName($config->getConfigParam("sTheme"), $isAdmin);
            $customThemeDirectory = $this->getRealThemeName($config->getConfigParam("sCustomTheme"), $isAdmin);

            $parentMapFile = $this->getLanguageMappingFilePath($language, $parentThemeDirectory);
            $customThemeMapFile = $this->getLanguageMappingFilePath($language, $customThemeDirectory);

            if (file_exists($customThemeMapFile) && is_readable($customThemeMapFile)) {
                $mapFile = $customThemeMapFile;
            } elseif (file_exists($parentMapFile) && is_readable($parentMapFile)) {
                $mapFile = $parentMapFile;
            }

            if ($mapFile) {
                include $mapFile;
                $this->_aLangMap[$key] = $aMap;
            }
        }

        return $this->_aLangMap[$key];
    }

    /**
     * @param int    $language  The language index
     * @param string $themeName The name of the theme
     *
     * @return string
     */
    private function getLanguageMappingFilePath($language, $themeName)
    {
        $config = \OxidEsales\Eshop\Core\Registry::getConfig();
        return $config->getAppDir() . DIRECTORY_SEPARATOR .
            'views' . DIRECTORY_SEPARATOR .
            $themeName . DIRECTORY_SEPARATOR .
            Registry::getLang()->getLanguageAbbr($language) . DIRECTORY_SEPARATOR .
            'map.php';
    }

    /**
     * @param bool   $isAdmin   The admin mode [default NULL]
     * @param string $themeName The name of the theme
     *
     * @return string
     */
    private function getRealThemeName($themeName, $isAdmin = null)
    {
        $adminTheme = $this->getContainer()->get(AdminThemeBridgeInterface::class)->getActiveTheme();
        return ($isAdmin ? $adminTheme : $themeName);
    }

    /**
     * Returns current language cache language id
     *
     * @param bool $blAdmin admin mode
     * @param int  $iLang   language id [optional]
     *
     * @return int
     */
    protected function _getCacheLanguageId($blAdmin, $iLang = null) // phpcs:ignore PSR2.Methods.MethodDeclaration.Underscore
    {
        $iLang = ($iLang === null && $blAdmin) ? $this->getTplLanguage() : $iLang;
        if (!isset($iLang)) {
            $iLang = $this->getBaseLanguage();
            if (!isset($iLang)) {
                $iLang = 0;
            }
        }

        return (int) $iLang;
    }

    /**
     * get language array from lang translation file
     *
     * @param int   $iLang      optional language
     * @param bool  $blAdmin    admin mode switch
     * @param array $aLangFiles language files to load [optional]
     *
     * @return array
     */
    protected function _getLangTranslationArray($iLang = null, $blAdmin = null, $aLangFiles = null) // phpcs:ignore PSR2.Methods.MethodDeclaration.Underscore
    {
        startProfile("_getLangTranslationArray");

        $blAdmin = isset($blAdmin) ? $blAdmin : $this->isAdmin();
        $iLang = $this->_getCacheLanguageId($blAdmin, $iLang);
        $sCacheName = $this->_getLangFileCacheName($blAdmin, $iLang, $aLangFiles);

        if (!isset($this->_aLangCache[$sCacheName])) {
            $this->_aLangCache[$sCacheName] = [];
        }
        if (!isset($this->_aLangCache[$sCacheName][$iLang])) {
            // loading main lang files data
            $this->_aLangCache[$sCacheName][$iLang] = $this->_getLanguageFileData($blAdmin, $iLang, $aLangFiles);
        }

        stopProfile("_getLangTranslationArray");

        // if language array exists ..
        return (isset($this->_aLangCache[$sCacheName][$iLang]) ? $this->_aLangCache[$sCacheName][$iLang] : []);
    }

    /**
     * Language sorting callback function
     *
     * @param object $a1 first value to check
     * @param object $a2 second value to check
     *
     * @return bool
     */
    protected function _sortLanguagesCallback($a1, $a2) // phpcs:ignore PSR2.Methods.MethodDeclaration.Underscore
    {
        return ($a1->sort > $a2->sort);
    }

    /**
     * Returns language id param name
     *
     * @return string
     */
    public function getName()
    {
        return $this->_sName;
    }

    /**
     * Returns form hidden language parameter
     *
     * @return string
     */
    public function getFormLang()
    {
        if (!$this->isAdmin()) {
            return "<input type=\"hidden\" name=\"" . $this->getName() . "\" value=\"" . $this->getBaseLanguage() . "\" />";
        }
    }

    /**
     * Returns url language parameter
     *
     * @param int $iLang language id [optional]
     *
     * @return string
     */
    public function getUrlLang($iLang = null)
    {
        if (!$this->isAdmin()) {
            $iLang = isset($iLang) ? $iLang : $this->getBaseLanguage();
            return $this->getName() . "=" . $iLang;
        }
    }

    /**
     * Is needed appends url with language parameter
     * Direct usage of this method to retrieve end url result is discouraged - instead
     * see \OxidEsales\Eshop\Core\UtilsUrl::processUrl
     *
     * @param string $sUrl  url to process
     * @param int    $iLang language id [optional]
     *
     * @see \OxidEsales\Eshop\Core\UtilsUrl::processUrl
     *
     * @return string
     */
    public function processUrl($sUrl, $iLang = null)
    {
        $iLang = isset($iLang) ? $iLang : $this->getBaseLanguage();
        $iDefaultLang = (int) \OxidEsales\Eshop\Core\Registry::getConfig()->getConfigParam('sDefaultLang');
        $iBrowserLanguage = (int)$this->detectLanguageByBrowser();
        $oStr = Str::getStr();

        if (!$this->isAdmin()) {
            $sParam = $this->getUrlLang($iLang);
            if (
                !$oStr->preg_match('/(\?|&(amp;)?)lang=[0-9]+/', $sUrl) &&
                ($iLang != $iDefaultLang || $iDefaultLang != $iBrowserLanguage)
            ) {
                if ($sUrl) {
                    if ($oStr->strpos($sUrl, '?') === false) {
                        $sUrl .= "?";
                    } elseif (!$oStr->preg_match('/(\?|&(amp;)?)$/', $sUrl)) {
                        $sUrl .= "&amp;";
                    }
                }
                $sUrl .= $sParam . "&amp;";
            } else {
                $sUrl = $oStr->preg_replace('/(\?|&(amp;)?)lang=[0-9]+/', '\1' . $sParam, $sUrl);
            }
        }

        return $sUrl;
    }

    /**
     * Detect language by user browser settings. Returns language ID if
     * detected, otherwise returns null.
     *
     * @return int
     */
    public function detectLanguageByBrowser()
    {
        $sBrowserLanguage = $this->_getBrowserLanguage();

        if (!is_null($sBrowserLanguage)) {
            $aLanguages = $this->getLanguageArray(null, true);
            foreach ($aLanguages as $oLang) {
                if ($oLang->abbr == $sBrowserLanguage) {
                    return $oLang->id;
                }
            }
        }
    }

    /**
     * Returns all multi language tables
     *
     * @return array
     */
    public function getMultiLangTables()
    {
        $aTables = ["oxarticles", "oxartextends", "oxattribute",
                         "oxcategories", "oxcontents", "oxcountry",
                         "oxdelivery", "oxdiscount", "oxgroups",
                         "oxlinks",
                         // @deprecated since v.5.3.0 (2016-06-17); The Admin Menu: Customer Info -> News feature will be moved to a module in v6.0.0
                         "oxnews",
                         // END deprecated
                         "oxobject2attribute",
                         "oxpayments", "oxselectlist", "oxshops",
                         "oxactions", "oxwrapping", "oxdeliveryset",
                         "oxvendor", "oxmanufacturers", "oxmediaurls",
                         "oxstates"];

        $aMultiLangTables = \OxidEsales\Eshop\Core\Registry::getConfig()->getConfigParam('aMultiLangTables');

        if (is_array($aMultiLangTables)) {
            $aTables = array_merge($aTables, $aMultiLangTables);
        }

        return $aTables;
    }

    /**
     * Get SEO spec. chars replacement list for current language
     *
     * @param int $iLang language ID
     *
     * @return null
     */
    public function getSeoReplaceChars($iLang)
    {
        // get language replace chars
        $aSeoReplaceChars = $this->translateString('_aSeoReplaceChars', $iLang);
        if (!is_array($aSeoReplaceChars)) {
            $aSeoReplaceChars = [];
        }

        return $aSeoReplaceChars;
    }

    /**
     * Returns active module Ids with paths
     *
     * @return array
     */
    protected function _getActiveModuleInfo() // phpcs:ignore PSR2.Methods.MethodDeclaration.Underscore
    {
        if ($this->_aActiveModuleInfo === null) {
            $oModuleList = oxNew(\OxidEsales\Eshop\Core\Module\ModuleList::class);
            $this->_aActiveModuleInfo = $oModuleList->getActiveModuleInfo();
        }

        return $this->_aActiveModuleInfo;
    }

    /**
     * Returns active module Ids with paths
     *
     * @return array
     */
    protected function _getDisabledModuleInfo() // phpcs:ignore PSR2.Methods.MethodDeclaration.Underscore
    {
        if ($this->_aDisabledModuleInfo === null) {
            $oModuleList = oxNew(\OxidEsales\Eshop\Core\Module\ModuleList::class);
            $this->_aDisabledModuleInfo = $oModuleList->getDisabledModuleInfo();
        }

        return $this->_aDisabledModuleInfo;
    }

    /**
     * Gets browser language.
     *
     * @return string
     */
    protected function _getBrowserLanguage() // phpcs:ignore PSR2.Methods.MethodDeclaration.Underscore
    {
        if (isset($_SERVER['HTTP_ACCEPT_LANGUAGE']) && $_SERVER['HTTP_ACCEPT_LANGUAGE']) {
            return strtolower(substr($_SERVER['HTTP_ACCEPT_LANGUAGE'], 0, 2));
        }
    }

    /**
     * Returns available language IDs (abbreviations) for all sub shops
     *
     * @return array
     */
    public function getAllShopLanguageIds()
    {
        return $this->_getLanguageIdsFromDatabase();
    }

    /**
     * Get current Shop language ids.
     *
     * @param int $iShopId shop id
     *
     * @return array
     */
    public function getLanguageIds($iShopId = null)
    {
        if (empty($iShopId) || $iShopId == \OxidEsales\Eshop\Core\Registry::getConfig()->getShopId()) {
            $aLanguages = $this->getActiveShopLanguageIds();
        } else {
            $aLanguages = $this->_getLanguageIdsFromDatabase($iShopId);
        }

        return $aLanguages;
    }

    /**
     * Returns available language IDs (abbreviations)
     *
     * @return array
     */
    public function getActiveShopLanguageIds()
    {
        $oConfig = \OxidEsales\Eshop\Core\Registry::getConfig();

        //if exists language parameters array, extract lang id's from there
        $aLangParams = $oConfig->getConfigParam('aLanguageParams');
        if (is_array($aLangParams)) {
            $aIds = $this->_getLanguageIdsFromLanguageParamsArray($aLangParams);
        } else {
            $aIds = $this->_getLanguageIdsFromLanguagesArray($oConfig->getConfigParam('aLanguages'));
        }

        return $aIds;
    }

    /**
     * Gets language Ids for given shopId or for all subshops
     *
     * @param null $shopId
     *
     * @return array
     */
    protected function _getLanguageIdsFromDatabase($shopId = null) // phpcs:ignore PSR2.Methods.MethodDeclaration.Underscore
    {
        return $this->getLanguageIds();
    }

    /**
     * Returns list of all language codes taken from config values of given 'aLanguages' (for all subshops)
     *
     * @param string $sLanguageParameterName language config parameter name
     * @param int    $iShopId                shop id
     *
     * @return array
     */
    protected function _getConfigLanguageValues($sLanguageParameterName, $iShopId = null) // phpcs:ignore PSR2.Methods.MethodDeclaration.Underscore
    {
        $aConfigDecodedValues = [];
        $aConfigValues = $this->_selectLanguageParamValues($sLanguageParameterName, $iShopId);

        foreach ($aConfigValues as $sConfigValue) {
            $aConfigLanguages = unserialize($sConfigValue['oxvarvalue']);

            $aLanguages = [];
            if ($sLanguageParameterName == 'aLanguageParams') {
                $aLanguages = $this->_getLanguageIdsFromLanguageParamsArray($aConfigLanguages);
            } elseif ($sLanguageParameterName == 'aLanguages') {
                $aLanguages = $this->_getLanguageIdsFromLanguagesArray($aConfigLanguages);
            }

            $aConfigDecodedValues = array_unique(array_merge($aConfigDecodedValues, $aLanguages));
        }

        return $aConfigDecodedValues;
    }

    /**
     * Returns array of all config values of given paramName
     *
     * @param string      $sParamName Parameter name
     * @param string|null $sShopId    Shop id
     *
     * @return array
     */
    protected function _selectLanguageParamValues($sParamName, $sShopId = null) // phpcs:ignore PSR2.Methods.MethodDeclaration.Underscore
    {
        $oDb = \OxidEsales\Eshop\Core\DatabaseProvider::getDb(\OxidEsales\Eshop\Core\DatabaseProvider::FETCH_MODE_ASSOC);
        $oConfig = \OxidEsales\Eshop\Core\Registry::getConfig();

        $params = [
            ':oxvarname' => $sParamName
        ];
        $sQuery = "
            select oxvarvalue
            from oxconfig
            where oxvarname = :oxvarname";

        if (!empty($sShopId)) {
            $sQuery .= " and oxshopid = :oxshopid limit 1";
            $params[':oxshopid'] = $sShopId;
        }

        return $oDb->getAll($sQuery, $params);
    }

    /**
     * gets language code array from aLanguageParams array
     *
     * @param array $aLanguageParams Language parameters
     *
     * @return array
     */
    protected function _getLanguageIdsFromLanguageParamsArray($aLanguageParams) // phpcs:ignore PSR2.Methods.MethodDeclaration.Underscore
    {
        $aLanguages = [];
        foreach ($aLanguageParams as $sAbbr => $aValue) {
            $iBaseId = (int) $aValue['baseId'];
            $aLanguages[$iBaseId] = $sAbbr;
        }

        return $aLanguages;
    }

    /**
     * gets language code array from aLanguages array
     *
     * @param array $aLanguages Languages
     *
     * @return array
     */
    protected function _getLanguageIdsFromLanguagesArray($aLanguages) // phpcs:ignore PSR2.Methods.MethodDeclaration.Underscore
    {
        return array_keys($aLanguages);
    }

    /**
     * Getter for the module translation path finder.
     *
     * @return \OxidEsales\Eshop\Core\Module\ModuleTranslationPathFinder The module translation finder.
     */
    protected function getModuleTranslationPathFinder()
    {
        if (is_null($this->moduleTranslationPathFinder)) {
            $this->moduleTranslationPathFinder = oxNew(\OxidEsales\Eshop\Core\Module\ModuleTranslationPathFinder::class);
        }

        return $this->moduleTranslationPathFinder;
    }
}<|MERGE_RESOLUTION|>--- conflicted
+++ resolved
@@ -548,14 +548,8 @@
     public function formatVat($dValue, $oActCur = null)
     {
         $iDecPos = 0;
-<<<<<<< HEAD
-        $sValue = (string)$dValue;
+        $sValue = (string) $dValue;
         $oStr = Str::getStr();
-=======
-        $sValue = (string) $dValue;
-        /** @var \OxidEsales\Eshop\Core\StrRegular $oStr */
-        $oStr = getStr();
->>>>>>> f2e0a058
         if (($iDotPos = $oStr->strpos($sValue, '.')) !== false) {
             $iDecPos = $oStr->strlen($oStr->substr($sValue, $iDotPos + 1));
         }
