<?php

/**
 * Copyright © OXID eSales AG. All rights reserved.
 * See LICENSE file for license details.
 */

/*
 * @internal Do not make a module extension based on this file.
 * @see      https://oxidforge.org/en/core-oxid-eshop-classes-must-not-be-extended.html
 */
return [
    'OxidEsales\Eshop\Application\Component\BasketComponent'                     => [
        'editionClassName' => \OxidEsales\EshopCommunity\Application\Component\BasketComponent::class,
        'isAbstract'       => false,
        'isInterface'      => false,
        'isDeprecated'     => false
    ],
    'OxidEsales\Eshop\Application\Component\CategoriesComponent'                 => [
        'editionClassName' => \OxidEsales\EshopCommunity\Application\Component\CategoriesComponent::class,
        'isAbstract'       => false,
        'isInterface'      => false,
        'isDeprecated'     => false
    ],
    'OxidEsales\Eshop\Application\Component\CurrencyComponent'                   => [
        'editionClassName' => \OxidEsales\EshopCommunity\Application\Component\CurrencyComponent::class,
        'isAbstract'       => false,
        'isInterface'      => false,
        'isDeprecated'     => false
    ],
    'OxidEsales\Eshop\Application\Component\LanguageComponent'                   => [
        'editionClassName' => \OxidEsales\EshopCommunity\Application\Component\LanguageComponent::class,
        'isAbstract'       => false,
        'isInterface'      => false,
        'isDeprecated'     => false
    ],
    'OxidEsales\Eshop\Application\Component\Locator'                             => [
        'editionClassName' => \OxidEsales\EshopCommunity\Application\Component\Locator::class,
        'isAbstract'       => false,
        'isInterface'      => false,
        'isDeprecated'     => false
    ],
    'OxidEsales\Eshop\Application\Component\NewsComponent'                       => [
        'editionClassName' => \OxidEsales\EshopCommunity\Application\Component\NewsComponent::class,
        'isAbstract'       => false,
        'isInterface'      => false,
        'isDeprecated'     => true
    ],
    'OxidEsales\Eshop\Application\Component\ShopComponent'                       => [
        'editionClassName' => \OxidEsales\EshopCommunity\Application\Component\ShopComponent::class,
        'isAbstract'       => false,
        'isInterface'      => false,
        'isDeprecated'     => false
    ],
    'OxidEsales\Eshop\Application\Component\UserComponent'                       => [
        'editionClassName' => \OxidEsales\EshopCommunity\Application\Component\UserComponent::class,
        'isAbstract'       => false,
        'isInterface'      => false,
        'isDeprecated'     => false
    ],
    'OxidEsales\Eshop\Application\Component\UtilsComponent'                      => [
        'editionClassName' => \OxidEsales\EshopCommunity\Application\Component\UtilsComponent::class,
        'isAbstract'       => false,
        'isInterface'      => false,
        'isDeprecated'     => false
    ],
    'OxidEsales\Eshop\Application\Component\Widget\Actions'                      => [
        'editionClassName' => \OxidEsales\EshopCommunity\Application\Component\Widget\Actions::class,
        'isAbstract'       => false,
        'isInterface'      => false,
        'isDeprecated'     => false
    ],
    'OxidEsales\Eshop\Application\Component\Widget\ArticleBox'                   => [
        'editionClassName' => \OxidEsales\EshopCommunity\Application\Component\Widget\ArticleBox::class,
        'isAbstract'       => false,
        'isInterface'      => false,
        'isDeprecated'     => false
    ],
    'OxidEsales\Eshop\Application\Component\Widget\ArticleDetails'               => [
        'editionClassName' => \OxidEsales\EshopCommunity\Application\Component\Widget\ArticleDetails::class,
        'isAbstract'       => false,
        'isInterface'      => false,
        'isDeprecated'     => false
    ],
    'OxidEsales\Eshop\Application\Component\Widget\CategoryTree'                 => [
        'editionClassName' => \OxidEsales\EshopCommunity\Application\Component\Widget\CategoryTree::class,
        'isAbstract'       => false,
        'isInterface'      => false,
        'isDeprecated'     => false
    ],
    'OxidEsales\Eshop\Application\Component\Widget\CookieNote'                   => [
        'editionClassName' => \OxidEsales\EshopCommunity\Application\Component\Widget\CookieNote::class,
        'isAbstract'       => false,
        'isInterface'      => false,
        'isDeprecated'     => false
    ],
    'OxidEsales\Eshop\Application\Component\Widget\CurrencyList'                 => [
        'editionClassName' => \OxidEsales\EshopCommunity\Application\Component\Widget\CurrencyList::class,
        'isAbstract'       => false,
        'isInterface'      => false,
        'isDeprecated'     => false
    ],
    'OxidEsales\Eshop\Application\Component\Widget\Information'                  => [
        'editionClassName' => \OxidEsales\EshopCommunity\Application\Component\Widget\Information::class,
        'isAbstract'       => false,
        'isInterface'      => false,
        'isDeprecated'     => false
    ],
    'OxidEsales\Eshop\Application\Component\Widget\LanguageList'                 => [
        'editionClassName' => \OxidEsales\EshopCommunity\Application\Component\Widget\LanguageList::class,
        'isAbstract'       => false,
        'isInterface'      => false,
        'isDeprecated'     => false
    ],
    'OxidEsales\Eshop\Application\Component\Widget\ManufacturerList'             => [
        'editionClassName' => \OxidEsales\EshopCommunity\Application\Component\Widget\ManufacturerList::class,
        'isAbstract'       => false,
        'isInterface'      => false,
        'isDeprecated'     => false
    ],
    'OxidEsales\Eshop\Application\Component\Widget\MiniBasket'                   => [
        'editionClassName' => \OxidEsales\EshopCommunity\Application\Component\Widget\MiniBasket::class,
        'isAbstract'       => false,
        'isInterface'      => false,
        'isDeprecated'     => false
    ],
    'OxidEsales\Eshop\Application\Component\Widget\Rating'                       => [
        'editionClassName' => \OxidEsales\EshopCommunity\Application\Component\Widget\Rating::class,
        'isAbstract'       => false,
        'isInterface'      => false,
        'isDeprecated'     => false
    ],
    'OxidEsales\Eshop\Application\Component\Widget\Recommendation'               => [
        'editionClassName' => \OxidEsales\EshopCommunity\Application\Component\Widget\Recommendation::class,
        'isAbstract'       => false,
        'isInterface'      => false,
        'isDeprecated'     => true
    ],
    'OxidEsales\Eshop\Application\Component\Widget\Review'                       => [
        'editionClassName' => \OxidEsales\EshopCommunity\Application\Component\Widget\Review::class,
        'isAbstract'       => false,
        'isInterface'      => false,
        'isDeprecated'     => false
    ],
    'OxidEsales\Eshop\Application\Component\Widget\ServiceList'                  => [
        'editionClassName' => \OxidEsales\EshopCommunity\Application\Component\Widget\ServiceList::class,
        'isAbstract'       => false,
        'isInterface'      => false,
        'isDeprecated'     => false
    ],
    'OxidEsales\Eshop\Application\Component\Widget\ServiceMenu'                  => [
        'editionClassName' => \OxidEsales\EshopCommunity\Application\Component\Widget\ServiceMenu::class,
        'isAbstract'       => false,
        'isInterface'      => false,
        'isDeprecated'     => false
    ],
    'OxidEsales\Eshop\Application\Component\Widget\VendorList'                   => [
        'editionClassName' => \OxidEsales\EshopCommunity\Application\Component\Widget\VendorList::class,
        'isAbstract'       => false,
        'isInterface'      => false,
        'isDeprecated'     => false
    ],
    'OxidEsales\Eshop\Application\Component\Widget\WidgetController'             => [
        'editionClassName' => \OxidEsales\EshopCommunity\Application\Component\Widget\WidgetController::class,
        'isAbstract'       => false,
        'isInterface'      => false,
        'isDeprecated'     => false
    ],
    'OxidEsales\Eshop\Application\Controller\AccountController'                  => [
        'editionClassName' => \OxidEsales\EshopCommunity\Application\Controller\AccountController::class,
        'isAbstract'       => false,
        'isInterface'      => false,
        'isDeprecated'     => false
    ],
    'OxidEsales\Eshop\Application\Controller\AccountDownloadsController'         => [
        'editionClassName' => \OxidEsales\EshopCommunity\Application\Controller\AccountDownloadsController::class,
        'isAbstract'       => false,
        'isInterface'      => false,
        'isDeprecated'     => false
    ],
    'OxidEsales\Eshop\Application\Controller\AccountNewsletterController'        => [
        'editionClassName' => \OxidEsales\EshopCommunity\Application\Controller\AccountNewsletterController::class,
        'isAbstract'       => false,
        'isInterface'      => false,
        'isDeprecated'     => false
    ],
    'OxidEsales\Eshop\Application\Controller\AccountNoticeListController'        => [
        'editionClassName' => \OxidEsales\EshopCommunity\Application\Controller\AccountNoticeListController::class,
        'isAbstract'       => false,
        'isInterface'      => false,
        'isDeprecated'     => false
    ],
    'OxidEsales\Eshop\Application\Controller\AccountOrderController'             => [
        'editionClassName' => \OxidEsales\EshopCommunity\Application\Controller\AccountOrderController::class,
        'isAbstract'       => false,
        'isInterface'      => false,
        'isDeprecated'     => false
    ],
    'OxidEsales\Eshop\Application\Controller\AccountPasswordController'          => [
        'editionClassName' => \OxidEsales\EshopCommunity\Application\Controller\AccountPasswordController::class,
        'isAbstract'       => false,
        'isInterface'      => false,
        'isDeprecated'     => false
    ],
    'OxidEsales\Eshop\Application\Controller\AccountRecommlistController'        => [
        'editionClassName' => \OxidEsales\EshopCommunity\Application\Controller\AccountRecommlistController::class,
        'isAbstract'       => false,
        'isInterface'      => false,
        'isDeprecated'     => true
    ],
    'OxidEsales\Eshop\Application\Controller\AccountReviewController'            => [
        'editionClassName' => \OxidEsales\EshopCommunity\Application\Controller\AccountReviewController::class,
        'isAbstract'       => false,
        'isInterface'      => false,
        'isDeprecated'     => false
    ],
    'OxidEsales\Eshop\Application\Controller\AccountUserController'              => [
        'editionClassName' => \OxidEsales\EshopCommunity\Application\Controller\AccountUserController::class,
        'isAbstract'       => false,
        'isInterface'      => false,
        'isDeprecated'     => false
    ],
    'OxidEsales\Eshop\Application\Controller\AccountWishlistController'          => [
        'editionClassName' => \OxidEsales\EshopCommunity\Application\Controller\AccountWishlistController::class,
        'isAbstract'       => false,
        'isInterface'      => false,
        'isDeprecated'     => false
    ],
    'OxidEsales\Eshop\Application\Controller\Admin\ActionsArticleAjax'           => [
        'editionClassName' => \OxidEsales\EshopCommunity\Application\Controller\Admin\ActionsArticleAjax::class,
        'isAbstract'       => false,
        'isInterface'      => false,
        'isDeprecated'     => false
    ],
    'OxidEsales\Eshop\Application\Controller\Admin\ActionsController'            => [
        'editionClassName' => \OxidEsales\EshopCommunity\Application\Controller\Admin\ActionsController::class,
        'isAbstract'       => false,
        'isInterface'      => false,
        'isDeprecated'     => false
    ],
    'OxidEsales\Eshop\Application\Controller\Admin\ActionsGroupsAjax'            => [
        'editionClassName' => \OxidEsales\EshopCommunity\Application\Controller\Admin\ActionsGroupsAjax::class,
        'isAbstract'       => false,
        'isInterface'      => false,
        'isDeprecated'     => false
    ],
    'OxidEsales\Eshop\Application\Controller\Admin\ActionsList'                  => [
        'editionClassName' => \OxidEsales\EshopCommunity\Application\Controller\Admin\ActionsList::class,
        'isAbstract'       => false,
        'isInterface'      => false,
        'isDeprecated'     => false
    ],
    'OxidEsales\Eshop\Application\Controller\Admin\ActionsMain'                  => [
        'editionClassName' => \OxidEsales\EshopCommunity\Application\Controller\Admin\ActionsMain::class,
        'isAbstract'       => false,
        'isInterface'      => false,
        'isDeprecated'     => false
    ],
    'OxidEsales\Eshop\Application\Controller\Admin\ActionsMainAjax'              => [
        'editionClassName' => \OxidEsales\EshopCommunity\Application\Controller\Admin\ActionsMainAjax::class,
        'isAbstract'       => false,
        'isInterface'      => false,
        'isDeprecated'     => false
    ],
    'OxidEsales\Eshop\Application\Controller\Admin\ActionsOrderAjax'             => [
        'editionClassName' => \OxidEsales\EshopCommunity\Application\Controller\Admin\ActionsOrderAjax::class,
        'isAbstract'       => false,
        'isInterface'      => false,
        'isDeprecated'     => false
    ],
    'OxidEsales\Eshop\Application\Controller\Admin\AdminContent'                 => [
        'editionClassName' => \OxidEsales\EshopCommunity\Application\Controller\Admin\AdminContent::class,
        'isAbstract'       => false,
        'isInterface'      => false,
        'isDeprecated'     => false
    ],
    'OxidEsales\Eshop\Application\Controller\Admin\AdminController'              => [
        'editionClassName' => \OxidEsales\EshopCommunity\Application\Controller\Admin\AdminController::class,
        'isAbstract'       => false,
        'isInterface'      => false,
        'isDeprecated'     => false
    ],
    'OxidEsales\Eshop\Application\Controller\Admin\AdminDetailsController'       => [
        'editionClassName' => \OxidEsales\EshopCommunity\Application\Controller\Admin\AdminDetailsController::class,
        'isAbstract'       => false,
        'isInterface'      => false,
        'isDeprecated'     => false
    ],
    'OxidEsales\Eshop\Application\Controller\Admin\AdminLinks'                   => [
        'editionClassName' => \OxidEsales\EshopCommunity\Application\Controller\Admin\AdminLinks::class,
        'isAbstract'       => false,
        'isInterface'      => false,
        'isDeprecated'     => false
    ],
    'OxidEsales\Eshop\Application\Controller\Admin\AdminListController'          => [
        'editionClassName' => \OxidEsales\EshopCommunity\Application\Controller\Admin\AdminListController::class,
        'isAbstract'       => false,
        'isInterface'      => false,
        'isDeprecated'     => false
    ],
    'OxidEsales\Eshop\Application\Controller\Admin\AdminNews'                    => [
        'editionClassName' => \OxidEsales\EshopCommunity\Application\Controller\Admin\AdminNews::class,
        'isAbstract'       => false,
        'isInterface'      => false,
        'isDeprecated'     => true
    ],
    'OxidEsales\Eshop\Application\Controller\Admin\AdminNewsletter'              => [
        'editionClassName' => \OxidEsales\EshopCommunity\Application\Controller\Admin\AdminNewsletter::class,
        'isAbstract'       => false,
        'isInterface'      => false,
        'isDeprecated'     => false
    ],
    'OxidEsales\Eshop\Application\Controller\Admin\AdminOrder'                   => [
        'editionClassName' => \OxidEsales\EshopCommunity\Application\Controller\Admin\AdminOrder::class,
        'isAbstract'       => false,
        'isInterface'      => false,
        'isDeprecated'     => false
    ],
    'OxidEsales\Eshop\Application\Controller\Admin\AdminPayment'                 => [
        'editionClassName' => \OxidEsales\EshopCommunity\Application\Controller\Admin\AdminPayment::class,
        'isAbstract'       => false,
        'isInterface'      => false,
        'isDeprecated'     => false
    ],
    'OxidEsales\Eshop\Application\Controller\Admin\AdminPriceAlarm'              => [
        'editionClassName' => \OxidEsales\EshopCommunity\Application\Controller\Admin\AdminPriceAlarm::class,
        'isAbstract'       => false,
        'isInterface'      => false,
        'isDeprecated'     => false
    ],
    'OxidEsales\Eshop\Application\Controller\Admin\AdminStart'                   => [
        'editionClassName' => \OxidEsales\EshopCommunity\Application\Controller\Admin\AdminStart::class,
        'isAbstract'       => false,
        'isInterface'      => false,
        'isDeprecated'     => false
    ],
    'OxidEsales\Eshop\Application\Controller\Admin\AdminUser'                    => [
        'editionClassName' => \OxidEsales\EshopCommunity\Application\Controller\Admin\AdminUser::class,
        'isAbstract'       => false,
        'isInterface'      => false,
        'isDeprecated'     => false
    ],
    'OxidEsales\Eshop\Application\Controller\Admin\AdminWrapping'                => [
        'editionClassName' => \OxidEsales\EshopCommunity\Application\Controller\Admin\AdminWrapping::class,
        'isAbstract'       => false,
        'isInterface'      => false,
        'isDeprecated'     => false
    ],
    'OxidEsales\Eshop\Application\Controller\Admin\AdminlinksList'               => [
        'editionClassName' => \OxidEsales\EshopCommunity\Application\Controller\Admin\AdminlinksList::class,
        'isAbstract'       => false,
        'isInterface'      => false,
        'isDeprecated'     => false
    ],
    'OxidEsales\Eshop\Application\Controller\Admin\AdminlinksMain'               => [
        'editionClassName' => \OxidEsales\EshopCommunity\Application\Controller\Admin\AdminlinksMain::class,
        'isAbstract'       => false,
        'isInterface'      => false,
        'isDeprecated'     => false
    ],
    'OxidEsales\Eshop\Application\Controller\Admin\ArticleAccessoriesAjax'       => [
        'editionClassName' => \OxidEsales\EshopCommunity\Application\Controller\Admin\ArticleAccessoriesAjax::class,
        'isAbstract'       => false,
        'isInterface'      => false,
        'isDeprecated'     => false
    ],
    'OxidEsales\Eshop\Application\Controller\Admin\ArticleAttribute'             => [
        'editionClassName' => \OxidEsales\EshopCommunity\Application\Controller\Admin\ArticleAttribute::class,
        'isAbstract'       => false,
        'isInterface'      => false,
        'isDeprecated'     => false
    ],
    'OxidEsales\Eshop\Application\Controller\Admin\ArticleAttributeAjax'         => [
        'editionClassName' => \OxidEsales\EshopCommunity\Application\Controller\Admin\ArticleAttributeAjax::class,
        'isAbstract'       => false,
        'isInterface'      => false,
        'isDeprecated'     => false
    ],
    'OxidEsales\Eshop\Application\Controller\Admin\ArticleBundleAjax'            => [
        'editionClassName' => \OxidEsales\EshopCommunity\Application\Controller\Admin\ArticleBundleAjax::class,
        'isAbstract'       => false,
        'isInterface'      => false,
        'isDeprecated'     => false
    ],
    'OxidEsales\Eshop\Application\Controller\Admin\ArticleController'            => [
        'editionClassName' => \OxidEsales\EshopCommunity\Application\Controller\Admin\ArticleController::class,
        'isAbstract'       => false,
        'isInterface'      => false,
        'isDeprecated'     => false
    ],
    'OxidEsales\Eshop\Application\Controller\Admin\ArticleCrossselling'          => [
        'editionClassName' => \OxidEsales\EshopCommunity\Application\Controller\Admin\ArticleCrossselling::class,
        'isAbstract'       => false,
        'isInterface'      => false,
        'isDeprecated'     => false
    ],
    'OxidEsales\Eshop\Application\Controller\Admin\ArticleCrosssellingAjax'      => [
        'editionClassName' => \OxidEsales\EshopCommunity\Application\Controller\Admin\ArticleCrosssellingAjax::class,
        'isAbstract'       => false,
        'isInterface'      => false,
        'isDeprecated'     => false
    ],
    'OxidEsales\Eshop\Application\Controller\Admin\ArticleExtend'                => [
        'editionClassName' => \OxidEsales\EshopCommunity\Application\Controller\Admin\ArticleExtend::class,
        'isAbstract'       => false,
        'isInterface'      => false,
        'isDeprecated'     => false
    ],
    'OxidEsales\Eshop\Application\Controller\Admin\ArticleExtendAjax'            => [
        'editionClassName' => \OxidEsales\EshopCommunity\Application\Controller\Admin\ArticleExtendAjax::class,
        'isAbstract'       => false,
        'isInterface'      => false,
        'isDeprecated'     => false
    ],
    'OxidEsales\Eshop\Application\Controller\Admin\ArticleFiles'                 => [
        'editionClassName' => \OxidEsales\EshopCommunity\Application\Controller\Admin\ArticleFiles::class,
        'isAbstract'       => false,
        'isInterface'      => false,
        'isDeprecated'     => false
    ],
    'OxidEsales\Eshop\Application\Controller\Admin\ArticleList'                  => [
        'editionClassName' => \OxidEsales\EshopCommunity\Application\Controller\Admin\ArticleList::class,
        'isAbstract'       => false,
        'isInterface'      => false,
        'isDeprecated'     => false
    ],
    'OxidEsales\Eshop\Application\Controller\Admin\ArticleMain'                  => [
        'editionClassName' => \OxidEsales\EshopCommunity\Application\Controller\Admin\ArticleMain::class,
        'isAbstract'       => false,
        'isInterface'      => false,
        'isDeprecated'     => false
    ],
    'OxidEsales\Eshop\Application\Controller\Admin\ArticleOverview'              => [
        'editionClassName' => \OxidEsales\EshopCommunity\Application\Controller\Admin\ArticleOverview::class,
        'isAbstract'       => false,
        'isInterface'      => false,
        'isDeprecated'     => false
    ],
    'OxidEsales\Eshop\Application\Controller\Admin\ArticlePictures'              => [
        'editionClassName' => \OxidEsales\EshopCommunity\Application\Controller\Admin\ArticlePictures::class,
        'isAbstract'       => false,
        'isInterface'      => false,
        'isDeprecated'     => false
    ],
    'OxidEsales\Eshop\Application\Controller\Admin\ArticleReview'                => [
        'editionClassName' => \OxidEsales\EshopCommunity\Application\Controller\Admin\ArticleReview::class,
        'isAbstract'       => false,
        'isInterface'      => false,
        'isDeprecated'     => false
    ],
    'OxidEsales\Eshop\Application\Controller\Admin\ArticleSelectionAjax'         => [
        'editionClassName' => \OxidEsales\EshopCommunity\Application\Controller\Admin\ArticleSelectionAjax::class,
        'isAbstract'       => false,
        'isInterface'      => false,
        'isDeprecated'     => false
    ],
    'OxidEsales\Eshop\Application\Controller\Admin\ArticleSeo'                   => [
        'editionClassName' => \OxidEsales\EshopCommunity\Application\Controller\Admin\ArticleSeo::class,
        'isAbstract'       => false,
        'isInterface'      => false,
        'isDeprecated'     => false
    ],
    'OxidEsales\Eshop\Application\Controller\Admin\ArticleStock'                 => [
        'editionClassName' => \OxidEsales\EshopCommunity\Application\Controller\Admin\ArticleStock::class,
        'isAbstract'       => false,
        'isInterface'      => false,
        'isDeprecated'     => false
    ],
    'OxidEsales\Eshop\Application\Controller\Admin\ArticleUserdef'               => [
        'editionClassName' => \OxidEsales\EshopCommunity\Application\Controller\Admin\ArticleUserdef::class,
        'isAbstract'       => false,
        'isInterface'      => false,
        'isDeprecated'     => false
    ],
    'OxidEsales\Eshop\Application\Controller\Admin\ArticleVariant'               => [
        'editionClassName' => \OxidEsales\EshopCommunity\Application\Controller\Admin\ArticleVariant::class,
        'isAbstract'       => false,
        'isInterface'      => false,
        'isDeprecated'     => false
    ],
    'OxidEsales\Eshop\Application\Controller\Admin\AttributeCategory'            => [
        'editionClassName' => \OxidEsales\EshopCommunity\Application\Controller\Admin\AttributeCategory::class,
        'isAbstract'       => false,
        'isInterface'      => false,
        'isDeprecated'     => false
    ],
    'OxidEsales\Eshop\Application\Controller\Admin\AttributeCategoryAjax'        => [
        'editionClassName' => \OxidEsales\EshopCommunity\Application\Controller\Admin\AttributeCategoryAjax::class,
        'isAbstract'       => false,
        'isInterface'      => false,
        'isDeprecated'     => false
    ],
    'OxidEsales\Eshop\Application\Controller\Admin\AttributeController'          => [
        'editionClassName' => \OxidEsales\EshopCommunity\Application\Controller\Admin\AttributeController::class,
        'isAbstract'       => false,
        'isInterface'      => false,
        'isDeprecated'     => false
    ],
    'OxidEsales\Eshop\Application\Controller\Admin\AttributeList'                => [
        'editionClassName' => \OxidEsales\EshopCommunity\Application\Controller\Admin\AttributeList::class,
        'isAbstract'       => false,
        'isInterface'      => false,
        'isDeprecated'     => false
    ],
    'OxidEsales\Eshop\Application\Controller\Admin\AttributeMain'                => [
        'editionClassName' => \OxidEsales\EshopCommunity\Application\Controller\Admin\AttributeMain::class,
        'isAbstract'       => false,
        'isInterface'      => false,
        'isDeprecated'     => false
    ],
    'OxidEsales\Eshop\Application\Controller\Admin\AttributeMainAjax'            => [
        'editionClassName' => \OxidEsales\EshopCommunity\Application\Controller\Admin\AttributeMainAjax::class,
        'isAbstract'       => false,
        'isInterface'      => false,
        'isDeprecated'     => false
    ],
    'OxidEsales\Eshop\Application\Controller\Admin\AttributeOrderAjax'           => [
        'editionClassName' => \OxidEsales\EshopCommunity\Application\Controller\Admin\AttributeOrderAjax::class,
        'isAbstract'       => false,
        'isInterface'      => false,
        'isDeprecated'     => false
    ],
    'OxidEsales\Eshop\Application\Controller\Admin\CategoryController'           => [
        'editionClassName' => \OxidEsales\EshopCommunity\Application\Controller\Admin\CategoryController::class,
        'isAbstract'       => false,
        'isInterface'      => false,
        'isDeprecated'     => false
    ],
    'OxidEsales\Eshop\Application\Controller\Admin\CategoryList'                 => [
        'editionClassName' => \OxidEsales\EshopCommunity\Application\Controller\Admin\CategoryList::class,
        'isAbstract'       => false,
        'isInterface'      => false,
        'isDeprecated'     => false
    ],
    'OxidEsales\Eshop\Application\Controller\Admin\CategoryMain'                 => [
        'editionClassName' => \OxidEsales\EshopCommunity\Application\Controller\Admin\CategoryMain::class,
        'isAbstract'       => false,
        'isInterface'      => false,
        'isDeprecated'     => false
    ],
    'OxidEsales\Eshop\Application\Controller\Admin\CategoryMainAjax'             => [
        'editionClassName' => \OxidEsales\EshopCommunity\Application\Controller\Admin\CategoryMainAjax::class,
        'isAbstract'       => false,
        'isInterface'      => false,
        'isDeprecated'     => false
    ],
    'OxidEsales\Eshop\Application\Controller\Admin\CategoryOrder'                => [
        'editionClassName' => \OxidEsales\EshopCommunity\Application\Controller\Admin\CategoryOrder::class,
        'isAbstract'       => false,
        'isInterface'      => false,
        'isDeprecated'     => false
    ],
    'OxidEsales\Eshop\Application\Controller\Admin\CategoryOrderAjax'            => [
        'editionClassName' => \OxidEsales\EshopCommunity\Application\Controller\Admin\CategoryOrderAjax::class,
        'isAbstract'       => false,
        'isInterface'      => false,
        'isDeprecated'     => false
    ],
    'OxidEsales\Eshop\Application\Controller\Admin\CategoryPictures'             => [
        'editionClassName' => \OxidEsales\EshopCommunity\Application\Controller\Admin\CategoryPictures::class,
        'isAbstract'       => false,
        'isInterface'      => false,
        'isDeprecated'     => false
    ],
    'OxidEsales\Eshop\Application\Controller\Admin\CategorySeo'                  => [
        'editionClassName' => \OxidEsales\EshopCommunity\Application\Controller\Admin\CategorySeo::class,
        'isAbstract'       => false,
        'isInterface'      => false,
        'isDeprecated'     => false
    ],
    'OxidEsales\Eshop\Application\Controller\Admin\CategoryText'                 => [
        'editionClassName' => \OxidEsales\EshopCommunity\Application\Controller\Admin\CategoryText::class,
        'isAbstract'       => false,
        'isInterface'      => false,
        'isDeprecated'     => false
    ],
    'OxidEsales\Eshop\Application\Controller\Admin\CategoryUpdate'               => [
        'editionClassName' => \OxidEsales\EshopCommunity\Application\Controller\Admin\CategoryUpdate::class,
        'isAbstract'       => false,
        'isInterface'      => false,
        'isDeprecated'     => false
    ],
    'OxidEsales\Eshop\Application\Controller\Admin\ContentList'                  => [
        'editionClassName' => \OxidEsales\EshopCommunity\Application\Controller\Admin\ContentList::class,
        'isAbstract'       => false,
        'isInterface'      => false,
        'isDeprecated'     => false
    ],
    'OxidEsales\Eshop\Application\Controller\Admin\ContentMain'                  => [
        'editionClassName' => \OxidEsales\EshopCommunity\Application\Controller\Admin\ContentMain::class,
        'isAbstract'       => false,
        'isInterface'      => false,
        'isDeprecated'     => false
    ],
    'OxidEsales\Eshop\Application\Controller\Admin\ContentSeo'                   => [
        'editionClassName' => \OxidEsales\EshopCommunity\Application\Controller\Admin\ContentSeo::class,
        'isAbstract'       => false,
        'isInterface'      => false,
        'isDeprecated'     => false
    ],
    'OxidEsales\Eshop\Application\Controller\Admin\CountryController'            => [
        'editionClassName' => \OxidEsales\EshopCommunity\Application\Controller\Admin\CountryController::class,
        'isAbstract'       => false,
        'isInterface'      => false,
        'isDeprecated'     => false
    ],
    'OxidEsales\Eshop\Application\Controller\Admin\CountryList'                  => [
        'editionClassName' => \OxidEsales\EshopCommunity\Application\Controller\Admin\CountryList::class,
        'isAbstract'       => false,
        'isInterface'      => false,
        'isDeprecated'     => false
    ],
    'OxidEsales\Eshop\Application\Controller\Admin\CountryMain'                  => [
        'editionClassName' => \OxidEsales\EshopCommunity\Application\Controller\Admin\CountryMain::class,
        'isAbstract'       => false,
        'isInterface'      => false,
        'isDeprecated'     => false
    ],
    'OxidEsales\Eshop\Application\Controller\Admin\DeliveryArticles'             => [
        'editionClassName' => \OxidEsales\EshopCommunity\Application\Controller\Admin\DeliveryArticles::class,
        'isAbstract'       => false,
        'isInterface'      => false,
        'isDeprecated'     => false
    ],
    'OxidEsales\Eshop\Application\Controller\Admin\DeliveryArticlesAjax'         => [
        'editionClassName' => \OxidEsales\EshopCommunity\Application\Controller\Admin\DeliveryArticlesAjax::class,
        'isAbstract'       => false,
        'isInterface'      => false,
        'isDeprecated'     => false
    ],
    'OxidEsales\Eshop\Application\Controller\Admin\DeliveryCategoriesAjax'       => [
        'editionClassName' => \OxidEsales\EshopCommunity\Application\Controller\Admin\DeliveryCategoriesAjax::class,
        'isAbstract'       => false,
        'isInterface'      => false,
        'isDeprecated'     => false
    ],
    'OxidEsales\Eshop\Application\Controller\Admin\DeliveryController'           => [
        'editionClassName' => \OxidEsales\EshopCommunity\Application\Controller\Admin\DeliveryController::class,
        'isAbstract'       => false,
        'isInterface'      => false,
        'isDeprecated'     => false
    ],
    'OxidEsales\Eshop\Application\Controller\Admin\DeliveryGroupsAjax'           => [
        'editionClassName' => \OxidEsales\EshopCommunity\Application\Controller\Admin\DeliveryGroupsAjax::class,
        'isAbstract'       => false,
        'isInterface'      => false,
        'isDeprecated'     => false
    ],
    'OxidEsales\Eshop\Application\Controller\Admin\DeliveryList'                 => [
        'editionClassName' => \OxidEsales\EshopCommunity\Application\Controller\Admin\DeliveryList::class,
        'isAbstract'       => false,
        'isInterface'      => false,
        'isDeprecated'     => false
    ],
    'OxidEsales\Eshop\Application\Controller\Admin\DeliveryMain'                 => [
        'editionClassName' => \OxidEsales\EshopCommunity\Application\Controller\Admin\DeliveryMain::class,
        'isAbstract'       => false,
        'isInterface'      => false,
        'isDeprecated'     => false
    ],
    'OxidEsales\Eshop\Application\Controller\Admin\DeliveryMainAjax'             => [
        'editionClassName' => \OxidEsales\EshopCommunity\Application\Controller\Admin\DeliveryMainAjax::class,
        'isAbstract'       => false,
        'isInterface'      => false,
        'isDeprecated'     => false
    ],
    'OxidEsales\Eshop\Application\Controller\Admin\DeliverySetController'        => [
        'editionClassName' => \OxidEsales\EshopCommunity\Application\Controller\Admin\DeliverySetController::class,
        'isAbstract'       => false,
        'isInterface'      => false,
        'isDeprecated'     => false
    ],
    'OxidEsales\Eshop\Application\Controller\Admin\DeliverySetCountryAjax'       => [
        'editionClassName' => \OxidEsales\EshopCommunity\Application\Controller\Admin\DeliverySetCountryAjax::class,
        'isAbstract'       => false,
        'isInterface'      => false,
        'isDeprecated'     => false
    ],
    'OxidEsales\Eshop\Application\Controller\Admin\DeliverySetGroupsAjax'        => [
        'editionClassName' => \OxidEsales\EshopCommunity\Application\Controller\Admin\DeliverySetGroupsAjax::class,
        'isAbstract'       => false,
        'isInterface'      => false,
        'isDeprecated'     => false
    ],
    'OxidEsales\Eshop\Application\Controller\Admin\DeliverySetList'              => [
        'editionClassName' => \OxidEsales\EshopCommunity\Application\Controller\Admin\DeliverySetList::class,
        'isAbstract'       => false,
        'isInterface'      => false,
        'isDeprecated'     => false
    ],
    'OxidEsales\Eshop\Application\Controller\Admin\DeliverySetMain'              => [
        'editionClassName' => \OxidEsales\EshopCommunity\Application\Controller\Admin\DeliverySetMain::class,
        'isAbstract'       => false,
        'isInterface'      => false,
        'isDeprecated'     => false
    ],
    'OxidEsales\Eshop\Application\Controller\Admin\DeliverySetMainAjax'          => [
        'editionClassName' => \OxidEsales\EshopCommunity\Application\Controller\Admin\DeliverySetMainAjax::class,
        'isAbstract'       => false,
        'isInterface'      => false,
        'isDeprecated'     => false
    ],
    'OxidEsales\Eshop\Application\Controller\Admin\DeliverySetPayment'           => [
        'editionClassName' => \OxidEsales\EshopCommunity\Application\Controller\Admin\DeliverySetPayment::class,
        'isAbstract'       => false,
        'isInterface'      => false,
        'isDeprecated'     => false
    ],
    'OxidEsales\Eshop\Application\Controller\Admin\DeliverySetPaymentAjax'       => [
        'editionClassName' => \OxidEsales\EshopCommunity\Application\Controller\Admin\DeliverySetPaymentAjax::class,
        'isAbstract'       => false,
        'isInterface'      => false,
        'isDeprecated'     => false
    ],
    'OxidEsales\Eshop\Application\Controller\Admin\DeliverySetRdfa'              => [
        'editionClassName' => \OxidEsales\EshopCommunity\Application\Controller\Admin\DeliverySetRdfa::class,
        'isAbstract'       => false,
        'isInterface'      => false,
        'isDeprecated'     => false
    ],
    'OxidEsales\Eshop\Application\Controller\Admin\DeliverySetUsers'             => [
        'editionClassName' => \OxidEsales\EshopCommunity\Application\Controller\Admin\DeliverySetUsers::class,
        'isAbstract'       => false,
        'isInterface'      => false,
        'isDeprecated'     => false
    ],
    'OxidEsales\Eshop\Application\Controller\Admin\DeliverySetUsersAjax'         => [
        'editionClassName' => \OxidEsales\EshopCommunity\Application\Controller\Admin\DeliverySetUsersAjax::class,
        'isAbstract'       => false,
        'isInterface'      => false,
        'isDeprecated'     => false
    ],
    'OxidEsales\Eshop\Application\Controller\Admin\DeliveryUsers'                => [
        'editionClassName' => \OxidEsales\EshopCommunity\Application\Controller\Admin\DeliveryUsers::class,
        'isAbstract'       => false,
        'isInterface'      => false,
        'isDeprecated'     => false
    ],
    'OxidEsales\Eshop\Application\Controller\Admin\DeliveryUsersAjax'            => [
        'editionClassName' => \OxidEsales\EshopCommunity\Application\Controller\Admin\DeliveryUsersAjax::class,
        'isAbstract'       => false,
        'isInterface'      => false,
        'isDeprecated'     => false
    ],
    'OxidEsales\Eshop\Application\Controller\Admin\DiagnosticsController'        => [
        'editionClassName' => \OxidEsales\EshopCommunity\Application\Controller\Admin\DiagnosticsController::class,
        'isAbstract'       => false,
        'isInterface'      => false,
        'isDeprecated'     => false
    ],
    'OxidEsales\Eshop\Application\Controller\Admin\DiagnosticsList'              => [
        'editionClassName' => \OxidEsales\EshopCommunity\Application\Controller\Admin\DiagnosticsList::class,
        'isAbstract'       => false,
        'isInterface'      => false,
        'isDeprecated'     => false
    ],
    'OxidEsales\Eshop\Application\Controller\Admin\DiagnosticsMain'              => [
        'editionClassName' => \OxidEsales\EshopCommunity\Application\Controller\Admin\DiagnosticsMain::class,
        'isAbstract'       => false,
        'isInterface'      => false,
        'isDeprecated'     => false
    ],
    'OxidEsales\Eshop\Application\Controller\Admin\DiscountArticles'             => [
        'editionClassName' => \OxidEsales\EshopCommunity\Application\Controller\Admin\DiscountArticles::class,
        'isAbstract'       => false,
        'isInterface'      => false,
        'isDeprecated'     => false
    ],
    'OxidEsales\Eshop\Application\Controller\Admin\DiscountArticlesAjax'         => [
        'editionClassName' => \OxidEsales\EshopCommunity\Application\Controller\Admin\DiscountArticlesAjax::class,
        'isAbstract'       => false,
        'isInterface'      => false,
        'isDeprecated'     => false
    ],
    'OxidEsales\Eshop\Application\Controller\Admin\DiscountCategoriesAjax'       => [
        'editionClassName' => \OxidEsales\EshopCommunity\Application\Controller\Admin\DiscountCategoriesAjax::class,
        'isAbstract'       => false,
        'isInterface'      => false,
        'isDeprecated'     => false
    ],
    'OxidEsales\Eshop\Application\Controller\Admin\DiscountController'           => [
        'editionClassName' => \OxidEsales\EshopCommunity\Application\Controller\Admin\DiscountController::class,
        'isAbstract'       => false,
        'isInterface'      => false,
        'isDeprecated'     => false
    ],
    'OxidEsales\Eshop\Application\Controller\Admin\DiscountGroupsAjax'           => [
        'editionClassName' => \OxidEsales\EshopCommunity\Application\Controller\Admin\DiscountGroupsAjax::class,
        'isAbstract'       => false,
        'isInterface'      => false,
        'isDeprecated'     => false
    ],
    'OxidEsales\Eshop\Application\Controller\Admin\DiscountItemAjax'             => [
        'editionClassName' => \OxidEsales\EshopCommunity\Application\Controller\Admin\DiscountItemAjax::class,
        'isAbstract'       => false,
        'isInterface'      => false,
        'isDeprecated'     => false
    ],
    'OxidEsales\Eshop\Application\Controller\Admin\DiscountList'                 => [
        'editionClassName' => \OxidEsales\EshopCommunity\Application\Controller\Admin\DiscountList::class,
        'isAbstract'       => false,
        'isInterface'      => false,
        'isDeprecated'     => false
    ],
    'OxidEsales\Eshop\Application\Controller\Admin\DiscountMain'                 => [
        'editionClassName' => \OxidEsales\EshopCommunity\Application\Controller\Admin\DiscountMain::class,
        'isAbstract'       => false,
        'isInterface'      => false,
        'isDeprecated'     => false
    ],
    'OxidEsales\Eshop\Application\Controller\Admin\DiscountMainAjax'             => [
        'editionClassName' => \OxidEsales\EshopCommunity\Application\Controller\Admin\DiscountMainAjax::class,
        'isAbstract'       => false,
        'isInterface'      => false,
        'isDeprecated'     => false
    ],
    'OxidEsales\Eshop\Application\Controller\Admin\DiscountUsers'                => [
        'editionClassName' => \OxidEsales\EshopCommunity\Application\Controller\Admin\DiscountUsers::class,
        'isAbstract'       => false,
        'isInterface'      => false,
        'isDeprecated'     => false
    ],
    'OxidEsales\Eshop\Application\Controller\Admin\DiscountUsersAjax'            => [
        'editionClassName' => \OxidEsales\EshopCommunity\Application\Controller\Admin\DiscountUsersAjax::class,
        'isAbstract'       => false,
        'isInterface'      => false,
        'isDeprecated'     => false
    ],
    'OxidEsales\Eshop\Application\Controller\Admin\DynamicExportBaseController'  => [
        'editionClassName' => \OxidEsales\EshopCommunity\Application\Controller\Admin\DynamicExportBaseController::class,
        'isAbstract'       => false,
        'isInterface'      => false,
        'isDeprecated'     => false
    ],
    'OxidEsales\Eshop\Application\Controller\Admin\GenericExport'                => [
        'editionClassName' => \OxidEsales\EshopCommunity\Application\Controller\Admin\GenericExport::class,
        'isAbstract'       => false,
        'isInterface'      => false,
        'isDeprecated'     => false
    ],
    'OxidEsales\Eshop\Application\Controller\Admin\GenericExportDo'              => [
        'editionClassName' => \OxidEsales\EshopCommunity\Application\Controller\Admin\GenericExportDo::class,
        'isAbstract'       => false,
        'isInterface'      => false,
        'isDeprecated'     => false
    ],
    'OxidEsales\Eshop\Application\Controller\Admin\GenericExportMain'            => [
        'editionClassName' => \OxidEsales\EshopCommunity\Application\Controller\Admin\GenericExportMain::class,
        'isAbstract'       => false,
        'isInterface'      => false,
        'isDeprecated'     => false
    ],
    'OxidEsales\Eshop\Application\Controller\Admin\GenericImport'                => [
        'editionClassName' => \OxidEsales\EshopCommunity\Application\Controller\Admin\GenericImport::class,
        'isAbstract'       => false,
        'isInterface'      => false,
        'isDeprecated'     => false
    ],
    'OxidEsales\Eshop\Application\Controller\Admin\GenericImportMain'            => [
        'editionClassName' => \OxidEsales\EshopCommunity\Application\Controller\Admin\GenericImportMain::class,
        'isAbstract'       => false,
        'isInterface'      => false,
        'isDeprecated'     => false
    ],
    'OxidEsales\Eshop\Application\Controller\Admin\LanguageController'           => [
        'editionClassName' => \OxidEsales\EshopCommunity\Application\Controller\Admin\LanguageController::class,
        'isAbstract'       => false,
        'isInterface'      => false,
        'isDeprecated'     => false
    ],
    'OxidEsales\Eshop\Application\Controller\Admin\LanguageList'                 => [
        'editionClassName' => \OxidEsales\EshopCommunity\Application\Controller\Admin\LanguageList::class,
        'isAbstract'       => false,
        'isInterface'      => false,
        'isDeprecated'     => false
    ],
    'OxidEsales\Eshop\Application\Controller\Admin\LanguageMain'                 => [
        'editionClassName' => \OxidEsales\EshopCommunity\Application\Controller\Admin\LanguageMain::class,
        'isAbstract'       => false,
        'isInterface'      => false,
        'isDeprecated'     => false
    ],
    'OxidEsales\Eshop\Application\Controller\Admin\ListComponentAjax'            => [
        'editionClassName' => \OxidEsales\EshopCommunity\Application\Controller\Admin\ListComponentAjax::class,
        'isAbstract'       => false,
        'isInterface'      => false,
        'isDeprecated'     => false
    ],
    'OxidEsales\Eshop\Application\Controller\Admin\ListReview'                   => [
        'editionClassName' => \OxidEsales\EshopCommunity\Application\Controller\Admin\ListReview::class,
        'isAbstract'       => false,
        'isInterface'      => false,
        'isDeprecated'     => false
    ],
    'OxidEsales\Eshop\Application\Controller\Admin\ListUser'                     => [
        'editionClassName' => \OxidEsales\EshopCommunity\Application\Controller\Admin\ListUser::class,
        'isAbstract'       => false,
        'isInterface'      => false,
        'isDeprecated'     => false
    ],
    'OxidEsales\Eshop\Application\Controller\Admin\LoginController'              => [
        'editionClassName' => \OxidEsales\EshopCommunity\Application\Controller\Admin\LoginController::class,
        'isAbstract'       => false,
        'isInterface'      => false,
        'isDeprecated'     => false
    ],
    'OxidEsales\Eshop\Application\Controller\Admin\ManufacturerController'       => [
        'editionClassName' => \OxidEsales\EshopCommunity\Application\Controller\Admin\ManufacturerController::class,
        'isAbstract'       => false,
        'isInterface'      => false,
        'isDeprecated'     => false
    ],
    'OxidEsales\Eshop\Application\Controller\Admin\ManufacturerList'             => [
        'editionClassName' => \OxidEsales\EshopCommunity\Application\Controller\Admin\ManufacturerList::class,
        'isAbstract'       => false,
        'isInterface'      => false,
        'isDeprecated'     => false
    ],
    'OxidEsales\Eshop\Application\Controller\Admin\ManufacturerMain'             => [
        'editionClassName' => \OxidEsales\EshopCommunity\Application\Controller\Admin\ManufacturerMain::class,
        'isAbstract'       => false,
        'isInterface'      => false,
        'isDeprecated'     => false
    ],
    'OxidEsales\Eshop\Application\Controller\Admin\ManufacturerMainAjax'         => [
        'editionClassName' => \OxidEsales\EshopCommunity\Application\Controller\Admin\ManufacturerMainAjax::class,
        'isAbstract'       => false,
        'isInterface'      => false,
        'isDeprecated'     => false
    ],
    'OxidEsales\Eshop\Application\Controller\Admin\ManufacturerSeo'              => [
        'editionClassName' => \OxidEsales\EshopCommunity\Application\Controller\Admin\ManufacturerSeo::class,
        'isAbstract'       => false,
        'isInterface'      => false,
        'isDeprecated'     => false
    ],
    'OxidEsales\Eshop\Application\Controller\Admin\ModuleConfiguration'          => [
        'editionClassName' => \OxidEsales\EshopCommunity\Application\Controller\Admin\ModuleConfiguration::class,
        'isAbstract'       => false,
        'isInterface'      => false,
        'isDeprecated'     => false
    ],
    'OxidEsales\Eshop\Application\Controller\Admin\ModuleController'             => [
        'editionClassName' => \OxidEsales\EshopCommunity\Application\Controller\Admin\ModuleController::class,
        'isAbstract'       => false,
        'isInterface'      => false,
        'isDeprecated'     => false
    ],
    'OxidEsales\Eshop\Application\Controller\Admin\ModuleList'                   => [
        'editionClassName' => \OxidEsales\EshopCommunity\Application\Controller\Admin\ModuleList::class,
        'isAbstract'       => false,
        'isInterface'      => false,
        'isDeprecated'     => false
    ],
    'OxidEsales\Eshop\Application\Controller\Admin\ModuleMain'                   => [
        'editionClassName' => \OxidEsales\EshopCommunity\Application\Controller\Admin\ModuleMain::class,
        'isAbstract'       => false,
        'isInterface'      => false,
        'isDeprecated'     => false
    ],
    'OxidEsales\Eshop\Application\Controller\Admin\ModuleSortList'               => [
        'editionClassName' => \OxidEsales\EshopCommunity\Application\Controller\Admin\ModuleSortList::class,
        'isAbstract'       => false,
        'isInterface'      => false,
        'isDeprecated'     => false
    ],
    'OxidEsales\Eshop\Application\Controller\Admin\NavigationController'         => [
        'editionClassName' => \OxidEsales\EshopCommunity\Application\Controller\Admin\NavigationController::class,
        'isAbstract'       => false,
        'isInterface'      => false,
        'isDeprecated'     => false
    ],
    'OxidEsales\Eshop\Application\Controller\Admin\NavigationTree'               => [
        'editionClassName' => \OxidEsales\EshopCommunity\Application\Controller\Admin\NavigationTree::class,
        'isAbstract'       => false,
        'isInterface'      => false,
        'isDeprecated'     => false
    ],
    'OxidEsales\Eshop\Application\Controller\Admin\NewsList'                     => [
        'editionClassName' => \OxidEsales\EshopCommunity\Application\Controller\Admin\NewsList::class,
        'isAbstract'       => false,
        'isInterface'      => false,
        'isDeprecated'     => true
    ],
    'OxidEsales\Eshop\Application\Controller\Admin\NewsMain'                     => [
        'editionClassName' => \OxidEsales\EshopCommunity\Application\Controller\Admin\NewsMain::class,
        'isAbstract'       => false,
        'isInterface'      => false,
        'isDeprecated'     => true
    ],
    'OxidEsales\Eshop\Application\Controller\Admin\NewsMainAjax'                 => [
        'editionClassName' => \OxidEsales\EshopCommunity\Application\Controller\Admin\NewsMainAjax::class,
        'isAbstract'       => false,
        'isInterface'      => false,
<<<<<<< HEAD
        'isDeprecated'     => true
=======
        'isDeprecated'     => true,
>>>>>>> 72d75c41
    ],
    'OxidEsales\Eshop\Application\Controller\Admin\NewsText'                     => [
        'editionClassName' => \OxidEsales\EshopCommunity\Application\Controller\Admin\NewsText::class,
        'isAbstract'       => false,
        'isInterface'      => false,
        'isDeprecated'     => true
    ],
    'OxidEsales\Eshop\Application\Controller\Admin\NewsletterList'               => [
        'editionClassName' => \OxidEsales\EshopCommunity\Application\Controller\Admin\NewsletterList::class,
        'isAbstract'       => false,
        'isInterface'      => false,
        'isDeprecated'     => false
    ],
    'OxidEsales\Eshop\Application\Controller\Admin\NewsletterMain'               => [
        'editionClassName' => \OxidEsales\EshopCommunity\Application\Controller\Admin\NewsletterMain::class,
        'isAbstract'       => false,
        'isInterface'      => false,
        'isDeprecated'     => false
    ],
    'OxidEsales\Eshop\Application\Controller\Admin\NewsletterPlain'              => [
        'editionClassName' => \OxidEsales\EshopCommunity\Application\Controller\Admin\NewsletterPlain::class,
        'isAbstract'       => false,
        'isInterface'      => false,
        'isDeprecated'     => false
    ],
    'OxidEsales\Eshop\Application\Controller\Admin\NewsletterPreview'            => [
        'editionClassName' => \OxidEsales\EshopCommunity\Application\Controller\Admin\NewsletterPreview::class,
        'isAbstract'       => false,
        'isInterface'      => false,
        'isDeprecated'     => false
    ],
    'OxidEsales\Eshop\Application\Controller\Admin\NewsletterSelection'          => [
        'editionClassName' => \OxidEsales\EshopCommunity\Application\Controller\Admin\NewsletterSelection::class,
        'isAbstract'       => false,
        'isInterface'      => false,
        'isDeprecated'     => false
    ],
    'OxidEsales\Eshop\Application\Controller\Admin\NewsletterSelectionAjax'      => [
        'editionClassName' => \OxidEsales\EshopCommunity\Application\Controller\Admin\NewsletterSelectionAjax::class,
        'isAbstract'       => false,
        'isInterface'      => false,
        'isDeprecated'     => false
    ],
    'OxidEsales\Eshop\Application\Controller\Admin\NewsletterSend'               => [
        'editionClassName' => \OxidEsales\EshopCommunity\Application\Controller\Admin\NewsletterSend::class,
        'isAbstract'       => false,
        'isInterface'      => false,
        'isDeprecated'     => false
    ],
    'OxidEsales\Eshop\Application\Controller\Admin\ObjectSeo'                    => [
        'editionClassName' => \OxidEsales\EshopCommunity\Application\Controller\Admin\ObjectSeo::class,
        'isAbstract'       => false,
        'isInterface'      => false,
        'isDeprecated'     => false
    ],
    'OxidEsales\Eshop\Application\Controller\Admin\OrderAddress'                 => [
        'editionClassName' => \OxidEsales\EshopCommunity\Application\Controller\Admin\OrderAddress::class,
        'isAbstract'       => false,
        'isInterface'      => false,
        'isDeprecated'     => false
    ],
    'OxidEsales\Eshop\Application\Controller\Admin\OrderArticle'                 => [
        'editionClassName' => \OxidEsales\EshopCommunity\Application\Controller\Admin\OrderArticle::class,
        'isAbstract'       => false,
        'isInterface'      => false,
        'isDeprecated'     => false
    ],
    'OxidEsales\Eshop\Application\Controller\Admin\OrderDownloads'               => [
        'editionClassName' => \OxidEsales\EshopCommunity\Application\Controller\Admin\OrderDownloads::class,
        'isAbstract'       => false,
        'isInterface'      => false,
        'isDeprecated'     => false
    ],
    'OxidEsales\Eshop\Application\Controller\Admin\OrderList'                    => [
        'editionClassName' => \OxidEsales\EshopCommunity\Application\Controller\Admin\OrderList::class,
        'isAbstract'       => false,
        'isInterface'      => false,
        'isDeprecated'     => false
    ],
    'OxidEsales\Eshop\Application\Controller\Admin\OrderMain'                    => [
        'editionClassName' => \OxidEsales\EshopCommunity\Application\Controller\Admin\OrderMain::class,
        'isAbstract'       => false,
        'isInterface'      => false,
        'isDeprecated'     => false
    ],
    'OxidEsales\Eshop\Application\Controller\Admin\OrderOverview'                => [
        'editionClassName' => \OxidEsales\EshopCommunity\Application\Controller\Admin\OrderOverview::class,
        'isAbstract'       => false,
        'isInterface'      => false,
        'isDeprecated'     => false
    ],
    'OxidEsales\Eshop\Application\Controller\Admin\OrderRemark'                  => [
        'editionClassName' => \OxidEsales\EshopCommunity\Application\Controller\Admin\OrderRemark::class,
        'isAbstract'       => false,
        'isInterface'      => false,
        'isDeprecated'     => false
    ],
    'OxidEsales\Eshop\Application\Controller\Admin\PaymentCountry'               => [
        'editionClassName' => \OxidEsales\EshopCommunity\Application\Controller\Admin\PaymentCountry::class,
        'isAbstract'       => false,
        'isInterface'      => false,
        'isDeprecated'     => false
    ],
    'OxidEsales\Eshop\Application\Controller\Admin\PaymentCountryAjax'           => [
        'editionClassName' => \OxidEsales\EshopCommunity\Application\Controller\Admin\PaymentCountryAjax::class,
        'isAbstract'       => false,
        'isInterface'      => false,
        'isDeprecated'     => false
    ],
    'OxidEsales\Eshop\Application\Controller\Admin\PaymentList'                  => [
        'editionClassName' => \OxidEsales\EshopCommunity\Application\Controller\Admin\PaymentList::class,
        'isAbstract'       => false,
        'isInterface'      => false,
        'isDeprecated'     => false
    ],
    'OxidEsales\Eshop\Application\Controller\Admin\PaymentMain'                  => [
        'editionClassName' => \OxidEsales\EshopCommunity\Application\Controller\Admin\PaymentMain::class,
        'isAbstract'       => false,
        'isInterface'      => false,
        'isDeprecated'     => false
    ],
    'OxidEsales\Eshop\Application\Controller\Admin\PaymentMainAjax'              => [
        'editionClassName' => \OxidEsales\EshopCommunity\Application\Controller\Admin\PaymentMainAjax::class,
        'isAbstract'       => false,
        'isInterface'      => false,
        'isDeprecated'     => false
    ],
    'OxidEsales\Eshop\Application\Controller\Admin\PaymentRdfa'                  => [
        'editionClassName' => \OxidEsales\EshopCommunity\Application\Controller\Admin\PaymentRdfa::class,
        'isAbstract'       => false,
        'isInterface'      => false,
        'isDeprecated'     => false
    ],
    'OxidEsales\Eshop\Application\Controller\Admin\PriceAlarmList'               => [
        'editionClassName' => \OxidEsales\EshopCommunity\Application\Controller\Admin\PriceAlarmList::class,
        'isAbstract'       => false,
        'isInterface'      => false,
        'isDeprecated'     => false
    ],
    'OxidEsales\Eshop\Application\Controller\Admin\PriceAlarmMail'               => [
        'editionClassName' => \OxidEsales\EshopCommunity\Application\Controller\Admin\PriceAlarmMail::class,
        'isAbstract'       => false,
        'isInterface'      => false,
        'isDeprecated'     => false
    ],
    'OxidEsales\Eshop\Application\Controller\Admin\PriceAlarmMain'               => [
        'editionClassName' => \OxidEsales\EshopCommunity\Application\Controller\Admin\PriceAlarmMain::class,
        'isAbstract'       => false,
        'isInterface'      => false,
        'isDeprecated'     => false
    ],
    'OxidEsales\Eshop\Application\Controller\Admin\PriceAlarmSend'               => [
        'editionClassName' => \OxidEsales\EshopCommunity\Application\Controller\Admin\PriceAlarmSend::class,
        'isAbstract'       => false,
        'isInterface'      => false,
        'isDeprecated'     => false
    ],
    'OxidEsales\Eshop\Application\Controller\Admin\SelectListController'         => [
        'editionClassName' => \OxidEsales\EshopCommunity\Application\Controller\Admin\SelectListController::class,
        'isAbstract'       => false,
        'isInterface'      => false,
        'isDeprecated'     => false
    ],
    'OxidEsales\Eshop\Application\Controller\Admin\SelectListList'               => [
        'editionClassName' => \OxidEsales\EshopCommunity\Application\Controller\Admin\SelectListList::class,
        'isAbstract'       => false,
        'isInterface'      => false,
        'isDeprecated'     => false
    ],
    'OxidEsales\Eshop\Application\Controller\Admin\SelectListMain'               => [
        'editionClassName' => \OxidEsales\EshopCommunity\Application\Controller\Admin\SelectListMain::class,
        'isAbstract'       => false,
        'isInterface'      => false,
        'isDeprecated'     => false
    ],
    'OxidEsales\Eshop\Application\Controller\Admin\SelectListMainAjax'           => [
        'editionClassName' => \OxidEsales\EshopCommunity\Application\Controller\Admin\SelectListMainAjax::class,
        'isAbstract'       => false,
        'isInterface'      => false,
        'isDeprecated'     => false
    ],
    'OxidEsales\Eshop\Application\Controller\Admin\SelectListOrderAjax'          => [
        'editionClassName' => \OxidEsales\EshopCommunity\Application\Controller\Admin\SelectListOrderAjax::class,
        'isAbstract'       => false,
        'isInterface'      => false,
        'isDeprecated'     => false
    ],
    'OxidEsales\Eshop\Application\Controller\Admin\ShopConfiguration'            => [
        'editionClassName' => \OxidEsales\EshopCommunity\Application\Controller\Admin\ShopConfiguration::class,
        'isAbstract'       => false,
        'isInterface'      => false,
        'isDeprecated'     => false
    ],
    'OxidEsales\Eshop\Application\Controller\Admin\ShopController'               => [
        'editionClassName' => \OxidEsales\EshopCommunity\Application\Controller\Admin\ShopController::class,
        'isAbstract'       => false,
        'isInterface'      => false,
        'isDeprecated'     => false
    ],
    'OxidEsales\Eshop\Application\Controller\Admin\ShopDefaultCategoryAjax'      => [
        'editionClassName' => \OxidEsales\EshopCommunity\Application\Controller\Admin\ShopDefaultCategoryAjax::class,
        'isAbstract'       => false,
        'isInterface'      => false,
        'isDeprecated'     => false
    ],
    'OxidEsales\Eshop\Application\Controller\Admin\ShopLicense'                  => [
        'editionClassName' => \OxidEsales\EshopCommunity\Application\Controller\Admin\ShopLicense::class,
        'isAbstract'       => false,
        'isInterface'      => false,
        'isDeprecated'     => false
    ],
    'OxidEsales\Eshop\Application\Controller\Admin\ShopList'                     => [
        'editionClassName' => \OxidEsales\EshopCommunity\Application\Controller\Admin\ShopList::class,
        'isAbstract'       => false,
        'isInterface'      => false,
        'isDeprecated'     => false
    ],
    'OxidEsales\Eshop\Application\Controller\Admin\ShopMain'                     => [
        'editionClassName' => \OxidEsales\EshopCommunity\Application\Controller\Admin\ShopMain::class,
        'isAbstract'       => false,
        'isInterface'      => false,
        'isDeprecated'     => false
    ],
    'OxidEsales\Eshop\Application\Controller\Admin\ShopPerformance'              => [
        'editionClassName' => \OxidEsales\EshopCommunity\Application\Controller\Admin\ShopPerformance::class,
        'isAbstract'       => false,
        'isInterface'      => false,
        'isDeprecated'     => false
    ],
    'OxidEsales\Eshop\Application\Controller\Admin\ShopRdfa'                     => [
        'editionClassName' => \OxidEsales\EshopCommunity\Application\Controller\Admin\ShopRdfa::class,
        'isAbstract'       => false,
        'isInterface'      => false,
        'isDeprecated'     => false
    ],
    'OxidEsales\Eshop\Application\Controller\Admin\ShopSeo'                      => [
        'editionClassName' => \OxidEsales\EshopCommunity\Application\Controller\Admin\ShopSeo::class,
        'isAbstract'       => false,
        'isInterface'      => false,
        'isDeprecated'     => false
    ],
    'OxidEsales\Eshop\Application\Controller\Admin\ShopSystem'                   => [
        'editionClassName' => \OxidEsales\EshopCommunity\Application\Controller\Admin\ShopSystem::class,
        'isAbstract'       => false,
        'isInterface'      => false,
        'isDeprecated'     => false
    ],
    'OxidEsales\Eshop\Application\Controller\Admin\SystemInfoController'         => [
        'editionClassName' => \OxidEsales\EshopCommunity\Application\Controller\Admin\SystemInfoController::class,
        'isAbstract'       => false,
        'isInterface'      => false,
        'isDeprecated'     => false
    ],
    'OxidEsales\Eshop\Application\Controller\Admin\SystemRequirements'           => [
        'editionClassName' => \OxidEsales\EshopCommunity\Application\Controller\Admin\SystemRequirements::class,
        'isAbstract'       => false,
        'isInterface'      => false,
        'isDeprecated'     => false
    ],
    'OxidEsales\Eshop\Application\Controller\Admin\SystemRequirementsList'       => [
        'editionClassName' => \OxidEsales\EshopCommunity\Application\Controller\Admin\SystemRequirementsList::class,
        'isAbstract'       => false,
        'isInterface'      => false,
        'isDeprecated'     => false
    ],
    'OxidEsales\Eshop\Application\Controller\Admin\SystemRequirementsMain'       => [
        'editionClassName' => \OxidEsales\EshopCommunity\Application\Controller\Admin\SystemRequirementsMain::class,
        'isAbstract'       => false,
        'isInterface'      => false,
        'isDeprecated'     => false
    ],
    'OxidEsales\Eshop\Application\Controller\Admin\ThemeConfiguration'           => [
        'editionClassName' => \OxidEsales\EshopCommunity\Application\Controller\Admin\ThemeConfiguration::class,
        'isAbstract'       => false,
        'isInterface'      => false,
        'isDeprecated'     => false
    ],
    'OxidEsales\Eshop\Application\Controller\Admin\ThemeController'              => [
        'editionClassName' => \OxidEsales\EshopCommunity\Application\Controller\Admin\ThemeController::class,
        'isAbstract'       => false,
        'isInterface'      => false,
        'isDeprecated'     => false
    ],
    'OxidEsales\Eshop\Application\Controller\Admin\ThemeList'                    => [
        'editionClassName' => \OxidEsales\EshopCommunity\Application\Controller\Admin\ThemeList::class,
        'isAbstract'       => false,
        'isInterface'      => false,
        'isDeprecated'     => false
    ],
    'OxidEsales\Eshop\Application\Controller\Admin\ThemeMain'                    => [
        'editionClassName' => \OxidEsales\EshopCommunity\Application\Controller\Admin\ThemeMain::class,
        'isAbstract'       => false,
        'isInterface'      => false,
        'isDeprecated'     => false
    ],
    'OxidEsales\Eshop\Application\Controller\Admin\ToolsController'              => [
        'editionClassName' => \OxidEsales\EshopCommunity\Application\Controller\Admin\ToolsController::class,
        'isAbstract'       => false,
        'isInterface'      => false,
        'isDeprecated'     => false
    ],
    'OxidEsales\Eshop\Application\Controller\Admin\ToolsList'                    => [
        'editionClassName' => \OxidEsales\EshopCommunity\Application\Controller\Admin\ToolsList::class,
        'isAbstract'       => false,
        'isInterface'      => false,
        'isDeprecated'     => false
    ],
    'OxidEsales\Eshop\Application\Controller\Admin\ToolsMain'                    => [
        'editionClassName' => \OxidEsales\EshopCommunity\Application\Controller\Admin\ToolsMain::class,
        'isAbstract'       => false,
        'isInterface'      => false,
        'isDeprecated'     => false
    ],
    'OxidEsales\Eshop\Application\Controller\Admin\UserAddress'                  => [
        'editionClassName' => \OxidEsales\EshopCommunity\Application\Controller\Admin\UserAddress::class,
        'isAbstract'       => false,
        'isInterface'      => false,
        'isDeprecated'     => false
    ],
    'OxidEsales\Eshop\Application\Controller\Admin\UserArticle'                  => [
        'editionClassName' => \OxidEsales\EshopCommunity\Application\Controller\Admin\UserArticle::class,
        'isAbstract'       => false,
        'isInterface'      => false,
        'isDeprecated'     => false
    ],
    'OxidEsales\Eshop\Application\Controller\Admin\UserExtend'                   => [
        'editionClassName' => \OxidEsales\EshopCommunity\Application\Controller\Admin\UserExtend::class,
        'isAbstract'       => false,
        'isInterface'      => false,
        'isDeprecated'     => false
    ],
    'OxidEsales\Eshop\Application\Controller\Admin\UserGroupController'          => [
        'editionClassName' => \OxidEsales\EshopCommunity\Application\Controller\Admin\UserGroupController::class,
        'isAbstract'       => false,
        'isInterface'      => false,
        'isDeprecated'     => false
    ],
    'OxidEsales\Eshop\Application\Controller\Admin\UserGroupList'                => [
        'editionClassName' => \OxidEsales\EshopCommunity\Application\Controller\Admin\UserGroupList::class,
        'isAbstract'       => false,
        'isInterface'      => false,
        'isDeprecated'     => false
    ],
    'OxidEsales\Eshop\Application\Controller\Admin\UserGroupMain'                => [
        'editionClassName' => \OxidEsales\EshopCommunity\Application\Controller\Admin\UserGroupMain::class,
        'isAbstract'       => false,
        'isInterface'      => false,
        'isDeprecated'     => false
    ],
    'OxidEsales\Eshop\Application\Controller\Admin\UserGroupMainAjax'            => [
        'editionClassName' => \OxidEsales\EshopCommunity\Application\Controller\Admin\UserGroupMainAjax::class,
        'isAbstract'       => false,
        'isInterface'      => false,
        'isDeprecated'     => false
    ],
    'OxidEsales\Eshop\Application\Controller\Admin\UserList'                     => [
        'editionClassName' => \OxidEsales\EshopCommunity\Application\Controller\Admin\UserList::class,
        'isAbstract'       => false,
        'isInterface'      => false,
        'isDeprecated'     => false
    ],
    'OxidEsales\Eshop\Application\Controller\Admin\UserMain'                     => [
        'editionClassName' => \OxidEsales\EshopCommunity\Application\Controller\Admin\UserMain::class,
        'isAbstract'       => false,
        'isInterface'      => false,
        'isDeprecated'     => false
    ],
    'OxidEsales\Eshop\Application\Controller\Admin\UserMainAjax'                 => [
        'editionClassName' => \OxidEsales\EshopCommunity\Application\Controller\Admin\UserMainAjax::class,
        'isAbstract'       => false,
        'isInterface'      => false,
        'isDeprecated'     => false
    ],
    'OxidEsales\Eshop\Application\Controller\Admin\UserOverview'                 => [
        'editionClassName' => \OxidEsales\EshopCommunity\Application\Controller\Admin\UserOverview::class,
        'isAbstract'       => false,
        'isInterface'      => false,
        'isDeprecated'     => false
    ],
    'OxidEsales\Eshop\Application\Controller\Admin\UserPayment'                  => [
        'editionClassName' => \OxidEsales\EshopCommunity\Application\Controller\Admin\UserPayment::class,
        'isAbstract'       => false,
        'isInterface'      => false,
        'isDeprecated'     => false
    ],
    'OxidEsales\Eshop\Application\Controller\Admin\UserRemark'                   => [
        'editionClassName' => \OxidEsales\EshopCommunity\Application\Controller\Admin\UserRemark::class,
        'isAbstract'       => false,
        'isInterface'      => false,
        'isDeprecated'     => false
    ],
    'OxidEsales\Eshop\Application\Controller\Admin\VendorController'             => [
        'editionClassName' => \OxidEsales\EshopCommunity\Application\Controller\Admin\VendorController::class,
        'isAbstract'       => false,
        'isInterface'      => false,
        'isDeprecated'     => false
    ],
    'OxidEsales\Eshop\Application\Controller\Admin\VendorList'                   => [
        'editionClassName' => \OxidEsales\EshopCommunity\Application\Controller\Admin\VendorList::class,
        'isAbstract'       => false,
        'isInterface'      => false,
        'isDeprecated'     => false
    ],
    'OxidEsales\Eshop\Application\Controller\Admin\VendorMain'                   => [
        'editionClassName' => \OxidEsales\EshopCommunity\Application\Controller\Admin\VendorMain::class,
        'isAbstract'       => false,
        'isInterface'      => false,
        'isDeprecated'     => false
    ],
    'OxidEsales\Eshop\Application\Controller\Admin\VendorMainAjax'               => [
        'editionClassName' => \OxidEsales\EshopCommunity\Application\Controller\Admin\VendorMainAjax::class,
        'isAbstract'       => false,
        'isInterface'      => false,
        'isDeprecated'     => false
    ],
    'OxidEsales\Eshop\Application\Controller\Admin\VendorSeo'                    => [
        'editionClassName' => \OxidEsales\EshopCommunity\Application\Controller\Admin\VendorSeo::class,
        'isAbstract'       => false,
        'isInterface'      => false,
        'isDeprecated'     => false
    ],
    'OxidEsales\Eshop\Application\Controller\Admin\VoucherSerieController'       => [
        'editionClassName' => \OxidEsales\EshopCommunity\Application\Controller\Admin\VoucherSerieController::class,
        'isAbstract'       => false,
        'isInterface'      => false,
        'isDeprecated'     => false
    ],
    'OxidEsales\Eshop\Application\Controller\Admin\VoucherSerieExport'           => [
        'editionClassName' => \OxidEsales\EshopCommunity\Application\Controller\Admin\VoucherSerieExport::class,
        'isAbstract'       => false,
        'isInterface'      => false,
        'isDeprecated'     => false
    ],
    'OxidEsales\Eshop\Application\Controller\Admin\VoucherSerieGenerate'         => [
        'editionClassName' => \OxidEsales\EshopCommunity\Application\Controller\Admin\VoucherSerieGenerate::class,
        'isAbstract'       => false,
        'isInterface'      => false,
        'isDeprecated'     => false
    ],
    'OxidEsales\Eshop\Application\Controller\Admin\VoucherSerieGroups'           => [
        'editionClassName' => \OxidEsales\EshopCommunity\Application\Controller\Admin\VoucherSerieGroups::class,
        'isAbstract'       => false,
        'isInterface'      => false,
        'isDeprecated'     => false
    ],
    'OxidEsales\Eshop\Application\Controller\Admin\VoucherSerieGroupsAjax'       => [
        'editionClassName' => \OxidEsales\EshopCommunity\Application\Controller\Admin\VoucherSerieGroupsAjax::class,
        'isAbstract'       => false,
        'isInterface'      => false,
        'isDeprecated'     => false
    ],
    'OxidEsales\Eshop\Application\Controller\Admin\VoucherSerieList'             => [
        'editionClassName' => \OxidEsales\EshopCommunity\Application\Controller\Admin\VoucherSerieList::class,
        'isAbstract'       => false,
        'isInterface'      => false,
        'isDeprecated'     => false
    ],
    'OxidEsales\Eshop\Application\Controller\Admin\VoucherSerieMain'             => [
        'editionClassName' => \OxidEsales\EshopCommunity\Application\Controller\Admin\VoucherSerieMain::class,
        'isAbstract'       => false,
        'isInterface'      => false,
        'isDeprecated'     => false
    ],
    'OxidEsales\Eshop\Application\Controller\Admin\WrappingList'                 => [
        'editionClassName' => \OxidEsales\EshopCommunity\Application\Controller\Admin\WrappingList::class,
        'isAbstract'       => false,
        'isInterface'      => false,
        'isDeprecated'     => false
    ],
    'OxidEsales\Eshop\Application\Controller\Admin\WrappingMain'                 => [
        'editionClassName' => \OxidEsales\EshopCommunity\Application\Controller\Admin\WrappingMain::class,
        'isAbstract'       => false,
        'isInterface'      => false,
        'isDeprecated'     => false
    ],
    'OxidEsales\Eshop\Application\Controller\ArticleDetailsController'           => [
        'editionClassName' => \OxidEsales\EshopCommunity\Application\Controller\ArticleDetailsController::class,
        'isAbstract'       => false,
        'isInterface'      => false,
        'isDeprecated'     => false
    ],
    'OxidEsales\Eshop\Application\Controller\ArticleListController'              => [
        'editionClassName' => \OxidEsales\EshopCommunity\Application\Controller\ArticleListController::class,
        'isAbstract'       => false,
        'isInterface'      => false,
        'isDeprecated'     => false
    ],
    'OxidEsales\Eshop\Application\Controller\BasketController'                   => [
        'editionClassName' => \OxidEsales\EshopCommunity\Application\Controller\BasketController::class,
        'isAbstract'       => false,
        'isInterface'      => false,
        'isDeprecated'     => false
    ],
    'OxidEsales\Eshop\Application\Controller\ClearCookiesController'             => [
        'editionClassName' => \OxidEsales\EshopCommunity\Application\Controller\ClearCookiesController::class,
        'isAbstract'       => false,
        'isInterface'      => false,
        'isDeprecated'     => false
    ],
    'OxidEsales\Eshop\Application\Controller\CompareController'                  => [
        'editionClassName' => \OxidEsales\EshopCommunity\Application\Controller\CompareController::class,
        'isAbstract'       => false,
        'isInterface'      => false,
        'isDeprecated'     => false
    ],
    'OxidEsales\Eshop\Application\Controller\ContactController'                  => [
        'editionClassName' => \OxidEsales\EshopCommunity\Application\Controller\ContactController::class,
        'isAbstract'       => false,
        'isInterface'      => false,
        'isDeprecated'     => false
    ],
    'OxidEsales\Eshop\Application\Controller\ContentController'                  => [
        'editionClassName' => \OxidEsales\EshopCommunity\Application\Controller\ContentController::class,
        'isAbstract'       => false,
        'isInterface'      => false,
        'isDeprecated'     => false
    ],
    'OxidEsales\Eshop\Application\Controller\CreditsController'                  => [
        'editionClassName' => \OxidEsales\EshopCommunity\Application\Controller\CreditsController::class,
        'isAbstract'       => false,
        'isInterface'      => false,
        'isDeprecated'     => false
    ],
    'OxidEsales\Eshop\Application\Controller\DownloadController'                 => [
        'editionClassName' => \OxidEsales\EshopCommunity\Application\Controller\DownloadController::class,
        'isAbstract'       => false,
        'isInterface'      => false,
        'isDeprecated'     => false
    ],
    'OxidEsales\Eshop\Application\Controller\ExceptionErrorController'           => [
        'editionClassName' => \OxidEsales\EshopCommunity\Application\Controller\ExceptionErrorController::class,
        'isAbstract'       => false,
        'isInterface'      => false,
        'isDeprecated'     => false
    ],
    'OxidEsales\Eshop\Application\Controller\ForgotPasswordController'           => [
        'editionClassName' => \OxidEsales\EshopCommunity\Application\Controller\ForgotPasswordController::class,
        'isAbstract'       => false,
        'isInterface'      => false,
        'isDeprecated'     => false
    ],
    'OxidEsales\Eshop\Application\Controller\FrontendController'                 => [
        'editionClassName' => \OxidEsales\EshopCommunity\Application\Controller\FrontendController::class,
        'isAbstract'       => false,
        'isInterface'      => false,
        'isDeprecated'     => false
    ],
    'OxidEsales\Eshop\Application\Controller\InviteController'                   => [
        'editionClassName' => \OxidEsales\EshopCommunity\Application\Controller\InviteController::class,
        'isAbstract'       => false,
        'isInterface'      => false,
        'isDeprecated'     => false
    ],
    'OxidEsales\Eshop\Application\Controller\LinksController'                    => [
        'editionClassName' => \OxidEsales\EshopCommunity\Application\Controller\LinksController::class,
        'isAbstract'       => false,
        'isInterface'      => false,
        'isDeprecated'     => false
    ],
    'OxidEsales\Eshop\Application\Controller\ManufacturerListController'         => [
        'editionClassName' => \OxidEsales\EshopCommunity\Application\Controller\ManufacturerListController::class,
        'isAbstract'       => false,
        'isInterface'      => false,
        'isDeprecated'     => false
    ],
    'OxidEsales\Eshop\Application\Controller\MoreDetailsController'              => [
        'editionClassName' => \OxidEsales\EshopCommunity\Application\Controller\MoreDetailsController::class,
        'isAbstract'       => false,
        'isInterface'      => false,
        'isDeprecated'     => false
    ],
    'OxidEsales\Eshop\Application\Controller\NewsController'                     => [
        'editionClassName' => \OxidEsales\EshopCommunity\Application\Controller\NewsController::class,
        'isAbstract'       => false,
        'isInterface'      => false,
<<<<<<< HEAD
        'isDeprecated'     => true
=======
        'isDeprecated'     => true,
>>>>>>> 72d75c41
    ],
    'OxidEsales\Eshop\Application\Controller\NewsletterController'               => [
        'editionClassName' => \OxidEsales\EshopCommunity\Application\Controller\NewsletterController::class,
        'isAbstract'       => false,
        'isInterface'      => false,
        'isDeprecated'     => false
    ],
    'OxidEsales\Eshop\Application\Controller\OrderController'                    => [
        'editionClassName' => \OxidEsales\EshopCommunity\Application\Controller\OrderController::class,
        'isAbstract'       => false,
        'isInterface'      => false,
        'isDeprecated'     => false
    ],
    'OxidEsales\Eshop\Application\Controller\OxidStartController'                => [
        'editionClassName' => \OxidEsales\EshopCommunity\Application\Controller\OxidStartController::class,
        'isAbstract'       => false,
        'isInterface'      => false,
        'isDeprecated'     => false
    ],
    'OxidEsales\Eshop\Application\Controller\PaymentController'                  => [
        'editionClassName' => \OxidEsales\EshopCommunity\Application\Controller\PaymentController::class,
        'isAbstract'       => false,
        'isInterface'      => false,
        'isDeprecated'     => false
    ],
    'OxidEsales\Eshop\Application\Controller\PriceAlarmController'               => [
        'editionClassName' => \OxidEsales\EshopCommunity\Application\Controller\PriceAlarmController::class,
        'isAbstract'       => false,
        'isInterface'      => false,
        'isDeprecated'     => false
    ],
    'OxidEsales\Eshop\Application\Controller\RecommListController'               => [
        'editionClassName' => \OxidEsales\EshopCommunity\Application\Controller\RecommListController::class,
        'isAbstract'       => false,
        'isInterface'      => false,
        'isDeprecated'     => true
    ],
    'OxidEsales\Eshop\Application\Controller\RecommendationAddController'        => [
        'editionClassName' => \OxidEsales\EshopCommunity\Application\Controller\RecommendationAddController::class,
        'isAbstract'       => false,
        'isInterface'      => false,
        'isDeprecated'     => true
    ],
    'OxidEsales\Eshop\Application\Controller\RegisterController'                 => [
        'editionClassName' => \OxidEsales\EshopCommunity\Application\Controller\RegisterController::class,
        'isAbstract'       => false,
        'isInterface'      => false,
        'isDeprecated'     => false
    ],
    'OxidEsales\Eshop\Application\Controller\ReviewController'                   => [
        'editionClassName' => \OxidEsales\EshopCommunity\Application\Controller\ReviewController::class,
        'isAbstract'       => false,
        'isInterface'      => false,
        'isDeprecated'     => false
    ],
    'OxidEsales\Eshop\Application\Controller\RssController'                      => [
        'editionClassName' => \OxidEsales\EshopCommunity\Application\Controller\RssController::class,
        'isAbstract'       => false,
        'isInterface'      => false,
        'isDeprecated'     => false
    ],
    'OxidEsales\Eshop\Application\Controller\SearchController'                   => [
        'editionClassName' => \OxidEsales\EshopCommunity\Application\Controller\SearchController::class,
        'isAbstract'       => false,
        'isInterface'      => false,
        'isDeprecated'     => false
    ],
    'OxidEsales\Eshop\Application\Controller\StartController'                    => [
        'editionClassName' => \OxidEsales\EshopCommunity\Application\Controller\StartController::class,
        'isAbstract'       => false,
        'isInterface'      => false,
        'isDeprecated'     => false
    ],
    'OxidEsales\Eshop\Application\Controller\TemplateController'                 => [
        'editionClassName' => \OxidEsales\EshopCommunity\Application\Controller\TemplateController::class,
        'isAbstract'       => false,
        'isInterface'      => false,
        'isDeprecated'     => false
    ],
    'OxidEsales\Eshop\Application\Controller\TextEditorHandler'                  => [
        'editionClassName' => \OxidEsales\EshopCommunity\Application\Controller\TextEditorHandler::class,
        'isAbstract'       => false,
        'isInterface'      => false,
        'isDeprecated'     => false
    ],
    'OxidEsales\Eshop\Application\Controller\ThankYouController'                 => [
        'editionClassName' => \OxidEsales\EshopCommunity\Application\Controller\ThankYouController::class,
        'isAbstract'       => false,
        'isInterface'      => false,
        'isDeprecated'     => false
    ],
    'OxidEsales\Eshop\Application\Controller\UserController'                     => [
        'editionClassName' => \OxidEsales\EshopCommunity\Application\Controller\UserController::class,
        'isAbstract'       => false,
        'isInterface'      => false,
        'isDeprecated'     => false
    ],
    'OxidEsales\Eshop\Application\Controller\VendorListController'               => [
        'editionClassName' => \OxidEsales\EshopCommunity\Application\Controller\VendorListController::class,
        'isAbstract'       => false,
        'isInterface'      => false,
        'isDeprecated'     => false
    ],
    'OxidEsales\Eshop\Application\Controller\WishListController'                 => [
        'editionClassName' => \OxidEsales\EshopCommunity\Application\Controller\WishListController::class,
        'isAbstract'       => false,
        'isInterface'      => false,
        'isDeprecated'     => false
    ],
    'OxidEsales\Eshop\Application\Controller\WrappingController'                 => [
        'editionClassName' => \OxidEsales\EshopCommunity\Application\Controller\WrappingController::class,
        'isAbstract'       => false,
        'isInterface'      => false,
        'isDeprecated'     => false
    ],
    'OxidEsales\Eshop\Application\Model\ActionList'                              => [
        'editionClassName' => \OxidEsales\EshopCommunity\Application\Model\ActionList::class,
        'isAbstract'       => false,
        'isInterface'      => false,
        'isDeprecated'     => false
    ],
    'OxidEsales\Eshop\Application\Model\Actions'                                 => [
        'editionClassName' => \OxidEsales\EshopCommunity\Application\Model\Actions::class,
        'isAbstract'       => false,
        'isInterface'      => false,
        'isDeprecated'     => false
    ],
    'OxidEsales\Eshop\Application\Model\Address'                                 => [
        'editionClassName' => \OxidEsales\EshopCommunity\Application\Model\Address::class,
        'isAbstract'       => false,
        'isInterface'      => false,
        'isDeprecated'     => false
    ],
    'OxidEsales\Eshop\Application\Model\AmountPriceList'                         => [
        'editionClassName' => \OxidEsales\EshopCommunity\Application\Model\AmountPriceList::class,
        'isAbstract'       => false,
        'isInterface'      => false,
        'isDeprecated'     => false
    ],
    'OxidEsales\Eshop\Application\Model\Article'                                 => [
        'editionClassName' => \OxidEsales\EshopCommunity\Application\Model\Article::class,
        'isAbstract'       => false,
        'isInterface'      => false,
        'isDeprecated'     => false
    ],
    'OxidEsales\Eshop\Application\Model\ArticleList'                             => [
        'editionClassName' => \OxidEsales\EshopCommunity\Application\Model\ArticleList::class,
        'isAbstract'       => false,
        'isInterface'      => false,
        'isDeprecated'     => false
    ],
    'OxidEsales\Eshop\Application\Model\Attribute'                               => [
        'editionClassName' => \OxidEsales\EshopCommunity\Application\Model\Attribute::class,
        'isAbstract'       => false,
        'isInterface'      => false,
        'isDeprecated'     => false
    ],
    'OxidEsales\Eshop\Application\Model\AttributeList'                           => [
        'editionClassName' => \OxidEsales\EshopCommunity\Application\Model\AttributeList::class,
        'isAbstract'       => false,
        'isInterface'      => false,
        'isDeprecated'     => false
    ],
    'OxidEsales\Eshop\Application\Model\Basket'                                  => [
        'editionClassName' => \OxidEsales\EshopCommunity\Application\Model\Basket::class,
        'isAbstract'       => false,
        'isInterface'      => false,
        'isDeprecated'     => false
    ],
    'OxidEsales\Eshop\Application\Model\BasketContentMarkGenerator'              => [
        'editionClassName' => \OxidEsales\EshopCommunity\Application\Model\BasketContentMarkGenerator::class,
        'isAbstract'       => false,
        'isInterface'      => false,
        'isDeprecated'     => false
    ],
    'OxidEsales\Eshop\Application\Model\BasketItem'                              => [
        'editionClassName' => \OxidEsales\EshopCommunity\Application\Model\BasketItem::class,
        'isAbstract'       => false,
        'isInterface'      => false,
        'isDeprecated'     => false
    ],
    'OxidEsales\Eshop\Application\Model\BasketReservation'                       => [
        'editionClassName' => \OxidEsales\EshopCommunity\Application\Model\BasketReservation::class,
        'isAbstract'       => false,
        'isInterface'      => false,
        'isDeprecated'     => false
    ],
    'OxidEsales\Eshop\Application\Model\Category'                                => [
        'editionClassName' => \OxidEsales\EshopCommunity\Application\Model\Category::class,
        'isAbstract'       => false,
        'isInterface'      => false,
        'isDeprecated'     => false
    ],
    'OxidEsales\Eshop\Application\Model\CategoryList'                            => [
        'editionClassName' => \OxidEsales\EshopCommunity\Application\Model\CategoryList::class,
        'isAbstract'       => false,
        'isInterface'      => false,
        'isDeprecated'     => false
    ],
    'OxidEsales\Eshop\Application\Model\CompanyVatIn'                            => [
        'editionClassName' => \OxidEsales\EshopCommunity\Application\Model\CompanyVatIn::class,
        'isAbstract'       => false,
        'isInterface'      => false,
        'isDeprecated'     => false
    ],
    'OxidEsales\Eshop\Application\Model\Content'                                 => [
        'editionClassName' => \OxidEsales\EshopCommunity\Application\Model\Content::class,
        'isAbstract'       => false,
        'isInterface'      => false,
        'isDeprecated'     => false
    ],
    'OxidEsales\Eshop\Application\Model\ContentList'                             => [
        'editionClassName' => \OxidEsales\EshopCommunity\Application\Model\ContentList::class,
        'isAbstract'       => false,
        'isInterface'      => false,
        'isDeprecated'     => false
    ],
    'OxidEsales\Eshop\Application\Model\Contract\ArticleInterface'               => [
        'editionClassName' => \OxidEsales\EshopCommunity\Application\Model\Contract\ArticleInterface::class,
        'isAbstract'       => false,
        'isInterface'      => true,
        'isDeprecated'     => false
    ],
    'OxidEsales\Eshop\Application\Model\Contract\CacheConnectorInterface'        => [
        'editionClassName' => \OxidEsales\EshopCommunity\Application\Model\Contract\CacheConnectorInterface::class,
        'isAbstract'       => false,
        'isInterface'      => true,
        'isDeprecated'     => false
    ],
    'OxidEsales\Eshop\Application\Model\Country'                                 => [
        'editionClassName' => \OxidEsales\EshopCommunity\Application\Model\Country::class,
        'isAbstract'       => false,
        'isInterface'      => false,
        'isDeprecated'     => false
    ],
    'OxidEsales\Eshop\Application\Model\CountryList'                             => [
        'editionClassName' => \OxidEsales\EshopCommunity\Application\Model\CountryList::class,
        'isAbstract'       => false,
        'isInterface'      => false,
        'isDeprecated'     => false
    ],
    'OxidEsales\Eshop\Application\Model\Delivery'                                => [
        'editionClassName' => \OxidEsales\EshopCommunity\Application\Model\Delivery::class,
        'isAbstract'       => false,
        'isInterface'      => false,
        'isDeprecated'     => false
    ],
    'OxidEsales\Eshop\Application\Model\DeliveryList'                            => [
        'editionClassName' => \OxidEsales\EshopCommunity\Application\Model\DeliveryList::class,
        'isAbstract'       => false,
        'isInterface'      => false,
        'isDeprecated'     => false
    ],
    'OxidEsales\Eshop\Application\Model\DeliverySet'                             => [
        'editionClassName' => \OxidEsales\EshopCommunity\Application\Model\DeliverySet::class,
        'isAbstract'       => false,
        'isInterface'      => false,
        'isDeprecated'     => false
    ],
    'OxidEsales\Eshop\Application\Model\DeliverySetList'                         => [
        'editionClassName' => \OxidEsales\EshopCommunity\Application\Model\DeliverySetList::class,
        'isAbstract'       => false,
        'isInterface'      => false,
        'isDeprecated'     => false
    ],
    'OxidEsales\Eshop\Application\Model\Diagnostics'                             => [
        'editionClassName' => \OxidEsales\EshopCommunity\Application\Model\Diagnostics::class,
        'isAbstract'       => false,
        'isInterface'      => false,
        'isDeprecated'     => false
    ],
    'OxidEsales\Eshop\Application\Model\DiagnosticsOutput'                       => [
        'editionClassName' => \OxidEsales\EshopCommunity\Application\Model\DiagnosticsOutput::class,
        'isAbstract'       => false,
        'isInterface'      => false,
        'isDeprecated'     => false
    ],
    'OxidEsales\Eshop\Application\Model\Discount'                                => [
        'editionClassName' => \OxidEsales\EshopCommunity\Application\Model\Discount::class,
        'isAbstract'       => false,
        'isInterface'      => false,
        'isDeprecated'     => false
    ],
    'OxidEsales\Eshop\Application\Model\DiscountList'                            => [
        'editionClassName' => \OxidEsales\EshopCommunity\Application\Model\DiscountList::class,
        'isAbstract'       => false,
        'isInterface'      => false,
        'isDeprecated'     => false
    ],
    'OxidEsales\Eshop\Application\Model\File'                                    => [
        'editionClassName' => \OxidEsales\EshopCommunity\Application\Model\File::class,
        'isAbstract'       => false,
        'isInterface'      => false,
        'isDeprecated'     => false
    ],
    'OxidEsales\Eshop\Application\Model\FileCollector'                           => [
        'editionClassName' => \OxidEsales\EshopCommunity\Application\Model\FileCollector::class,
        'isAbstract'       => false,
        'isInterface'      => false,
        'isDeprecated'     => false
    ],
    'OxidEsales\Eshop\Application\Model\Groups'                                  => [
        'editionClassName' => \OxidEsales\EshopCommunity\Application\Model\Groups::class,
        'isAbstract'       => false,
        'isInterface'      => false,
        'isDeprecated'     => false
    ],
    'OxidEsales\Eshop\Application\Model\Links'                                   => [
        'editionClassName' => \OxidEsales\EshopCommunity\Application\Model\Links::class,
        'isAbstract'       => false,
        'isInterface'      => false,
        'isDeprecated'     => false
    ],
    'OxidEsales\Eshop\Application\Model\ListObject'                              => [
        'editionClassName' => \OxidEsales\EshopCommunity\Application\Model\ListObject::class,
        'isAbstract'       => false,
        'isInterface'      => false,
        'isDeprecated'     => false
    ],
    'OxidEsales\Eshop\Application\Model\Maintenance'                             => [
        'editionClassName' => \OxidEsales\EshopCommunity\Application\Model\Maintenance::class,
        'isAbstract'       => false,
        'isInterface'      => false,
        'isDeprecated'     => false
    ],
    'OxidEsales\Eshop\Application\Model\Manufacturer'                            => [
        'editionClassName' => \OxidEsales\EshopCommunity\Application\Model\Manufacturer::class,
        'isAbstract'       => false,
        'isInterface'      => false,
        'isDeprecated'     => false
    ],
    'OxidEsales\Eshop\Application\Model\ManufacturerList'                        => [
        'editionClassName' => \OxidEsales\EshopCommunity\Application\Model\ManufacturerList::class,
        'isAbstract'       => false,
        'isInterface'      => false,
        'isDeprecated'     => false
    ],
    'OxidEsales\Eshop\Application\Model\MdVariant'                               => [
        'editionClassName' => \OxidEsales\EshopCommunity\Application\Model\MdVariant::class,
        'isAbstract'       => false,
        'isInterface'      => false,
        'isDeprecated'     => false
    ],
    'OxidEsales\Eshop\Application\Model\MediaUrl'                                => [
        'editionClassName' => \OxidEsales\EshopCommunity\Application\Model\MediaUrl::class,
        'isAbstract'       => false,
        'isInterface'      => false,
        'isDeprecated'     => false
    ],
    'OxidEsales\Eshop\Application\Model\News'                                    => [
        'editionClassName' => \OxidEsales\EshopCommunity\Application\Model\News::class,
        'isAbstract'       => false,
        'isInterface'      => false,
<<<<<<< HEAD
        'isDeprecated'     => true
=======
        'isDeprecated'     => true,
>>>>>>> 72d75c41
    ],
    'OxidEsales\Eshop\Application\Model\NewsList'                                => [
        'editionClassName' => \OxidEsales\EshopCommunity\Application\Model\NewsList::class,
        'isAbstract'       => false,
        'isInterface'      => false,
<<<<<<< HEAD
        'isDeprecated'     => true
=======
        'isDeprecated'     => true,
>>>>>>> 72d75c41
    ],
    'OxidEsales\Eshop\Application\Model\NewsSubscribed'                          => [
        'editionClassName' => \OxidEsales\EshopCommunity\Application\Model\NewsSubscribed::class,
        'isAbstract'       => false,
        'isInterface'      => false,
        'isDeprecated'     => false
    ],
    'OxidEsales\Eshop\Application\Model\Newsletter'                              => [
        'editionClassName' => \OxidEsales\EshopCommunity\Application\Model\Newsletter::class,
        'isAbstract'       => false,
        'isInterface'      => false,
        'isDeprecated'     => false
    ],
    'OxidEsales\Eshop\Application\Model\Object2Category'                         => [
        'editionClassName' => \OxidEsales\EshopCommunity\Application\Model\Object2Category::class,
        'isAbstract'       => false,
        'isInterface'      => false,
        'isDeprecated'     => false
    ],
    'OxidEsales\Eshop\Application\Model\Object2Group'                            => [
        'editionClassName' => \OxidEsales\EshopCommunity\Application\Model\Object2Group::class,
        'isAbstract'       => false,
        'isInterface'      => false,
        'isDeprecated'     => false
    ],
    'OxidEsales\Eshop\Application\Model\Order'                                   => [
        'editionClassName' => \OxidEsales\EshopCommunity\Application\Model\Order::class,
        'isAbstract'       => false,
        'isInterface'      => false,
        'isDeprecated'     => false
    ],
    'OxidEsales\Eshop\Application\Model\OrderArticle'                            => [
        'editionClassName' => \OxidEsales\EshopCommunity\Application\Model\OrderArticle::class,
        'isAbstract'       => false,
        'isInterface'      => false,
        'isDeprecated'     => false
    ],
    'OxidEsales\Eshop\Application\Model\OrderArticleList'                        => [
        'editionClassName' => \OxidEsales\EshopCommunity\Application\Model\OrderArticleList::class,
        'isAbstract'       => false,
        'isInterface'      => false,
        'isDeprecated'     => false
    ],
    'OxidEsales\Eshop\Application\Model\OrderFile'                               => [
        'editionClassName' => \OxidEsales\EshopCommunity\Application\Model\OrderFile::class,
        'isAbstract'       => false,
        'isInterface'      => false,
        'isDeprecated'     => false
    ],
    'OxidEsales\Eshop\Application\Model\OrderFileList'                           => [
        'editionClassName' => \OxidEsales\EshopCommunity\Application\Model\OrderFileList::class,
        'isAbstract'       => false,
        'isInterface'      => false,
        'isDeprecated'     => false
    ],
    'OxidEsales\Eshop\Application\Model\Payment'                                 => [
        'editionClassName' => \OxidEsales\EshopCommunity\Application\Model\Payment::class,
        'isAbstract'       => false,
        'isInterface'      => false,
        'isDeprecated'     => false
    ],
    'OxidEsales\Eshop\Application\Model\PaymentGateway'                          => [
        'editionClassName' => \OxidEsales\EshopCommunity\Application\Model\PaymentGateway::class,
        'isAbstract'       => false,
        'isInterface'      => false,
        'isDeprecated'     => false
    ],
    'OxidEsales\Eshop\Application\Model\PaymentList'                             => [
        'editionClassName' => \OxidEsales\EshopCommunity\Application\Model\PaymentList::class,
        'isAbstract'       => false,
        'isInterface'      => false,
        'isDeprecated'     => false
    ],
    'OxidEsales\Eshop\Application\Model\PriceAlarm'                              => [
        'editionClassName' => \OxidEsales\EshopCommunity\Application\Model\PriceAlarm::class,
        'isAbstract'       => false,
        'isInterface'      => false,
        'isDeprecated'     => false
    ],
    'OxidEsales\Eshop\Application\Model\Rating'                                  => [
        'editionClassName' => \OxidEsales\EshopCommunity\Application\Model\Rating::class,
        'isAbstract'       => false,
        'isInterface'      => false,
        'isDeprecated'     => false
    ],
    'OxidEsales\Eshop\Application\Model\RecommendationList'                      => [
        'editionClassName' => \OxidEsales\EshopCommunity\Application\Model\RecommendationList::class,
        'isAbstract'       => false,
        'isInterface'      => false,
        'isDeprecated'     => true
    ],
    'OxidEsales\Eshop\Application\Model\Remark'                                  => [
        'editionClassName' => \OxidEsales\EshopCommunity\Application\Model\Remark::class,
        'isAbstract'       => false,
        'isInterface'      => false,
        'isDeprecated'     => false
    ],
    'OxidEsales\Eshop\Application\Model\RequiredAddressFields'                   => [
        'editionClassName' => \OxidEsales\EshopCommunity\Application\Model\RequiredAddressFields::class,
        'isAbstract'       => false,
        'isInterface'      => false,
        'isDeprecated'     => false
    ],
    'OxidEsales\Eshop\Application\Model\RequiredFieldValidator'                  => [
        'editionClassName' => \OxidEsales\EshopCommunity\Application\Model\RequiredFieldValidator::class,
        'isAbstract'       => false,
        'isInterface'      => false,
        'isDeprecated'     => false
    ],
    'OxidEsales\Eshop\Application\Model\RequiredFieldsValidator'                 => [
        'editionClassName' => \OxidEsales\EshopCommunity\Application\Model\RequiredFieldsValidator::class,
        'isAbstract'       => false,
        'isInterface'      => false,
        'isDeprecated'     => false
    ],
    'OxidEsales\Eshop\Application\Model\Review'                                  => [
        'editionClassName' => \OxidEsales\EshopCommunity\Application\Model\Review::class,
        'isAbstract'       => false,
        'isInterface'      => false,
        'isDeprecated'     => false
    ],
    'OxidEsales\Eshop\Application\Model\RssFeed'                                 => [
        'editionClassName' => \OxidEsales\EshopCommunity\Application\Model\RssFeed::class,
        'isAbstract'       => false,
        'isInterface'      => false,
        'isDeprecated'     => false
    ],
    'OxidEsales\Eshop\Application\Model\Search'                                  => [
        'editionClassName' => \OxidEsales\EshopCommunity\Application\Model\Search::class,
        'isAbstract'       => false,
        'isInterface'      => false,
        'isDeprecated'     => false
    ],
    'OxidEsales\Eshop\Application\Model\SelectList'                              => [
        'editionClassName' => \OxidEsales\EshopCommunity\Application\Model\SelectList::class,
        'isAbstract'       => false,
        'isInterface'      => false,
        'isDeprecated'     => false
    ],
    'OxidEsales\Eshop\Application\Model\Selection'                               => [
        'editionClassName' => \OxidEsales\EshopCommunity\Application\Model\Selection::class,
        'isAbstract'       => false,
        'isInterface'      => false,
        'isDeprecated'     => false
    ],
    'OxidEsales\Eshop\Application\Model\SeoEncoderArticle'                       => [
        'editionClassName' => \OxidEsales\EshopCommunity\Application\Model\SeoEncoderArticle::class,
        'isAbstract'       => false,
        'isInterface'      => false,
        'isDeprecated'     => false
    ],
    'OxidEsales\Eshop\Application\Model\SeoEncoderCategory'                      => [
        'editionClassName' => \OxidEsales\EshopCommunity\Application\Model\SeoEncoderCategory::class,
        'isAbstract'       => false,
        'isInterface'      => false,
        'isDeprecated'     => false
    ],
    'OxidEsales\Eshop\Application\Model\SeoEncoderContent'                       => [
        'editionClassName' => \OxidEsales\EshopCommunity\Application\Model\SeoEncoderContent::class,
        'isAbstract'       => false,
        'isInterface'      => false,
        'isDeprecated'     => false
    ],
    'OxidEsales\Eshop\Application\Model\SeoEncoderManufacturer'                  => [
        'editionClassName' => \OxidEsales\EshopCommunity\Application\Model\SeoEncoderManufacturer::class,
        'isAbstract'       => false,
        'isInterface'      => false,
        'isDeprecated'     => false
    ],
    'OxidEsales\Eshop\Application\Model\SeoEncoderRecomm'                        => [
        'editionClassName' => \OxidEsales\EshopCommunity\Application\Model\SeoEncoderRecomm::class,
        'isAbstract'       => false,
        'isInterface'      => false,
        'isDeprecated'     => true
    ],
    'OxidEsales\Eshop\Application\Model\SeoEncoderVendor'                        => [
        'editionClassName' => \OxidEsales\EshopCommunity\Application\Model\SeoEncoderVendor::class,
        'isAbstract'       => false,
        'isInterface'      => false,
        'isDeprecated'     => false
    ],
    'OxidEsales\Eshop\Application\Model\Shop'                                    => [
        'editionClassName' => \OxidEsales\EshopCommunity\Application\Model\Shop::class,
        'isAbstract'       => false,
        'isInterface'      => false,
        'isDeprecated'     => false
    ],
    'OxidEsales\Eshop\Application\Model\ShopList'                                => [
        'editionClassName' => \OxidEsales\EshopCommunity\Application\Model\ShopList::class,
        'isAbstract'       => false,
        'isInterface'      => false,
        'isDeprecated'     => false
    ],
    'OxidEsales\Eshop\Application\Model\ShopViewValidator'                       => [
        'editionClassName' => \OxidEsales\EshopCommunity\Application\Model\ShopViewValidator::class,
        'isAbstract'       => false,
        'isInterface'      => false,
        'isDeprecated'     => false
    ],
    'OxidEsales\Eshop\Application\Model\SimpleVariant'                           => [
        'editionClassName' => \OxidEsales\EshopCommunity\Application\Model\SimpleVariant::class,
        'isAbstract'       => false,
        'isInterface'      => false,
        'isDeprecated'     => false
    ],
    'OxidEsales\Eshop\Application\Model\SimpleVariantList'                       => [
        'editionClassName' => \OxidEsales\EshopCommunity\Application\Model\SimpleVariantList::class,
        'isAbstract'       => false,
        'isInterface'      => false,
        'isDeprecated'     => false
    ],
    'OxidEsales\Eshop\Application\Model\SmartyRenderer'                          => [
        'editionClassName' => \OxidEsales\EshopCommunity\Application\Model\SmartyRenderer::class,
        'isAbstract'       => false,
        'isInterface'      => false,
        'isDeprecated'     => false
    ],
    'OxidEsales\Eshop\Application\Model\State'                                   => [
        'editionClassName' => \OxidEsales\EshopCommunity\Application\Model\State::class,
        'isAbstract'       => false,
        'isInterface'      => false,
        'isDeprecated'     => false
    ],
    'OxidEsales\Eshop\Application\Model\User'                                    => [
        'editionClassName' => \OxidEsales\EshopCommunity\Application\Model\User::class,
        'isAbstract'       => false,
        'isInterface'      => false,
        'isDeprecated'     => false
    ],
    'OxidEsales\Eshop\Application\Model\UserAddressList'                         => [
        'editionClassName' => \OxidEsales\EshopCommunity\Application\Model\UserAddressList::class,
        'isAbstract'       => false,
        'isInterface'      => false,
        'isDeprecated'     => false
    ],
    'OxidEsales\Eshop\Application\Model\UserBasket'                              => [
        'editionClassName' => \OxidEsales\EshopCommunity\Application\Model\UserBasket::class,
        'isAbstract'       => false,
        'isInterface'      => false,
        'isDeprecated'     => false
    ],
    'OxidEsales\Eshop\Application\Model\UserBasketItem'                          => [
        'editionClassName' => \OxidEsales\EshopCommunity\Application\Model\UserBasketItem::class,
        'isAbstract'       => false,
        'isInterface'      => false,
        'isDeprecated'     => false
    ],
    'OxidEsales\Eshop\Application\Model\UserList'                                => [
        'editionClassName' => \OxidEsales\EshopCommunity\Application\Model\UserList::class,
        'isAbstract'       => false,
        'isInterface'      => false,
        'isDeprecated'     => false
    ],
    'OxidEsales\Eshop\Application\Model\UserPayment'                             => [
        'editionClassName' => \OxidEsales\EshopCommunity\Application\Model\UserPayment::class,
        'isAbstract'       => false,
        'isInterface'      => false,
        'isDeprecated'     => false
    ],
    'OxidEsales\Eshop\Application\Model\User\UserShippingAddressUpdatableFields' => [
        'editionClassName' => \OxidEsales\EshopCommunity\Application\Model\User\UserShippingAddressUpdatableFields::class,
        'isAbstract'       => false,
        'isInterface'      => false,
        'isDeprecated'     => false
    ],
    'OxidEsales\Eshop\Application\Model\User\UserUpdatableFields'                => [
        'editionClassName' => \OxidEsales\EshopCommunity\Application\Model\User\UserUpdatableFields::class,
        'isAbstract'       => false,
        'isInterface'      => false,
        'isDeprecated'     => false
    ],
    'OxidEsales\Eshop\Application\Model\VariantHandler'                          => [
        'editionClassName' => \OxidEsales\EshopCommunity\Application\Model\VariantHandler::class,
        'isAbstract'       => false,
        'isInterface'      => false,
        'isDeprecated'     => false
    ],
    'OxidEsales\Eshop\Application\Model\VariantSelectList'                       => [
        'editionClassName' => \OxidEsales\EshopCommunity\Application\Model\VariantSelectList::class,
        'isAbstract'       => false,
        'isInterface'      => false,
        'isDeprecated'     => false
    ],
    'OxidEsales\Eshop\Application\Model\VatSelector'                             => [
        'editionClassName' => \OxidEsales\EshopCommunity\Application\Model\VatSelector::class,
        'isAbstract'       => false,
        'isInterface'      => false,
        'isDeprecated'     => false
    ],
    'OxidEsales\Eshop\Application\Model\Vendor'                                  => [
        'editionClassName' => \OxidEsales\EshopCommunity\Application\Model\Vendor::class,
        'isAbstract'       => false,
        'isInterface'      => false,
        'isDeprecated'     => false
    ],
    'OxidEsales\Eshop\Application\Model\VendorList'                              => [
        'editionClassName' => \OxidEsales\EshopCommunity\Application\Model\VendorList::class,
        'isAbstract'       => false,
        'isInterface'      => false,
        'isDeprecated'     => false
    ],
    'OxidEsales\Eshop\Application\Model\Voucher'                                 => [
        'editionClassName' => \OxidEsales\EshopCommunity\Application\Model\Voucher::class,
        'isAbstract'       => false,
        'isInterface'      => false,
        'isDeprecated'     => false
    ],
    'OxidEsales\Eshop\Application\Model\VoucherList'                             => [
        'editionClassName' => \OxidEsales\EshopCommunity\Application\Model\VoucherList::class,
        'isAbstract'       => false,
        'isInterface'      => false,
        'isDeprecated'     => false
    ],
    'OxidEsales\Eshop\Application\Model\VoucherSerie'                            => [
        'editionClassName' => \OxidEsales\EshopCommunity\Application\Model\VoucherSerie::class,
        'isAbstract'       => false,
        'isInterface'      => false,
        'isDeprecated'     => false
    ],
    'OxidEsales\Eshop\Application\Model\Wrapping'                                => [
        'editionClassName' => \OxidEsales\EshopCommunity\Application\Model\Wrapping::class,
        'isAbstract'       => false,
        'isInterface'      => false,
        'isDeprecated'     => false
    ],
    'OxidEsales\Eshop\Core\AdminLogSqlDecorator'                                 => [
        'editionClassName' => \OxidEsales\EshopCommunity\Core\AdminLogSqlDecorator::class,
        'isAbstract'       => false,
        'isInterface'      => false,
        'isDeprecated'     => false
    ],
    'OxidEsales\Eshop\Core\DataObject\ApplicationServer'                         => [
        'editionClassName' => \OxidEsales\EshopCommunity\Core\DataObject\ApplicationServer::class,
        'isAbstract'       => false,
        'isInterface'      => false,
        'isDeprecated'     => false
    ],
    'OxidEsales\Eshop\Core\Dao\ApplicationServerDao'                             => [
        'editionClassName' => \OxidEsales\EshopCommunity\Core\Dao\ApplicationServerDao::class,
        'isAbstract'       => false,
        'isInterface'      => false,
        'isDeprecated'     => false
    ],
    'OxidEsales\Eshop\Core\Dao\BaseDaoInterface'                                 => [
        'editionClassName' => \OxidEsales\EshopCommunity\Core\Dao\BaseDaoInterface::class,
        'isAbstract'       => false,
        'isInterface'      => true,
        'isDeprecated'     => false
    ],
    'OxidEsales\Eshop\Core\Dao\ApplicationServerDaoInterface'                    => [
        'editionClassName' => \OxidEsales\EshopCommunity\Core\Dao\ApplicationServerDaoInterface::class,
        'isAbstract'       => false,
        'isInterface'      => true,
        'isDeprecated'     => false
    ],
    'OxidEsales\Eshop\Core\Service\ApplicationServerExporter'                    => [
        'editionClassName' => \OxidEsales\EshopCommunity\Core\Service\ApplicationServerExporter::class,
        'isAbstract'       => false,
        'isInterface'      => false,
        'isDeprecated'     => false
    ],
    'OxidEsales\Eshop\Core\Service\ApplicationServerExporterInterface'           => [
        'editionClassName' => \OxidEsales\EshopCommunity\Core\Service\ApplicationServerExporterInterface::class,
        'isAbstract'       => false,
        'isInterface'      => true,
        'isDeprecated'     => false
    ],
    'OxidEsales\Eshop\Core\Service\ApplicationServerService'                     => [
        'editionClassName' => \OxidEsales\EshopCommunity\Core\Service\ApplicationServerService::class,
        'isAbstract'       => false,
        'isInterface'      => false,
        'isDeprecated'     => false
    ],
    'OxidEsales\Eshop\Core\Service\ApplicationServerServiceInterface'            => [
        'editionClassName' => \OxidEsales\EshopCommunity\Core\Service\ApplicationServerServiceInterface::class,
        'isAbstract'       => false,
        'isInterface'      => true,
        'isDeprecated'     => false
    ],
    'OxidEsales\Eshop\Core\Autoload\BackwardsCompatibilityAutoload'              => [
        'editionClassName' => \OxidEsales\EshopCommunity\Core\Autoload\BackwardsCompatibilityAutoload::class,
        'isAbstract'       => false,
        'isInterface'      => false,
        'isDeprecated'     => false
    ],
    'OxidEsales\Eshop\Core\BackwardsCompatibleClassNameProvider'                 => [
        'editionClassName' => \OxidEsales\EshopCommunity\Core\BackwardsCompatibleClassNameProvider::class,
        'isAbstract'       => false,
        'isInterface'      => false,
        'isDeprecated'     => false
    ],
    'OxidEsales\Eshop\Core\Base'                                                 => [
        'editionClassName' => \OxidEsales\EshopCommunity\Core\Base::class,
        'isAbstract'       => false,
        'isInterface'      => false,
        'isDeprecated'     => false
    ],
    'OxidEsales\Eshop\Core\CompanyVatInChecker'                                  => [
        'editionClassName' => \OxidEsales\EshopCommunity\Core\CompanyVatInChecker::class,
        'isAbstract'       => true,
        'isInterface'      => false,
        'isDeprecated'     => false
    ],
    'OxidEsales\Eshop\Core\CompanyVatInCountryChecker'                           => [
        'editionClassName' => \OxidEsales\EshopCommunity\Core\CompanyVatInCountryChecker::class,
        'isAbstract'       => false,
        'isInterface'      => false,
        'isDeprecated'     => false
    ],
    'OxidEsales\Eshop\Core\CompanyVatInValidator'                                => [
        'editionClassName' => \OxidEsales\EshopCommunity\Core\CompanyVatInValidator::class,
        'isAbstract'       => false,
        'isInterface'      => false,
        'isDeprecated'     => false
    ],
    'OxidEsales\Eshop\Core\Config'                                               => [
        'editionClassName' => \OxidEsales\EshopCommunity\Core\Config::class,
        'isAbstract'       => false,
        'isInterface'      => false,
        'isDeprecated'     => false
    ],
    'OxidEsales\Eshop\Core\ConfigFile'                                           => [
        'editionClassName' => \OxidEsales\EshopCommunity\Core\ConfigFile::class,
        'isAbstract'       => false,
        'isInterface'      => false,
        'isDeprecated'     => false
    ],
    'OxidEsales\Eshop\Core\Contract\AbstractUpdatableFields'                     => [
        'editionClassName' => \OxidEsales\EshopCommunity\Core\Contract\AbstractUpdatableFields::class,
        'isAbstract'       => true,
        'isInterface'      => false,
        'isDeprecated'     => false
    ],
    'OxidEsales\Eshop\Core\Contract\ClassNameResolverInterface'                  => [
        'editionClassName' => \OxidEsales\EshopCommunity\Core\Contract\ClassNameResolverInterface::class,
        'isAbstract'       => false,
        'isInterface'      => true,
        'isDeprecated'     => false
    ],
    'OxidEsales\Eshop\Core\Contract\ClassProviderStorageInterface'               => [
        'editionClassName' => \OxidEsales\EshopCommunity\Core\Contract\ClassProviderStorageInterface::class,
        'isAbstract'       => false,
        'isInterface'      => true,
        'isDeprecated'     => true
    ],
    'OxidEsales\Eshop\Core\Contract\ControllerMapProviderInterface'              => [
        'editionClassName' => \OxidEsales\EshopCommunity\Core\Contract\ControllerMapProviderInterface::class,
        'isAbstract'       => false,
        'isInterface'      => true,
        'isDeprecated'     => true
    ],
    'OxidEsales\Eshop\Core\Contract\IConfigurable'                               => [
        'editionClassName' => \OxidEsales\EshopCommunity\Core\Contract\IConfigurable::class,
        'isAbstract'       => false,
        'isInterface'      => true,
        'isDeprecated'     => false
    ],
    'OxidEsales\Eshop\Core\Contract\ICountryAware'                               => [
        'editionClassName' => \OxidEsales\EshopCommunity\Core\Contract\ICountryAware::class,
        'isAbstract'       => false,
        'isInterface'      => true,
        'isDeprecated'     => false
    ],
    'OxidEsales\Eshop\Core\Contract\IDisplayError'                               => [
        'editionClassName' => \OxidEsales\EshopCommunity\Core\Contract\IDisplayError::class,
        'isAbstract'       => false,
        'isInterface'      => true,
        'isDeprecated'     => false
    ],
    'OxidEsales\Eshop\Core\Contract\IModuleValidator'                            => [
        'editionClassName' => \OxidEsales\EshopCommunity\Core\Contract\IModuleValidator::class,
        'isAbstract'       => false,
        'isInterface'      => true,
        'isDeprecated'     => true
    ],
    'OxidEsales\Eshop\Core\Contract\ISelectList'                                 => [
        'editionClassName' => \OxidEsales\EshopCommunity\Core\Contract\ISelectList::class,
        'isAbstract'       => false,
        'isInterface'      => true,
        'isDeprecated'     => false
    ],
    'OxidEsales\Eshop\Core\Contract\IUrl'                                        => [
        'editionClassName' => \OxidEsales\EshopCommunity\Core\Contract\IUrl::class,
        'isAbstract'       => false,
        'isInterface'      => true,
        'isDeprecated'     => false
    ],
    'OxidEsales\Eshop\Core\Controller\BaseController'                            => [
        'editionClassName' => \OxidEsales\EshopCommunity\Core\Controller\BaseController::class,
        'isAbstract'       => false,
        'isInterface'      => false,
        'isDeprecated'     => false
    ],
    'OxidEsales\Eshop\Core\Counter'                                              => [
        'editionClassName' => \OxidEsales\EshopCommunity\Core\Counter::class,
        'isAbstract'       => false,
        'isInterface'      => false,
        'isDeprecated'     => false
    ],
    'OxidEsales\Eshop\Core\Curl'                                                 => [
        'editionClassName' => \OxidEsales\EshopCommunity\Core\Curl::class,
        'isAbstract'       => false,
        'isInterface'      => false,
        'isDeprecated'     => false
    ],
    'OxidEsales\Eshop\Core\DatabaseProvider'                                     => [
        'editionClassName' => \OxidEsales\EshopCommunity\Core\DatabaseProvider::class,
        'isAbstract'       => false,
        'isInterface'      => false,
        'isDeprecated'     => true
    ],
    'OxidEsales\Eshop\Core\Database\Adapter\DatabaseInterface'                   => [
        'editionClassName' => \OxidEsales\EshopCommunity\Core\Database\Adapter\DatabaseInterface::class,
        'isAbstract'       => false,
        'isInterface'      => true,
        'isDeprecated'     => true
    ],
    'OxidEsales\Eshop\Core\Database\Adapter\Doctrine\Database'                   => [
        'editionClassName' => \OxidEsales\EshopCommunity\Core\Database\Adapter\Doctrine\Database::class,
        'isAbstract'       => false,
        'isInterface'      => false,
        'isDeprecated'     => true
    ],
    'OxidEsales\Eshop\Core\Database\Adapter\Doctrine\ResultSet'                  => [
        'editionClassName' => \OxidEsales\EshopCommunity\Core\Database\Adapter\Doctrine\ResultSet::class,
        'isAbstract'       => false,
        'isInterface'      => false,
        'isDeprecated'     => true
    ],
    'OxidEsales\Eshop\Core\Database\Adapter\ResultSetInterface'                  => [
        'editionClassName' => \OxidEsales\EshopCommunity\Core\Database\Adapter\ResultSetInterface::class,
        'isAbstract'       => false,
        'isInterface'      => true,
        'isDeprecated'     => true
    ],
    'OxidEsales\Eshop\Core\DbMetaDataHandler'                                    => [
        'editionClassName' => \OxidEsales\EshopCommunity\Core\DbMetaDataHandler::class,
        'isAbstract'       => false,
        'isInterface'      => false,
        'isDeprecated'     => false
    ],
    'OxidEsales\Eshop\Core\DebugInfo'                                            => [
        'editionClassName' => \OxidEsales\EshopCommunity\Core\DebugInfo::class,
        'isAbstract'       => false,
        'isInterface'      => false,
        'isDeprecated'     => false
    ],
    'OxidEsales\Eshop\Core\Decryptor'                                            => [
        'editionClassName' => \OxidEsales\EshopCommunity\Core\Decryptor::class,
        'isAbstract'       => false,
        'isInterface'      => false,
        'isDeprecated'     => false
    ],
    'OxidEsales\Eshop\Core\DisplayError'                                         => [
        'editionClassName' => \OxidEsales\EshopCommunity\Core\DisplayError::class,
        'isAbstract'       => false,
        'isInterface'      => false,
        'isDeprecated'     => false
    ],
    'OxidEsales\Eshop\Core\DynamicImageGenerator'                                => [
        'editionClassName' => \OxidEsales\EshopCommunity\Core\DynamicImageGenerator::class,
        'isAbstract'       => false,
        'isInterface'      => false,
        'isDeprecated'     => false
    ],
    'OxidEsales\Eshop\Core\Edition\EditionPathProvider'                          => [
        'editionClassName' => \OxidEsales\EshopCommunity\Core\Edition\EditionPathProvider::class,
        'isAbstract'       => false,
        'isInterface'      => false,
        'isDeprecated'     => true
    ],
    'OxidEsales\Eshop\Core\Edition\EditionRootPathProvider'                      => [
        'editionClassName' => \OxidEsales\EshopCommunity\Core\Edition\EditionRootPathProvider::class,
        'isAbstract'       => false,
        'isInterface'      => false,
        'isDeprecated'     => true
    ],
    'OxidEsales\Eshop\Core\Edition\EditionSelector'                              => [
        'editionClassName' => \OxidEsales\EshopCommunity\Core\Edition\EditionSelector::class,
        'isAbstract'       => false,
        'isInterface'      => false,
        'isDeprecated'     => true
    ],
    'OxidEsales\Eshop\Core\Email'                                                => [
        'editionClassName' => \OxidEsales\EshopCommunity\Core\Email::class,
        'isAbstract'       => false,
        'isInterface'      => false,
        'isDeprecated'     => false
    ],
    'OxidEsales\Eshop\Core\EmailBuilder'                                         => [
        'editionClassName' => \OxidEsales\EshopCommunity\Core\EmailBuilder::class,
        'isAbstract'       => false,
        'isInterface'      => false,
        'isDeprecated'     => false
    ],
    'OxidEsales\Eshop\Core\Encryptor'                                            => [
        'editionClassName' => \OxidEsales\EshopCommunity\Core\Encryptor::class,
        'isAbstract'       => false,
        'isInterface'      => false,
        'isDeprecated'     => false
    ],
    'OxidEsales\Eshop\Core\Exception\ArticleException'                           => [
        'editionClassName' => \OxidEsales\EshopCommunity\Core\Exception\ArticleException::class,
        'isAbstract'       => false,
        'isInterface'      => false,
        'isDeprecated'     => false
    ],
    'OxidEsales\Eshop\Core\Exception\ArticleInputException'                      => [
        'editionClassName' => \OxidEsales\EshopCommunity\Core\Exception\ArticleInputException::class,
        'isAbstract'       => false,
        'isInterface'      => false,
        'isDeprecated'     => false
    ],
    'OxidEsales\Eshop\Core\Exception\ConnectionException'                        => [
        'editionClassName' => \OxidEsales\EshopCommunity\Core\Exception\ConnectionException::class,
        'isAbstract'       => false,
        'isInterface'      => false,
        'isDeprecated'     => false
    ],
    'OxidEsales\Eshop\Core\Exception\CookieException'                            => [
        'editionClassName' => \OxidEsales\EshopCommunity\Core\Exception\CookieException::class,
        'isAbstract'       => false,
        'isInterface'      => false,
        'isDeprecated'     => false
    ],
    'OxidEsales\Eshop\Core\Exception\DatabaseConnectionException'                => [
        'editionClassName' => \OxidEsales\EshopCommunity\Core\Exception\DatabaseConnectionException::class,
        'isAbstract'       => false,
        'isInterface'      => false,
        'isDeprecated'     => false
    ],
    'OxidEsales\Eshop\Core\Exception\DatabaseErrorException'                     => [
        'editionClassName' => \OxidEsales\EshopCommunity\Core\Exception\DatabaseErrorException::class,
        'isAbstract'       => false,
        'isInterface'      => false,
        'isDeprecated'     => false
    ],
    'OxidEsales\Eshop\Core\Exception\DatabaseException'                          => [
        'editionClassName' => \OxidEsales\EshopCommunity\Core\Exception\DatabaseException::class,
        'isAbstract'       => false,
        'isInterface'      => false,
        'isDeprecated'     => false
    ],
    'OxidEsales\Eshop\Core\Exception\DatabaseNotConfiguredException'             => [
        'editionClassName' => \OxidEsales\EshopCommunity\Core\Exception\DatabaseNotConfiguredException::class,
        'isAbstract'       => false,
        'isInterface'      => false,
        'isDeprecated'     => false
    ],
    'OxidEsales\Eshop\Core\Exception\ExceptionHandler'                           => [
        'editionClassName' => \OxidEsales\EshopCommunity\Core\Exception\ExceptionHandler::class,
        'isAbstract'       => false,
        'isInterface'      => false,
        'isDeprecated'     => false
    ],
    'OxidEsales\Eshop\Core\Exception\ExceptionToDisplay'                         => [
        'editionClassName' => \OxidEsales\EshopCommunity\Core\Exception\ExceptionToDisplay::class,
        'isAbstract'       => false,
        'isInterface'      => false,
        'isDeprecated'     => false
    ],
    'OxidEsales\Eshop\Core\Exception\FileException'                              => [
        'editionClassName' => \OxidEsales\EshopCommunity\Core\Exception\FileException::class,
        'isAbstract'       => false,
        'isInterface'      => false,
        'isDeprecated'     => false
    ],
    'OxidEsales\Eshop\Core\Exception\InputException'                             => [
        'editionClassName' => \OxidEsales\EshopCommunity\Core\Exception\InputException::class,
        'isAbstract'       => false,
        'isInterface'      => false,
        'isDeprecated'     => false
    ],
    'OxidEsales\Eshop\Core\Exception\LanguageException'                          => [
        'editionClassName' => \OxidEsales\EshopCommunity\Core\Exception\LanguageException::class,
        'isAbstract'       => false,
        'isInterface'      => false,
        'isDeprecated'     => true
    ],
    'OxidEsales\Eshop\Core\Exception\ModuleValidationException'                  => [
        'editionClassName' => \OxidEsales\EshopCommunity\Core\Exception\ModuleValidationException::class,
        'isAbstract'       => false,
        'isInterface'      => false,
        'isDeprecated'     => false
    ],
    'OxidEsales\Eshop\Core\Exception\NoArticleException'                         => [
        'editionClassName' => \OxidEsales\EshopCommunity\Core\Exception\NoArticleException::class,
        'isAbstract'       => false,
        'isInterface'      => false,
        'isDeprecated'     => false
    ],
    'OxidEsales\Eshop\Core\Exception\ObjectException'                            => [
        'editionClassName' => \OxidEsales\EshopCommunity\Core\Exception\ObjectException::class,
        'isAbstract'       => false,
        'isInterface'      => false,
        'isDeprecated'     => false
    ],
    'OxidEsales\Eshop\Core\Exception\OutOfStockException'                        => [
        'editionClassName' => \OxidEsales\EshopCommunity\Core\Exception\OutOfStockException::class,
        'isAbstract'       => false,
        'isInterface'      => false,
        'isDeprecated'     => false
    ],
    'OxidEsales\Eshop\Core\Exception\RoutingException'                           => [
        'editionClassName' => \OxidEsales\EshopCommunity\Core\Exception\RoutingException::class,
        'isAbstract'       => false,
        'isInterface'      => false,
        'isDeprecated'     => false
    ],
    'OxidEsales\Eshop\Core\Exception\ShopException'                              => [
        'editionClassName' => \OxidEsales\EshopCommunity\Core\Exception\ShopException::class,
        'isAbstract'       => false,
        'isInterface'      => false,
        'isDeprecated'     => false
    ],
    'OxidEsales\Eshop\Core\Exception\StandardException'                          => [
        'editionClassName' => \OxidEsales\EshopCommunity\Core\Exception\StandardException::class,
        'isAbstract'       => false,
        'isInterface'      => false,
        'isDeprecated'     => false
    ],
    'OxidEsales\Eshop\Core\Exception\SystemComponentException'                   => [
        'editionClassName' => \OxidEsales\EshopCommunity\Core\Exception\SystemComponentException::class,
        'isAbstract'       => false,
        'isInterface'      => false,
        'isDeprecated'     => false
    ],
    'OxidEsales\Eshop\Core\Exception\UserException'                              => [
        'editionClassName' => \OxidEsales\EshopCommunity\Core\Exception\UserException::class,
        'isAbstract'       => false,
        'isInterface'      => false,
        'isDeprecated'     => false
    ],
    'OxidEsales\Eshop\Core\Exception\VoucherException'                           => [
        'editionClassName' => \OxidEsales\EshopCommunity\Core\Exception\VoucherException::class,
        'isAbstract'       => false,
        'isInterface'      => false,
        'isDeprecated'     => false
    ],
    'OxidEsales\Eshop\Core\Exception\NoResultException'                          => [
        'editionClassName' => \OxidEsales\EshopCommunity\Core\Exception\NoResultException::class,
        'isAbstract'       => false,
        'isInterface'      => false,
        'isDeprecated'     => false
    ],
    'OxidEsales\Eshop\Core\Field'                                                => [
        'editionClassName' => \OxidEsales\EshopCommunity\Core\Field::class,
        'isAbstract'       => false,
        'isInterface'      => false,
        'isDeprecated'     => false
    ],
    'OxidEsales\Eshop\Core\FileCache'                                            => [
        'editionClassName' => \OxidEsales\EshopCommunity\Core\FileCache::class,
        'isAbstract'       => false,
        'isInterface'      => false,
        'isDeprecated'     => false
    ],
    'OxidEsales\Eshop\Core\FileSystem\FileSystem'                                => [
        'editionClassName' => \OxidEsales\EshopCommunity\Core\FileSystem\FileSystem::class,
        'isAbstract'       => false,
        'isInterface'      => false,
        'isDeprecated'     => false
    ],
    'OxidEsales\Eshop\Core\Form\FormFields'                                      => [
        'editionClassName' => \OxidEsales\EshopCommunity\Core\Form\FormFields::class,
        'isAbstract'       => false,
        'isInterface'      => false,
        'isDeprecated'     => false
    ],
    'OxidEsales\Eshop\Core\Form\FormFieldsCleaner'                               => [
        'editionClassName' => \OxidEsales\EshopCommunity\Core\Form\FormFieldsCleaner::class,
        'isAbstract'       => false,
        'isInterface'      => false,
        'isDeprecated'     => false
    ],
    'OxidEsales\Eshop\Core\Form\FormFieldsTrimmerInterface'                      => [
        'editionClassName' => \OxidEsales\EshopCommunity\Core\Form\FormFieldsTrimmerInterface::class,
        'isAbstract'       => false,
        'isInterface'      => true,
        'isDeprecated'     => false
    ],
    'OxidEsales\Eshop\Core\Form\FormFieldsTrimmer'                               => [
        'editionClassName' => \OxidEsales\EshopCommunity\Core\Form\FormFieldsTrimmer::class,
        'isAbstract'       => false,
        'isInterface'      => false,
        'isDeprecated'     => false
    ],
    'OxidEsales\Eshop\Core\Form\UpdatableFieldsConstructor'                      => [
        'editionClassName' => \OxidEsales\EshopCommunity\Core\Form\UpdatableFieldsConstructor::class,
        'isAbstract'       => false,
        'isInterface'      => false,
        'isDeprecated'     => false
    ],
    'OxidEsales\Eshop\Core\GenericImport\GenericImport'                          => [
        'editionClassName' => \OxidEsales\EshopCommunity\Core\GenericImport\GenericImport::class,
        'isAbstract'       => false,
        'isInterface'      => false,
        'isDeprecated'     => false
    ],
    'OxidEsales\Eshop\Core\GenericImport\ImportObject\Accessories2Article'       => [
        'editionClassName' => \OxidEsales\EshopCommunity\Core\GenericImport\ImportObject\Accessories2Article::class,
        'isAbstract'       => false,
        'isInterface'      => false,
        'isDeprecated'     => false
    ],
    'OxidEsales\Eshop\Core\GenericImport\ImportObject\Article'                   => [
        'editionClassName' => \OxidEsales\EshopCommunity\Core\GenericImport\ImportObject\Article::class,
        'isAbstract'       => false,
        'isInterface'      => false,
        'isDeprecated'     => false
    ],
    'OxidEsales\Eshop\Core\GenericImport\ImportObject\Article2Action'            => [
        'editionClassName' => \OxidEsales\EshopCommunity\Core\GenericImport\ImportObject\Article2Action::class,
        'isAbstract'       => false,
        'isInterface'      => false,
        'isDeprecated'     => false
    ],
    'OxidEsales\Eshop\Core\GenericImport\ImportObject\Article2Category'          => [
        'editionClassName' => \OxidEsales\EshopCommunity\Core\GenericImport\ImportObject\Article2Category::class,
        'isAbstract'       => false,
        'isInterface'      => false,
        'isDeprecated'     => false
    ],
    'OxidEsales\Eshop\Core\GenericImport\ImportObject\ArticleExtends'            => [
        'editionClassName' => \OxidEsales\EshopCommunity\Core\GenericImport\ImportObject\ArticleExtends::class,
        'isAbstract'       => false,
        'isInterface'      => false,
        'isDeprecated'     => false
    ],
    'OxidEsales\Eshop\Core\GenericImport\ImportObject\Category'                  => [
        'editionClassName' => \OxidEsales\EshopCommunity\Core\GenericImport\ImportObject\Category::class,
        'isAbstract'       => false,
        'isInterface'      => false,
        'isDeprecated'     => false
    ],
    'OxidEsales\Eshop\Core\GenericImport\ImportObject\Country'                   => [
        'editionClassName' => \OxidEsales\EshopCommunity\Core\GenericImport\ImportObject\Country::class,
        'isAbstract'       => false,
        'isInterface'      => false,
        'isDeprecated'     => false
    ],
    'OxidEsales\Eshop\Core\GenericImport\ImportObject\CrossSelling'              => [
        'editionClassName' => \OxidEsales\EshopCommunity\Core\GenericImport\ImportObject\CrossSelling::class,
        'isAbstract'       => false,
        'isInterface'      => false,
        'isDeprecated'     => false
    ],
    'OxidEsales\Eshop\Core\GenericImport\ImportObject\ImportObject'              => [
        'editionClassName' => \OxidEsales\EshopCommunity\Core\GenericImport\ImportObject\ImportObject::class,
        'isAbstract'       => true,
        'isInterface'      => false,
        'isDeprecated'     => false
    ],
    'OxidEsales\Eshop\Core\GenericImport\ImportObject\Order'                     => [
        'editionClassName' => \OxidEsales\EshopCommunity\Core\GenericImport\ImportObject\Order::class,
        'isAbstract'       => false,
        'isInterface'      => false,
        'isDeprecated'     => false
    ],
    'OxidEsales\Eshop\Core\GenericImport\ImportObject\OrderArticle'              => [
        'editionClassName' => \OxidEsales\EshopCommunity\Core\GenericImport\ImportObject\OrderArticle::class,
        'isAbstract'       => false,
        'isInterface'      => false,
        'isDeprecated'     => false
    ],
    'OxidEsales\Eshop\Core\GenericImport\ImportObject\ScalePrice'                => [
        'editionClassName' => \OxidEsales\EshopCommunity\Core\GenericImport\ImportObject\ScalePrice::class,
        'isAbstract'       => false,
        'isInterface'      => false,
        'isDeprecated'     => false
    ],
    'OxidEsales\Eshop\Core\GenericImport\ImportObject\User'                      => [
        'editionClassName' => \OxidEsales\EshopCommunity\Core\GenericImport\ImportObject\User::class,
        'isAbstract'       => false,
        'isInterface'      => false,
        'isDeprecated'     => false
    ],
    'OxidEsales\Eshop\Core\GenericImport\ImportObject\Vendor'                    => [
        'editionClassName' => \OxidEsales\EshopCommunity\Core\GenericImport\ImportObject\Vendor::class,
        'isAbstract'       => false,
        'isInterface'      => false,
        'isDeprecated'     => false
    ],
    'OxidEsales\Eshop\Core\Hasher'                                               => [
        'editionClassName' => \OxidEsales\EshopCommunity\Core\Hasher::class,
        'isAbstract'       => true,
        'isInterface'      => false,
        'isDeprecated'     => true
    ],
    'OxidEsales\Eshop\Core\Header'                                               => [
        'editionClassName' => \OxidEsales\EshopCommunity\Core\Header::class,
        'isAbstract'       => false,
        'isInterface'      => false,
        'isDeprecated'     => false
    ],
    'OxidEsales\Eshop\Core\InputValidator'                                       => [
        'editionClassName' => \OxidEsales\EshopCommunity\Core\InputValidator::class,
        'isAbstract'       => false,
        'isInterface'      => false,
        'isDeprecated'     => false
    ],
    'OxidEsales\Eshop\Core\Language'                                             => [
        'editionClassName' => \OxidEsales\EshopCommunity\Core\Language::class,
        'isAbstract'       => false,
        'isInterface'      => false,
        'isDeprecated'     => false
    ],
    'OxidEsales\Eshop\Core\Model\BaseModel'                                      => [
        'editionClassName' => \OxidEsales\EshopCommunity\Core\Model\BaseModel::class,
        'isAbstract'       => false,
        'isInterface'      => false,
        'isDeprecated'     => false
    ],
    'OxidEsales\Eshop\Core\Model\FieldNameHelper'                                => [
        'editionClassName' => \OxidEsales\EshopCommunity\Core\Model\FieldNameHelper::class,
        'isAbstract'       => false,
        'isInterface'      => false,
        'isDeprecated'     => false
    ],
    'OxidEsales\Eshop\Core\Model\ListModel'                                      => [
        'editionClassName' => \OxidEsales\EshopCommunity\Core\Model\ListModel::class,
        'isAbstract'       => false,
        'isInterface'      => false,
        'isDeprecated'     => false
    ],
    'OxidEsales\Eshop\Core\Model\MultiLanguageModel'                             => [
        'editionClassName' => \OxidEsales\EshopCommunity\Core\Model\MultiLanguageModel::class,
        'isAbstract'       => false,
        'isInterface'      => false,
        'isDeprecated'     => false
    ],
    'OxidEsales\Eshop\Core\Module\Module'                                        => [
        'editionClassName' => \OxidEsales\EshopCommunity\Core\Module\Module::class,
        'isAbstract'       => false,
        'isInterface'      => false,
        'isDeprecated'     => true
    ],
    'OxidEsales\Eshop\Core\Module\ModuleCache'                                   => [
        'editionClassName' => \OxidEsales\EshopCommunity\Core\Module\ModuleCache::class,
        'isAbstract'       => false,
        'isInterface'      => false,
        'isDeprecated'     => true
    ],
    'OxidEsales\Eshop\Core\Module\ModuleChainsGenerator'                         => [
        'editionClassName' => \OxidEsales\EshopCommunity\Core\Module\ModuleChainsGenerator::class,
        'isAbstract'       => false,
        'isInterface'      => false,
        'isDeprecated'     => false
    ],
    'OxidEsales\Eshop\Core\Module\ModuleExtensionsCleaner'                       => [
        'editionClassName' => \OxidEsales\EshopCommunity\Core\Module\ModuleExtensionsCleaner::class,
        'isAbstract'       => false,
        'isInterface'      => false,
        'isDeprecated'     => true
    ],
    'OxidEsales\Eshop\Core\Module\ModuleInstaller'                               => [
        'editionClassName' => \OxidEsales\EshopCommunity\Core\Module\ModuleInstaller::class,
        'isAbstract'       => false,
        'isInterface'      => false,
        'isDeprecated'     => true
    ],
    'OxidEsales\Eshop\Core\Module\ModuleList'                                    => [
        'editionClassName' => \OxidEsales\EshopCommunity\Core\Module\ModuleList::class,
        'isAbstract'       => false,
        'isInterface'      => false,
        'isDeprecated'     => true
    ],
    'OxidEsales\Eshop\Core\Module\ModuleMetadataValidator'                       => [
        'editionClassName' => \OxidEsales\EshopCommunity\Core\Module\ModuleMetadataValidator::class,
        'isAbstract'       => false,
        'isInterface'      => false,
        'isDeprecated'     => true
    ],
    'OxidEsales\Eshop\Core\Module\ModuleTemplateBlockContentReader'              => [
        'editionClassName' => \OxidEsales\EshopCommunity\Core\Module\ModuleTemplateBlockContentReader::class,
        'isAbstract'       => false,
        'isInterface'      => false,
        'isDeprecated'     => false
    ],
    'OxidEsales\Eshop\Core\Module\ModuleTemplateBlockPathFormatter'              => [
        'editionClassName' => \OxidEsales\EshopCommunity\Core\Module\ModuleTemplateBlockPathFormatter::class,
        'isAbstract'       => false,
        'isInterface'      => false,
        'isDeprecated'     => false
    ],
    'OxidEsales\Eshop\Core\Module\ModuleTemplateBlockRepository'                 => [
        'editionClassName' => \OxidEsales\EshopCommunity\Core\Module\ModuleTemplateBlockRepository::class,
        'isAbstract'       => false,
        'isInterface'      => false,
        'isDeprecated'     => false
    ],
    'OxidEsales\Eshop\Core\Module\ModuleTemplatePathCalculator'                  => [
        'editionClassName' => \OxidEsales\EshopCommunity\Core\Module\ModuleTemplatePathCalculator::class,
        'isAbstract'       => false,
        'isInterface'      => false,
        'isDeprecated'     => false
    ],
    'OxidEsales\Eshop\Core\Module\ModuleTranslationPathFinder'                   => [
        'editionClassName' => \OxidEsales\EshopCommunity\Core\Module\ModuleTranslationPathFinder::class,
        'isAbstract'       => false,
        'isInterface'      => false,
        'isDeprecated'     => false
    ],
    'OxidEsales\Eshop\Core\Module\ModuleValidatorFactory'                        => [
        'editionClassName' => \OxidEsales\EshopCommunity\Core\Module\ModuleValidatorFactory::class,
        'isAbstract'       => false,
        'isInterface'      => false,
        'isDeprecated'     => true
    ],
    'OxidEsales\Eshop\Core\Module\ModuleVariablesLocator'                        => [
        'editionClassName' => \OxidEsales\EshopCommunity\Core\Module\ModuleVariablesLocator::class,
        'isAbstract'       => false,
        'isInterface'      => false,
        'isDeprecated'     => false
    ],
    'OxidEsales\Eshop\Core\NamespaceInformationProvider'                         => [
        'editionClassName' => \OxidEsales\EshopCommunity\Core\NamespaceInformationProvider::class,
        'isAbstract'       => false,
        'isInterface'      => false,
        'isDeprecated'     => false
    ],
    'OxidEsales\Eshop\Core\NoJsValidator'                                        => [
        'editionClassName' => \OxidEsales\EshopCommunity\Core\NoJsValidator::class,
        'isAbstract'       => false,
        'isInterface'      => false,
        'isDeprecated'     => false
    ],
    'OxidEsales\Eshop\Core\OnlineCaller'                                         => [
        'editionClassName' => \OxidEsales\EshopCommunity\Core\OnlineCaller::class,
        'isAbstract'       => true,
        'isInterface'      => false,
        'isDeprecated'     => false
    ],
    'OxidEsales\Eshop\Core\OnlineLicenseCheck'                                   => [
        'editionClassName' => \OxidEsales\EshopCommunity\Core\OnlineLicenseCheck::class,
        'isAbstract'       => false,
        'isInterface'      => false,
        'isDeprecated'     => false
    ],
    'OxidEsales\Eshop\Core\OnlineLicenseCheckCaller'                             => [
        'editionClassName' => \OxidEsales\EshopCommunity\Core\OnlineLicenseCheckCaller::class,
        'isAbstract'       => false,
        'isInterface'      => false,
        'isDeprecated'     => false
    ],
    'OxidEsales\Eshop\Core\OnlineLicenseCheckRequest'                            => [
        'editionClassName' => \OxidEsales\EshopCommunity\Core\OnlineLicenseCheckRequest::class,
        'isAbstract'       => false,
        'isInterface'      => false,
        'isDeprecated'     => false
    ],
    'OxidEsales\Eshop\Core\OnlineLicenseCheckResponse'                           => [
        'editionClassName' => \OxidEsales\EshopCommunity\Core\OnlineLicenseCheckResponse::class,
        'isAbstract'       => false,
        'isInterface'      => false,
        'isDeprecated'     => false
    ],
    'OxidEsales\Eshop\Core\OnlineModuleVersionNotifier'                          => [
        'editionClassName' => \OxidEsales\EshopCommunity\Core\OnlineModuleVersionNotifier::class,
        'isAbstract'       => false,
        'isInterface'      => false,
        'isDeprecated'     => false
    ],
    'OxidEsales\Eshop\Core\OnlineModuleVersionNotifierCaller'                    => [
        'editionClassName' => \OxidEsales\EshopCommunity\Core\OnlineModuleVersionNotifierCaller::class,
        'isAbstract'       => false,
        'isInterface'      => false,
        'isDeprecated'     => false
    ],
    'OxidEsales\Eshop\Core\OnlineModulesNotifierRequest'                         => [
        'editionClassName' => \OxidEsales\EshopCommunity\Core\OnlineModulesNotifierRequest::class,
        'isAbstract'       => false,
        'isInterface'      => false,
        'isDeprecated'     => false
    ],
    'OxidEsales\Eshop\Core\OnlineRequest'                                        => [
        'editionClassName' => \OxidEsales\EshopCommunity\Core\OnlineRequest::class,
        'isAbstract'       => false,
        'isInterface'      => false,
        'isDeprecated'     => false
    ],
    'OxidEsales\Eshop\Core\OnlineServerEmailBuilder'                             => [
        'editionClassName' => \OxidEsales\EshopCommunity\Core\OnlineServerEmailBuilder::class,
        'isAbstract'       => false,
        'isInterface'      => false,
        'isDeprecated'     => false
    ],
    'OxidEsales\Eshop\Core\OnlineVatIdCheck'                                     => [
        'editionClassName' => \OxidEsales\EshopCommunity\Core\OnlineVatIdCheck::class,
        'isAbstract'       => false,
        'isInterface'      => false,
        'isDeprecated'     => false
    ],
    'OxidEsales\Eshop\Core\OpenSSLFunctionalityChecker'                          => [
        'editionClassName' => \OxidEsales\EshopCommunity\Core\OpenSSLFunctionalityChecker::class,
        'isAbstract'       => false,
        'isInterface'      => false,
        'isDeprecated'     => false
    ],
    'OxidEsales\Eshop\Core\Output'                                               => [
        'editionClassName' => \OxidEsales\EshopCommunity\Core\Output::class,
        'isAbstract'       => false,
        'isInterface'      => false,
        'isDeprecated'     => false
    ],
    'OxidEsales\Eshop\Core\Oxid'                                                 => [
        'editionClassName' => \OxidEsales\EshopCommunity\Core\Oxid::class,
        'isAbstract'       => false,
        'isInterface'      => false,
        'isDeprecated'     => false
    ],
    'OxidEsales\Eshop\Core\PasswordHasher'                                       => [
        'editionClassName' => \OxidEsales\EshopCommunity\Core\PasswordHasher::class,
        'isAbstract'       => false,
        'isInterface'      => false,
        'isDeprecated'     => true
    ],
    'OxidEsales\Eshop\Core\PasswordSaltGenerator'                                => [
        'editionClassName' => \OxidEsales\EshopCommunity\Core\PasswordSaltGenerator::class,
        'isAbstract'       => false,
        'isInterface'      => false,
        'isDeprecated'     => true
    ],
    'OxidEsales\Eshop\Core\PictureHandler'                                       => [
        'editionClassName' => \OxidEsales\EshopCommunity\Core\PictureHandler::class,
        'isAbstract'       => false,
        'isInterface'      => false,
        'isDeprecated'     => false
    ],
    'OxidEsales\Eshop\Core\Price'                                                => [
        'editionClassName' => \OxidEsales\EshopCommunity\Core\Price::class,
        'isAbstract'       => false,
        'isInterface'      => false,
        'isDeprecated'     => false
    ],
    'OxidEsales\Eshop\Core\PriceList'                                            => [
        'editionClassName' => \OxidEsales\EshopCommunity\Core\PriceList::class,
        'isAbstract'       => false,
        'isInterface'      => false,
        'isDeprecated'     => false
    ],
    'OxidEsales\Eshop\Core\Registry'                                             => [
        'editionClassName' => \OxidEsales\EshopCommunity\Core\Registry::class,
        'isAbstract'       => false,
        'isInterface'      => false,
        'isDeprecated'     => false
    ],
    'OxidEsales\Eshop\Core\Request'                                              => [
        'editionClassName' => \OxidEsales\EshopCommunity\Core\Request::class,
        'isAbstract'       => false,
        'isInterface'      => false,
        'isDeprecated'     => false
    ],
    'OxidEsales\Eshop\Core\Routing\ControllerClassNameResolver'                  => [
        'editionClassName' => \OxidEsales\EshopCommunity\Core\Routing\ControllerClassNameResolver::class,
        'isAbstract'       => false,
        'isInterface'      => false,
        'isDeprecated'     => false
    ],
    'OxidEsales\Eshop\Core\Routing\ModuleControllerMapProvider'                  => [
        'editionClassName' => \OxidEsales\EshopCommunity\Core\Routing\ModuleControllerMapProvider::class,
        'isAbstract'       => false,
        'isInterface'      => false,
        'isDeprecated'     => false
    ],
    'OxidEsales\Eshop\Core\Routing\Module\ClassProviderStorage'                  => [
        'editionClassName' => \OxidEsales\EshopCommunity\Core\Routing\Module\ClassProviderStorage::class,
        'isAbstract'       => false,
        'isInterface'      => false,
        'isDeprecated'     => false
    ],
    'OxidEsales\Eshop\Core\Routing\ShopControllerMapProvider'                    => [
        'editionClassName' => \OxidEsales\EshopCommunity\Core\Routing\ShopControllerMapProvider::class,
        'isAbstract'       => false,
        'isInterface'      => false,
        'isDeprecated'     => false
    ],
    'OxidEsales\Eshop\Core\SeoDecoder'                                           => [
        'editionClassName' => \OxidEsales\EshopCommunity\Core\SeoDecoder::class,
        'isAbstract'       => false,
        'isInterface'      => false,
        'isDeprecated'     => false
    ],
    'OxidEsales\Eshop\Core\SeoEncoder'                                           => [
        'editionClassName' => \OxidEsales\EshopCommunity\Core\SeoEncoder::class,
        'isAbstract'       => false,
        'isInterface'      => false,
        'isDeprecated'     => false
    ],
    'OxidEsales\Eshop\Core\SepaBICValidator'                                     => [
        'editionClassName' => \OxidEsales\EshopCommunity\Core\SepaBICValidator::class,
        'isAbstract'       => false,
        'isInterface'      => false,
        'isDeprecated'     => false
    ],
    'OxidEsales\Eshop\Core\SepaIBANValidator'                                    => [
        'editionClassName' => \OxidEsales\EshopCommunity\Core\SepaIBANValidator::class,
        'isAbstract'       => false,
        'isInterface'      => false,
        'isDeprecated'     => false
    ],
    'OxidEsales\Eshop\Core\SepaValidator'                                        => [
        'editionClassName' => \OxidEsales\EshopCommunity\Core\SepaValidator::class,
        'isAbstract'       => false,
        'isInterface'      => false,
        'isDeprecated'     => false
    ],
    'OxidEsales\Eshop\Core\Session'                                              => [
        'editionClassName' => \OxidEsales\EshopCommunity\Core\Session::class,
        'isAbstract'       => false,
        'isInterface'      => false,
        'isDeprecated'     => false
    ],
    'OxidEsales\Eshop\Core\SettingsHandler'                                      => [
        'editionClassName' => \OxidEsales\EshopCommunity\Core\SettingsHandler::class,
        'isAbstract'       => false,
        'isInterface'      => false,
        'isDeprecated'     => false
    ],
    'OxidEsales\Eshop\Core\Sha512Hasher'                                         => [
        'editionClassName' => \OxidEsales\EshopCommunity\Core\Sha512Hasher::class,
        'isAbstract'       => false,
        'isInterface'      => false,
        'isDeprecated'     => true
    ],
    'OxidEsales\Eshop\Core\ShopControl'                                          => [
        'editionClassName' => \OxidEsales\EshopCommunity\Core\ShopControl::class,
        'isAbstract'       => false,
        'isInterface'      => false,
        'isDeprecated'     => false
    ],
    'OxidEsales\Eshop\Core\ShopIdCalculator'                                     => [
        'editionClassName' => \OxidEsales\EshopCommunity\Core\ShopIdCalculator::class,
        'isAbstract'       => false,
        'isInterface'      => false,
        'isDeprecated'     => false
    ],
    'OxidEsales\Eshop\Core\ShopVersion'                                          => [
        'editionClassName' => \OxidEsales\EshopCommunity\Core\ShopVersion::class,
        'isAbstract'       => false,
        'isInterface'      => false,
        'isDeprecated'     => false
    ],
    'OxidEsales\Eshop\Core\SimpleXml'                                            => [
        'editionClassName' => \OxidEsales\EshopCommunity\Core\SimpleXml::class,
        'isAbstract'       => false,
        'isInterface'      => false,
        'isDeprecated'     => false
    ],
    'OxidEsales\Eshop\Core\Smarty\Plugin\Emos'                                   => [
        'editionClassName' => \OxidEsales\EshopCommunity\Core\Smarty\Plugin\Emos::class,
        'isAbstract'       => false,
        'isInterface'      => false,
        'isDeprecated'     => false
    ],
    'OxidEsales\Eshop\Core\Smarty\Plugin\EmosAdapter'                            => [
        'editionClassName' => \OxidEsales\EshopCommunity\Core\Smarty\Plugin\EmosAdapter::class,
        'isAbstract'       => false,
        'isInterface'      => false,
        'isDeprecated'     => false
    ],
    'OxidEsales\Eshop\Core\Smarty\Plugin\EmosItem'                               => [
        'editionClassName' => \OxidEsales\EshopCommunity\Core\Smarty\Plugin\EmosItem::class,
        'isAbstract'       => false,
        'isInterface'      => false,
        'isDeprecated'     => false
    ],
    'OxidEsales\Eshop\Core\Str'                                                  => [
        'editionClassName' => \OxidEsales\EshopCommunity\Core\Str::class,
        'isAbstract'       => false,
        'isInterface'      => false,
        'isDeprecated'     => false
    ],
    'OxidEsales\Eshop\Core\StrMb'                                                => [
        'editionClassName' => \OxidEsales\EshopCommunity\Core\StrMb::class,
        'isAbstract'       => false,
        'isInterface'      => false,
        'isDeprecated'     => false
    ],
    'OxidEsales\Eshop\Core\StrRegular'                                           => [
        'editionClassName' => \OxidEsales\EshopCommunity\Core\StrRegular::class,
        'isAbstract'       => false,
        'isInterface'      => false,
        'isDeprecated'     => false
    ],
    'OxidEsales\Eshop\Core\SubShopSpecificFileCache'                             => [
        'editionClassName' => \OxidEsales\EshopCommunity\Core\SubShopSpecificFileCache::class,
        'isAbstract'       => false,
        'isInterface'      => false,
        'isDeprecated'     => false
    ],
    'OxidEsales\Eshop\Core\SystemEventHandler'                                   => [
        'editionClassName' => \OxidEsales\EshopCommunity\Core\SystemEventHandler::class,
        'isAbstract'       => false,
        'isInterface'      => false,
        'isDeprecated'     => false
    ],
    'OxidEsales\Eshop\Core\SystemRequirements'                                   => [
        'editionClassName' => \OxidEsales\EshopCommunity\Core\SystemRequirements::class,
        'isAbstract'       => false,
        'isInterface'      => false,
        'isDeprecated'     => false
    ],
    'OxidEsales\Eshop\Core\TableViewNameGenerator'                               => [
        'editionClassName' => \OxidEsales\EshopCommunity\Core\TableViewNameGenerator::class,
        'isAbstract'       => false,
        'isInterface'      => false,
        'isDeprecated'     => false
    ],
    'OxidEsales\Eshop\Core\Theme'                                                => [
        'editionClassName' => \OxidEsales\EshopCommunity\Core\Theme::class,
        'isAbstract'       => false,
        'isInterface'      => false,
        'isDeprecated'     => false
    ],
    'OxidEsales\Eshop\Core\UniversallyUniqueIdGenerator'                         => [
        'editionClassName' => \OxidEsales\EshopCommunity\Core\UniversallyUniqueIdGenerator::class,
        'isAbstract'       => false,
        'isInterface'      => false,
        'isDeprecated'     => false
    ],
    'OxidEsales\Eshop\Core\UserCounter'                                          => [
        'editionClassName' => \OxidEsales\EshopCommunity\Core\UserCounter::class,
        'isAbstract'       => false,
        'isInterface'      => false,
        'isDeprecated'     => false
    ],
    'OxidEsales\Eshop\Core\Utils'                                                => [
        'editionClassName' => \OxidEsales\EshopCommunity\Core\Utils::class,
        'isAbstract'       => false,
        'isInterface'      => false,
        'isDeprecated'     => false
    ],
    'OxidEsales\Eshop\Core\UtilsCount'                                           => [
        'editionClassName' => \OxidEsales\EshopCommunity\Core\UtilsCount::class,
        'isAbstract'       => false,
        'isInterface'      => false,
        'isDeprecated'     => false
    ],
    'OxidEsales\Eshop\Core\UtilsDate'                                            => [
        'editionClassName' => \OxidEsales\EshopCommunity\Core\UtilsDate::class,
        'isAbstract'       => false,
        'isInterface'      => false,
        'isDeprecated'     => false
    ],
    'OxidEsales\Eshop\Core\UtilsFile'                                            => [
        'editionClassName' => \OxidEsales\EshopCommunity\Core\UtilsFile::class,
        'isAbstract'       => false,
        'isInterface'      => false,
        'isDeprecated'     => false
    ],
    'OxidEsales\Eshop\Core\UtilsObject'                                          => [
        'editionClassName' => \OxidEsales\EshopCommunity\Core\UtilsObject::class,
        'isAbstract'       => false,
        'isInterface'      => false,
        'isDeprecated'     => false
    ],
    'OxidEsales\Eshop\Core\UtilsPic'                                             => [
        'editionClassName' => \OxidEsales\EshopCommunity\Core\UtilsPic::class,
        'isAbstract'       => false,
        'isInterface'      => false,
        'isDeprecated'     => false
    ],
    'OxidEsales\Eshop\Core\UtilsServer'                                          => [
        'editionClassName' => \OxidEsales\EshopCommunity\Core\UtilsServer::class,
        'isAbstract'       => false,
        'isInterface'      => false,
        'isDeprecated'     => false
    ],
    'OxidEsales\Eshop\Core\UtilsString'                                          => [
        'editionClassName' => \OxidEsales\EshopCommunity\Core\UtilsString::class,
        'isAbstract'       => false,
        'isInterface'      => false,
        'isDeprecated'     => false
    ],
    'OxidEsales\Eshop\Core\UtilsUrl'                                             => [
        'editionClassName' => \OxidEsales\EshopCommunity\Core\UtilsUrl::class,
        'isAbstract'       => false,
        'isInterface'      => false,
        'isDeprecated'     => false
    ],
    'OxidEsales\Eshop\Core\UtilsView'                                            => [
        'editionClassName' => \OxidEsales\EshopCommunity\Core\UtilsView::class,
        'isAbstract'       => false,
        'isInterface'      => false,
        'isDeprecated'     => false
    ],
    'OxidEsales\Eshop\Core\UtilsXml'                                             => [
        'editionClassName' => \OxidEsales\EshopCommunity\Core\UtilsXml::class,
        'isAbstract'       => false,
        'isInterface'      => false,
        'isDeprecated'     => false
    ],
    'OxidEsales\Eshop\Core\ViewConfig'                                           => [
        'editionClassName' => \OxidEsales\EshopCommunity\Core\ViewConfig::class,
        'isAbstract'       => false,
        'isInterface'      => false,
        'isDeprecated'     => false
    ],
    'OxidEsales\Eshop\Core\ViewHelper\JavaScriptRegistrator'                     => [
        'editionClassName' => \OxidEsales\EshopCommunity\Core\ViewHelper\JavaScriptRegistrator::class,
        'isAbstract'       => false,
        'isInterface'      => false,
        'isDeprecated'     => false
    ],
    'OxidEsales\Eshop\Core\ViewHelper\JavaScriptRenderer'                        => [
        'editionClassName' => \OxidEsales\EshopCommunity\Core\ViewHelper\JavaScriptRenderer::class,
        'isAbstract'       => false,
        'isInterface'      => false,
        'isDeprecated'     => false
    ],
    'OxidEsales\Eshop\Core\ViewHelper\StyleRegistrator'                          => [
        'editionClassName' => \OxidEsales\EshopCommunity\Core\ViewHelper\StyleRegistrator::class,
        'isAbstract'       => false,
        'isInterface'      => false,
        'isDeprecated'     => false
    ],
    'OxidEsales\Eshop\Core\ViewHelper\StyleRenderer'                             => [
        'editionClassName' => \OxidEsales\EshopCommunity\Core\ViewHelper\StyleRenderer::class,
        'isAbstract'       => false,
        'isInterface'      => false,
        'isDeprecated'     => false
    ],
    'OxidEsales\Eshop\Core\WidgetControl'                                        => [
        'editionClassName' => \OxidEsales\EshopCommunity\Core\WidgetControl::class,
        'isAbstract'       => false,
        'isInterface'      => false,
        'isDeprecated'     => false
    ],
    'OxidEsales\Eshop\Core\Module\ModuleSmartyPluginDirectories'                 => [
        'editionClassName' => \OxidEsales\EshopCommunity\Core\Module\ModuleSmartyPluginDirectories::class,
        'isAbstract'       => false,
        'isInterface'      => false,
        'isDeprecated'     => true
    ],
    'OxidEsales\Eshop\Core\Module\ModuleSmartyPluginDirectoryRepository'         => [
        'editionClassName' => \OxidEsales\EshopCommunity\Core\Module\ModuleSmartyPluginDirectoryRepository::class,
        'isAbstract'       => false,
        'isInterface'      => false,
        'isDeprecated'     => true
    ],
    'OxidEsales\Eshop\Core\Module\ModuleSmartyPluginDirectoryValidator'          => [
        'editionClassName' => \OxidEsales\EshopCommunity\Core\Module\ModuleSmartyPluginDirectoryValidator::class,
        'isAbstract'       => false,
        'isInterface'      => false,
        'isDeprecated'     => true
    ],
];<|MERGE_RESOLUTION|>--- conflicted
+++ resolved
@@ -992,11 +992,7 @@
         'editionClassName' => \OxidEsales\EshopCommunity\Application\Controller\Admin\NewsMainAjax::class,
         'isAbstract'       => false,
         'isInterface'      => false,
-<<<<<<< HEAD
-        'isDeprecated'     => true
-=======
         'isDeprecated'     => true,
->>>>>>> 72d75c41
     ],
     'OxidEsales\Eshop\Application\Controller\Admin\NewsText'                     => [
         'editionClassName' => \OxidEsales\EshopCommunity\Application\Controller\Admin\NewsText::class,
@@ -1572,11 +1568,7 @@
         'editionClassName' => \OxidEsales\EshopCommunity\Application\Controller\NewsController::class,
         'isAbstract'       => false,
         'isInterface'      => false,
-<<<<<<< HEAD
-        'isDeprecated'     => true
-=======
         'isDeprecated'     => true,
->>>>>>> 72d75c41
     ],
     'OxidEsales\Eshop\Application\Controller\NewsletterController'               => [
         'editionClassName' => \OxidEsales\EshopCommunity\Application\Controller\NewsletterController::class,
@@ -1930,21 +1922,13 @@
         'editionClassName' => \OxidEsales\EshopCommunity\Application\Model\News::class,
         'isAbstract'       => false,
         'isInterface'      => false,
-<<<<<<< HEAD
-        'isDeprecated'     => true
-=======
         'isDeprecated'     => true,
->>>>>>> 72d75c41
     ],
     'OxidEsales\Eshop\Application\Model\NewsList'                                => [
         'editionClassName' => \OxidEsales\EshopCommunity\Application\Model\NewsList::class,
         'isAbstract'       => false,
         'isInterface'      => false,
-<<<<<<< HEAD
-        'isDeprecated'     => true
-=======
         'isDeprecated'     => true,
->>>>>>> 72d75c41
     ],
     'OxidEsales\Eshop\Application\Model\NewsSubscribed'                          => [
         'editionClassName' => \OxidEsales\EshopCommunity\Application\Model\NewsSubscribed::class,
