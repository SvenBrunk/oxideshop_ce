<?php
/**
 * Copyright © OXID eSales AG. All rights reserved.
 * See LICENSE file for license details.
 */

/*
 * @internal Do not make a module extension based on this file.
 * @see      https://oxidforge.org/en/core-oxid-eshop-classes-must-not-be-extended.html
 */
return [
    'OxidEsales\Eshop\Application\Component\BasketComponent'                     => [
        'editionClassName' => \OxidEsales\EshopCommunity\Application\Component\BasketComponent::class,
        'isAbstract'       => false,
        'isInterface'      => false,
        'isDeprecated'     => false
    ],
    'OxidEsales\Eshop\Application\Component\CategoriesComponent'                 => [
        'editionClassName' => \OxidEsales\EshopCommunity\Application\Component\CategoriesComponent::class,
        'isAbstract'       => false,
        'isInterface'      => false,
        'isDeprecated'     => false
    ],
    'OxidEsales\Eshop\Application\Component\CurrencyComponent'                   => [
        'editionClassName' => \OxidEsales\EshopCommunity\Application\Component\CurrencyComponent::class,
        'isAbstract'       => false,
        'isInterface'      => false,
        'isDeprecated'     => false
    ],
    'OxidEsales\Eshop\Application\Component\LanguageComponent'                   => [
        'editionClassName' => \OxidEsales\EshopCommunity\Application\Component\LanguageComponent::class,
        'isAbstract'       => false,
        'isInterface'      => false,
        'isDeprecated'     => false
    ],
    'OxidEsales\Eshop\Application\Component\Locator'                             => [
        'editionClassName' => \OxidEsales\EshopCommunity\Application\Component\Locator::class,
        'isAbstract'       => false,
        'isInterface'      => false,
        'isDeprecated'     => false
    ],
    'OxidEsales\Eshop\Application\Component\NewsComponent'                       => [
        'editionClassName' => \OxidEsales\EshopCommunity\Application\Component\NewsComponent::class,
        'isAbstract'       => false,
        'isInterface'      => false,
        'isDeprecated'     => true
    ],
    'OxidEsales\Eshop\Application\Component\ShopComponent'                       => [
        'editionClassName' => \OxidEsales\EshopCommunity\Application\Component\ShopComponent::class,
        'isAbstract'       => false,
        'isInterface'      => false,
        'isDeprecated'     => false
    ],
    'OxidEsales\Eshop\Application\Component\UserComponent'                       => [
        'editionClassName' => \OxidEsales\EshopCommunity\Application\Component\UserComponent::class,
        'isAbstract'       => false,
        'isInterface'      => false,
        'isDeprecated'     => false
    ],
    'OxidEsales\Eshop\Application\Component\UtilsComponent'                      => [
        'editionClassName' => \OxidEsales\EshopCommunity\Application\Component\UtilsComponent::class,
        'isAbstract'       => false,
        'isInterface'      => false,
        'isDeprecated'     => false
    ],
    'OxidEsales\Eshop\Application\Component\Widget\Actions'                      => [
        'editionClassName' => \OxidEsales\EshopCommunity\Application\Component\Widget\Actions::class,
        'isAbstract'       => false,
        'isInterface'      => false,
        'isDeprecated'     => false
    ],
    'OxidEsales\Eshop\Application\Component\Widget\ArticleBox'                   => [
        'editionClassName' => \OxidEsales\EshopCommunity\Application\Component\Widget\ArticleBox::class,
        'isAbstract'       => false,
        'isInterface'      => false,
        'isDeprecated'     => false
    ],
    'OxidEsales\Eshop\Application\Component\Widget\ArticleDetails'               => [
        'editionClassName' => \OxidEsales\EshopCommunity\Application\Component\Widget\ArticleDetails::class,
        'isAbstract'       => false,
        'isInterface'      => false,
        'isDeprecated'     => false
    ],
    'OxidEsales\Eshop\Application\Component\Widget\BetaNote'                     => [
        'editionClassName' => \OxidEsales\EshopCommunity\Application\Component\Widget\BetaNote::class,
        'isAbstract'       => false,
        'isInterface'      => false,
        'isDeprecated'     => false
    ],
    'OxidEsales\Eshop\Application\Component\Widget\CategoryTree'                 => [
        'editionClassName' => \OxidEsales\EshopCommunity\Application\Component\Widget\CategoryTree::class,
        'isAbstract'       => false,
        'isInterface'      => false,
        'isDeprecated'     => false
    ],
    'OxidEsales\Eshop\Application\Component\Widget\CookieNote'                   => [
        'editionClassName' => \OxidEsales\EshopCommunity\Application\Component\Widget\CookieNote::class,
        'isAbstract'       => false,
        'isInterface'      => false,
        'isDeprecated'     => false
    ],
    'OxidEsales\Eshop\Application\Component\Widget\CurrencyList'                 => [
        'editionClassName' => \OxidEsales\EshopCommunity\Application\Component\Widget\CurrencyList::class,
        'isAbstract'       => false,
        'isInterface'      => false,
        'isDeprecated'     => false
    ],
    'OxidEsales\Eshop\Application\Component\Widget\Information'                  => [
        'editionClassName' => \OxidEsales\EshopCommunity\Application\Component\Widget\Information::class,
        'isAbstract'       => false,
        'isInterface'      => false,
        'isDeprecated'     => false
    ],
    'OxidEsales\Eshop\Application\Component\Widget\LanguageList'                 => [
        'editionClassName' => \OxidEsales\EshopCommunity\Application\Component\Widget\LanguageList::class,
        'isAbstract'       => false,
        'isInterface'      => false,
        'isDeprecated'     => false
    ],
    'OxidEsales\Eshop\Application\Component\Widget\ManufacturerList'             => [
        'editionClassName' => \OxidEsales\EshopCommunity\Application\Component\Widget\ManufacturerList::class,
        'isAbstract'       => false,
        'isInterface'      => false,
        'isDeprecated'     => false
    ],
    'OxidEsales\Eshop\Application\Component\Widget\MiniBasket'                   => [
        'editionClassName' => \OxidEsales\EshopCommunity\Application\Component\Widget\MiniBasket::class,
        'isAbstract'       => false,
        'isInterface'      => false,
        'isDeprecated'     => false
    ],
    'OxidEsales\Eshop\Application\Component\Widget\Rating'                       => [
        'editionClassName' => \OxidEsales\EshopCommunity\Application\Component\Widget\Rating::class,
        'isAbstract'       => false,
        'isInterface'      => false,
        'isDeprecated'     => false
    ],
    'OxidEsales\Eshop\Application\Component\Widget\Recommendation'               => [
        'editionClassName' => \OxidEsales\EshopCommunity\Application\Component\Widget\Recommendation::class,
        'isAbstract'       => false,
        'isInterface'      => false,
        'isDeprecated'     => true
    ],
    'OxidEsales\Eshop\Application\Component\Widget\Review'                       => [
        'editionClassName' => \OxidEsales\EshopCommunity\Application\Component\Widget\Review::class,
        'isAbstract'       => false,
        'isInterface'      => false,
        'isDeprecated'     => false
    ],
    'OxidEsales\Eshop\Application\Component\Widget\ServiceList'                  => [
        'editionClassName' => \OxidEsales\EshopCommunity\Application\Component\Widget\ServiceList::class,
        'isAbstract'       => false,
        'isInterface'      => false,
        'isDeprecated'     => false
    ],
    'OxidEsales\Eshop\Application\Component\Widget\ServiceMenu'                  => [
        'editionClassName' => \OxidEsales\EshopCommunity\Application\Component\Widget\ServiceMenu::class,
        'isAbstract'       => false,
        'isInterface'      => false,
        'isDeprecated'     => false
    ],
    'OxidEsales\Eshop\Application\Component\Widget\VendorList'                   => [
        'editionClassName' => \OxidEsales\EshopCommunity\Application\Component\Widget\VendorList::class,
        'isAbstract'       => false,
        'isInterface'      => false,
        'isDeprecated'     => false
    ],
    'OxidEsales\Eshop\Application\Component\Widget\WidgetController'             => [
        'editionClassName' => \OxidEsales\EshopCommunity\Application\Component\Widget\WidgetController::class,
        'isAbstract'       => false,
        'isInterface'      => false,
        'isDeprecated'     => false
    ],
    'OxidEsales\Eshop\Application\Controller\AccountController'                  => [
        'editionClassName' => \OxidEsales\EshopCommunity\Application\Controller\AccountController::class,
        'isAbstract'       => false,
        'isInterface'      => false,
        'isDeprecated'     => false
    ],
    'OxidEsales\Eshop\Application\Controller\AccountDownloadsController'         => [
        'editionClassName' => \OxidEsales\EshopCommunity\Application\Controller\AccountDownloadsController::class,
        'isAbstract'       => false,
        'isInterface'      => false,
        'isDeprecated'     => false
    ],
    'OxidEsales\Eshop\Application\Controller\AccountNewsletterController'        => [
        'editionClassName' => \OxidEsales\EshopCommunity\Application\Controller\AccountNewsletterController::class,
        'isAbstract'       => false,
        'isInterface'      => false,
        'isDeprecated'     => false
    ],
    'OxidEsales\Eshop\Application\Controller\AccountNoticeListController'        => [
        'editionClassName' => \OxidEsales\EshopCommunity\Application\Controller\AccountNoticeListController::class,
        'isAbstract'       => false,
        'isInterface'      => false,
        'isDeprecated'     => false
    ],
    'OxidEsales\Eshop\Application\Controller\AccountOrderController'             => [
        'editionClassName' => \OxidEsales\EshopCommunity\Application\Controller\AccountOrderController::class,
        'isAbstract'       => false,
        'isInterface'      => false,
        'isDeprecated'     => false
    ],
    'OxidEsales\Eshop\Application\Controller\AccountPasswordController'          => [
        'editionClassName' => \OxidEsales\EshopCommunity\Application\Controller\AccountPasswordController::class,
        'isAbstract'       => false,
        'isInterface'      => false,
        'isDeprecated'     => false
    ],
    'OxidEsales\Eshop\Application\Controller\AccountRecommlistController'        => [
        'editionClassName' => \OxidEsales\EshopCommunity\Application\Controller\AccountRecommlistController::class,
        'isAbstract'       => false,
        'isInterface'      => false,
        'isDeprecated'     => true
    ],
    'OxidEsales\Eshop\Application\Controller\AccountReviewController'            => [
        'editionClassName' => \OxidEsales\EshopCommunity\Application\Controller\AccountReviewController::class,
        'isAbstract'       => false,
        'isInterface'      => false,
        'isDeprecated'     => false
    ],
    'OxidEsales\Eshop\Application\Controller\AccountUserController'              => [
        'editionClassName' => \OxidEsales\EshopCommunity\Application\Controller\AccountUserController::class,
        'isAbstract'       => false,
        'isInterface'      => false,
        'isDeprecated'     => false
    ],
    'OxidEsales\Eshop\Application\Controller\AccountWishlistController'          => [
        'editionClassName' => \OxidEsales\EshopCommunity\Application\Controller\AccountWishlistController::class,
        'isAbstract'       => false,
        'isInterface'      => false,
        'isDeprecated'     => false
    ],
    'OxidEsales\Eshop\Application\Controller\Admin\ActionsArticleAjax'           => [
        'editionClassName' => \OxidEsales\EshopCommunity\Application\Controller\Admin\ActionsArticleAjax::class,
        'isAbstract'       => false,
        'isInterface'      => false,
        'isDeprecated'     => false
    ],
    'OxidEsales\Eshop\Application\Controller\Admin\ActionsController'            => [
        'editionClassName' => \OxidEsales\EshopCommunity\Application\Controller\Admin\ActionsController::class,
        'isAbstract'       => false,
        'isInterface'      => false,
        'isDeprecated'     => false
    ],
    'OxidEsales\Eshop\Application\Controller\Admin\ActionsGroupsAjax'            => [
        'editionClassName' => \OxidEsales\EshopCommunity\Application\Controller\Admin\ActionsGroupsAjax::class,
        'isAbstract'       => false,
        'isInterface'      => false,
        'isDeprecated'     => false
    ],
    'OxidEsales\Eshop\Application\Controller\Admin\ActionsList'                  => [
        'editionClassName' => \OxidEsales\EshopCommunity\Application\Controller\Admin\ActionsList::class,
        'isAbstract'       => false,
        'isInterface'      => false,
        'isDeprecated'     => false
    ],
    'OxidEsales\Eshop\Application\Controller\Admin\ActionsMain'                  => [
        'editionClassName' => \OxidEsales\EshopCommunity\Application\Controller\Admin\ActionsMain::class,
        'isAbstract'       => false,
        'isInterface'      => false,
        'isDeprecated'     => false
    ],
    'OxidEsales\Eshop\Application\Controller\Admin\ActionsMainAjax'              => [
        'editionClassName' => \OxidEsales\EshopCommunity\Application\Controller\Admin\ActionsMainAjax::class,
        'isAbstract'       => false,
        'isInterface'      => false,
        'isDeprecated'     => false
    ],
    'OxidEsales\Eshop\Application\Controller\Admin\ActionsOrderAjax'             => [
        'editionClassName' => \OxidEsales\EshopCommunity\Application\Controller\Admin\ActionsOrderAjax::class,
        'isAbstract'       => false,
        'isInterface'      => false,
        'isDeprecated'     => false
    ],
    'OxidEsales\Eshop\Application\Controller\Admin\AdminContent'                 => [
        'editionClassName' => \OxidEsales\EshopCommunity\Application\Controller\Admin\AdminContent::class,
        'isAbstract'       => false,
        'isInterface'      => false,
        'isDeprecated'     => false
    ],
    'OxidEsales\Eshop\Application\Controller\Admin\AdminController'              => [
        'editionClassName' => \OxidEsales\EshopCommunity\Application\Controller\Admin\AdminController::class,
        'isAbstract'       => false,
        'isInterface'      => false,
        'isDeprecated'     => false
    ],
    'OxidEsales\Eshop\Application\Controller\Admin\AdminDetailsController'       => [
        'editionClassName' => \OxidEsales\EshopCommunity\Application\Controller\Admin\AdminDetailsController::class,
        'isAbstract'       => false,
        'isInterface'      => false,
        'isDeprecated'     => false
    ],
    'OxidEsales\Eshop\Application\Controller\Admin\AdminLinks'                   => [
        'editionClassName' => \OxidEsales\EshopCommunity\Application\Controller\Admin\AdminLinks::class,
        'isAbstract'       => false,
        'isInterface'      => false,
        'isDeprecated'     => false
    ],
    'OxidEsales\Eshop\Application\Controller\Admin\AdminListController'          => [
        'editionClassName' => \OxidEsales\EshopCommunity\Application\Controller\Admin\AdminListController::class,
        'isAbstract'       => false,
        'isInterface'      => false,
        'isDeprecated'     => false
    ],
    'OxidEsales\Eshop\Application\Controller\Admin\AdminNews'                    => [
        'editionClassName' => \OxidEsales\EshopCommunity\Application\Controller\Admin\AdminNews::class,
        'isAbstract'       => false,
        'isInterface'      => false,
        'isDeprecated'     => true
    ],
    'OxidEsales\Eshop\Application\Controller\Admin\AdminNewsletter'              => [
        'editionClassName' => \OxidEsales\EshopCommunity\Application\Controller\Admin\AdminNewsletter::class,
        'isAbstract'       => false,
        'isInterface'      => false,
        'isDeprecated'     => false
    ],
    'OxidEsales\Eshop\Application\Controller\Admin\AdminOrder'                   => [
        'editionClassName' => \OxidEsales\EshopCommunity\Application\Controller\Admin\AdminOrder::class,
        'isAbstract'       => false,
        'isInterface'      => false,
        'isDeprecated'     => false
    ],
    'OxidEsales\Eshop\Application\Controller\Admin\AdminPayment'                 => [
        'editionClassName' => \OxidEsales\EshopCommunity\Application\Controller\Admin\AdminPayment::class,
        'isAbstract'       => false,
        'isInterface'      => false,
        'isDeprecated'     => false
    ],
    'OxidEsales\Eshop\Application\Controller\Admin\AdminPriceAlarm'              => [
        'editionClassName' => \OxidEsales\EshopCommunity\Application\Controller\Admin\AdminPriceAlarm::class,
        'isAbstract'       => false,
        'isInterface'      => false,
        'isDeprecated'     => false
    ],
    'OxidEsales\Eshop\Application\Controller\Admin\AdminStart'                   => [
        'editionClassName' => \OxidEsales\EshopCommunity\Application\Controller\Admin\AdminStart::class,
        'isAbstract'       => false,
        'isInterface'      => false,
        'isDeprecated'     => false
    ],
    'OxidEsales\Eshop\Application\Controller\Admin\AdminUser'                    => [
        'editionClassName' => \OxidEsales\EshopCommunity\Application\Controller\Admin\AdminUser::class,
        'isAbstract'       => false,
        'isInterface'      => false,
        'isDeprecated'     => false
    ],
    'OxidEsales\Eshop\Application\Controller\Admin\AdminWrapping'                => [
        'editionClassName' => \OxidEsales\EshopCommunity\Application\Controller\Admin\AdminWrapping::class,
        'isAbstract'       => false,
        'isInterface'      => false,
        'isDeprecated'     => false
    ],
    'OxidEsales\Eshop\Application\Controller\Admin\AdminlinksList'               => [
        'editionClassName' => \OxidEsales\EshopCommunity\Application\Controller\Admin\AdminlinksList::class,
        'isAbstract'       => false,
        'isInterface'      => false,
        'isDeprecated'     => false
    ],
    'OxidEsales\Eshop\Application\Controller\Admin\AdminlinksMain'               => [
        'editionClassName' => \OxidEsales\EshopCommunity\Application\Controller\Admin\AdminlinksMain::class,
        'isAbstract'       => false,
        'isInterface'      => false,
        'isDeprecated'     => false
    ],
    'OxidEsales\Eshop\Application\Controller\Admin\ArticleAccessoriesAjax'       => [
        'editionClassName' => \OxidEsales\EshopCommunity\Application\Controller\Admin\ArticleAccessoriesAjax::class,
        'isAbstract'       => false,
        'isInterface'      => false,
        'isDeprecated'     => false
    ],
    'OxidEsales\Eshop\Application\Controller\Admin\ArticleAttribute'             => [
        'editionClassName' => \OxidEsales\EshopCommunity\Application\Controller\Admin\ArticleAttribute::class,
        'isAbstract'       => false,
        'isInterface'      => false,
        'isDeprecated'     => false
    ],
    'OxidEsales\Eshop\Application\Controller\Admin\ArticleAttributeAjax'         => [
        'editionClassName' => \OxidEsales\EshopCommunity\Application\Controller\Admin\ArticleAttributeAjax::class,
        'isAbstract'       => false,
        'isInterface'      => false,
        'isDeprecated'     => false
    ],
    'OxidEsales\Eshop\Application\Controller\Admin\ArticleBundleAjax'            => [
        'editionClassName' => \OxidEsales\EshopCommunity\Application\Controller\Admin\ArticleBundleAjax::class,
        'isAbstract'       => false,
        'isInterface'      => false,
        'isDeprecated'     => false
    ],
    'OxidEsales\Eshop\Application\Controller\Admin\ArticleController'            => [
        'editionClassName' => \OxidEsales\EshopCommunity\Application\Controller\Admin\ArticleController::class,
        'isAbstract'       => false,
        'isInterface'      => false,
        'isDeprecated'     => false
    ],
    'OxidEsales\Eshop\Application\Controller\Admin\ArticleCrossselling'          => [
        'editionClassName' => \OxidEsales\EshopCommunity\Application\Controller\Admin\ArticleCrossselling::class,
        'isAbstract'       => false,
        'isInterface'      => false,
        'isDeprecated'     => false
    ],
    'OxidEsales\Eshop\Application\Controller\Admin\ArticleCrosssellingAjax'      => [
        'editionClassName' => \OxidEsales\EshopCommunity\Application\Controller\Admin\ArticleCrosssellingAjax::class,
        'isAbstract'       => false,
        'isInterface'      => false,
        'isDeprecated'     => false
    ],
    'OxidEsales\Eshop\Application\Controller\Admin\ArticleExtend'                => [
        'editionClassName' => \OxidEsales\EshopCommunity\Application\Controller\Admin\ArticleExtend::class,
        'isAbstract'       => false,
        'isInterface'      => false,
        'isDeprecated'     => false
    ],
    'OxidEsales\Eshop\Application\Controller\Admin\ArticleExtendAjax'            => [
        'editionClassName' => \OxidEsales\EshopCommunity\Application\Controller\Admin\ArticleExtendAjax::class,
        'isAbstract'       => false,
        'isInterface'      => false,
        'isDeprecated'     => false
    ],
    'OxidEsales\Eshop\Application\Controller\Admin\ArticleFiles'                 => [
        'editionClassName' => \OxidEsales\EshopCommunity\Application\Controller\Admin\ArticleFiles::class,
        'isAbstract'       => false,
        'isInterface'      => false,
        'isDeprecated'     => false
    ],
    'OxidEsales\Eshop\Application\Controller\Admin\ArticleList'                  => [
        'editionClassName' => \OxidEsales\EshopCommunity\Application\Controller\Admin\ArticleList::class,
        'isAbstract'       => false,
        'isInterface'      => false,
        'isDeprecated'     => false
    ],
    'OxidEsales\Eshop\Application\Controller\Admin\ArticleMain'                  => [
        'editionClassName' => \OxidEsales\EshopCommunity\Application\Controller\Admin\ArticleMain::class,
        'isAbstract'       => false,
        'isInterface'      => false,
        'isDeprecated'     => false
    ],
    'OxidEsales\Eshop\Application\Controller\Admin\ArticleOverview'              => [
        'editionClassName' => \OxidEsales\EshopCommunity\Application\Controller\Admin\ArticleOverview::class,
        'isAbstract'       => false,
        'isInterface'      => false,
        'isDeprecated'     => false
    ],
    'OxidEsales\Eshop\Application\Controller\Admin\ArticlePictures'              => [
        'editionClassName' => \OxidEsales\EshopCommunity\Application\Controller\Admin\ArticlePictures::class,
        'isAbstract'       => false,
        'isInterface'      => false,
        'isDeprecated'     => false
    ],
    'OxidEsales\Eshop\Application\Controller\Admin\ArticleReview'                => [
        'editionClassName' => \OxidEsales\EshopCommunity\Application\Controller\Admin\ArticleReview::class,
        'isAbstract'       => false,
        'isInterface'      => false,
        'isDeprecated'     => false
    ],
    'OxidEsales\Eshop\Application\Controller\Admin\ArticleSelectionAjax'         => [
        'editionClassName' => \OxidEsales\EshopCommunity\Application\Controller\Admin\ArticleSelectionAjax::class,
        'isAbstract'       => false,
        'isInterface'      => false,
        'isDeprecated'     => false
    ],
    'OxidEsales\Eshop\Application\Controller\Admin\ArticleSeo'                   => [
        'editionClassName' => \OxidEsales\EshopCommunity\Application\Controller\Admin\ArticleSeo::class,
        'isAbstract'       => false,
        'isInterface'      => false,
        'isDeprecated'     => false
    ],
    'OxidEsales\Eshop\Application\Controller\Admin\ArticleStock'                 => [
        'editionClassName' => \OxidEsales\EshopCommunity\Application\Controller\Admin\ArticleStock::class,
        'isAbstract'       => false,
        'isInterface'      => false,
        'isDeprecated'     => false
    ],
    'OxidEsales\Eshop\Application\Controller\Admin\ArticleUserdef'               => [
        'editionClassName' => \OxidEsales\EshopCommunity\Application\Controller\Admin\ArticleUserdef::class,
        'isAbstract'       => false,
        'isInterface'      => false,
        'isDeprecated'     => false
    ],
    'OxidEsales\Eshop\Application\Controller\Admin\ArticleVariant'               => [
        'editionClassName' => \OxidEsales\EshopCommunity\Application\Controller\Admin\ArticleVariant::class,
        'isAbstract'       => false,
        'isInterface'      => false,
        'isDeprecated'     => false
    ],
    'OxidEsales\Eshop\Application\Controller\Admin\AttributeCategory'            => [
        'editionClassName' => \OxidEsales\EshopCommunity\Application\Controller\Admin\AttributeCategory::class,
        'isAbstract'       => false,
        'isInterface'      => false,
        'isDeprecated'     => false
    ],
    'OxidEsales\Eshop\Application\Controller\Admin\AttributeCategoryAjax'        => [
        'editionClassName' => \OxidEsales\EshopCommunity\Application\Controller\Admin\AttributeCategoryAjax::class,
        'isAbstract'       => false,
        'isInterface'      => false,
        'isDeprecated'     => false
    ],
    'OxidEsales\Eshop\Application\Controller\Admin\AttributeController'          => [
        'editionClassName' => \OxidEsales\EshopCommunity\Application\Controller\Admin\AttributeController::class,
        'isAbstract'       => false,
        'isInterface'      => false,
        'isDeprecated'     => false
    ],
    'OxidEsales\Eshop\Application\Controller\Admin\AttributeList'                => [
        'editionClassName' => \OxidEsales\EshopCommunity\Application\Controller\Admin\AttributeList::class,
        'isAbstract'       => false,
        'isInterface'      => false,
        'isDeprecated'     => false
    ],
    'OxidEsales\Eshop\Application\Controller\Admin\AttributeMain'                => [
        'editionClassName' => \OxidEsales\EshopCommunity\Application\Controller\Admin\AttributeMain::class,
        'isAbstract'       => false,
        'isInterface'      => false,
        'isDeprecated'     => false
    ],
    'OxidEsales\Eshop\Application\Controller\Admin\AttributeMainAjax'            => [
        'editionClassName' => \OxidEsales\EshopCommunity\Application\Controller\Admin\AttributeMainAjax::class,
        'isAbstract'       => false,
        'isInterface'      => false,
        'isDeprecated'     => false
    ],
    'OxidEsales\Eshop\Application\Controller\Admin\AttributeOrderAjax'           => [
        'editionClassName' => \OxidEsales\EshopCommunity\Application\Controller\Admin\AttributeOrderAjax::class,
        'isAbstract'       => false,
        'isInterface'      => false,
        'isDeprecated'     => false
    ],
    'OxidEsales\Eshop\Application\Controller\Admin\CategoryController'           => [
        'editionClassName' => \OxidEsales\EshopCommunity\Application\Controller\Admin\CategoryController::class,
        'isAbstract'       => false,
        'isInterface'      => false,
        'isDeprecated'     => false
    ],
    'OxidEsales\Eshop\Application\Controller\Admin\CategoryList'                 => [
        'editionClassName' => \OxidEsales\EshopCommunity\Application\Controller\Admin\CategoryList::class,
        'isAbstract'       => false,
        'isInterface'      => false,
        'isDeprecated'     => false
    ],
    'OxidEsales\Eshop\Application\Controller\Admin\CategoryMain'                 => [
        'editionClassName' => \OxidEsales\EshopCommunity\Application\Controller\Admin\CategoryMain::class,
        'isAbstract'       => false,
        'isInterface'      => false,
        'isDeprecated'     => false
    ],
    'OxidEsales\Eshop\Application\Controller\Admin\CategoryMainAjax'             => [
        'editionClassName' => \OxidEsales\EshopCommunity\Application\Controller\Admin\CategoryMainAjax::class,
        'isAbstract'       => false,
        'isInterface'      => false,
        'isDeprecated'     => false
    ],
    'OxidEsales\Eshop\Application\Controller\Admin\CategoryOrder'                => [
        'editionClassName' => \OxidEsales\EshopCommunity\Application\Controller\Admin\CategoryOrder::class,
        'isAbstract'       => false,
        'isInterface'      => false,
        'isDeprecated'     => false
    ],
    'OxidEsales\Eshop\Application\Controller\Admin\CategoryOrderAjax'            => [
        'editionClassName' => \OxidEsales\EshopCommunity\Application\Controller\Admin\CategoryOrderAjax::class,
        'isAbstract'       => false,
        'isInterface'      => false,
        'isDeprecated'     => false
    ],
    'OxidEsales\Eshop\Application\Controller\Admin\CategoryPictures'             => [
        'editionClassName' => \OxidEsales\EshopCommunity\Application\Controller\Admin\CategoryPictures::class,
        'isAbstract'       => false,
        'isInterface'      => false,
        'isDeprecated'     => false
    ],
    'OxidEsales\Eshop\Application\Controller\Admin\CategorySeo'                  => [
        'editionClassName' => \OxidEsales\EshopCommunity\Application\Controller\Admin\CategorySeo::class,
        'isAbstract'       => false,
        'isInterface'      => false,
        'isDeprecated'     => false
    ],
    'OxidEsales\Eshop\Application\Controller\Admin\CategoryText'                 => [
        'editionClassName' => \OxidEsales\EshopCommunity\Application\Controller\Admin\CategoryText::class,
        'isAbstract'       => false,
        'isInterface'      => false,
        'isDeprecated'     => false
    ],
    'OxidEsales\Eshop\Application\Controller\Admin\CategoryUpdate'               => [
        'editionClassName' => \OxidEsales\EshopCommunity\Application\Controller\Admin\CategoryUpdate::class,
        'isAbstract'       => false,
        'isInterface'      => false,
        'isDeprecated'     => false
    ],
    'OxidEsales\Eshop\Application\Controller\Admin\ContentList'                  => [
        'editionClassName' => \OxidEsales\EshopCommunity\Application\Controller\Admin\ContentList::class,
        'isAbstract'       => false,
        'isInterface'      => false,
        'isDeprecated'     => false
    ],
    'OxidEsales\Eshop\Application\Controller\Admin\ContentMain'                  => [
        'editionClassName' => \OxidEsales\EshopCommunity\Application\Controller\Admin\ContentMain::class,
        'isAbstract'       => false,
        'isInterface'      => false,
        'isDeprecated'     => false
    ],
    'OxidEsales\Eshop\Application\Controller\Admin\ContentSeo'                   => [
        'editionClassName' => \OxidEsales\EshopCommunity\Application\Controller\Admin\ContentSeo::class,
        'isAbstract'       => false,
        'isInterface'      => false,
        'isDeprecated'     => false
    ],
    'OxidEsales\Eshop\Application\Controller\Admin\CountryController'            => [
        'editionClassName' => \OxidEsales\EshopCommunity\Application\Controller\Admin\CountryController::class,
        'isAbstract'       => false,
        'isInterface'      => false,
        'isDeprecated'     => false
    ],
    'OxidEsales\Eshop\Application\Controller\Admin\CountryList'                  => [
        'editionClassName' => \OxidEsales\EshopCommunity\Application\Controller\Admin\CountryList::class,
        'isAbstract'       => false,
        'isInterface'      => false,
        'isDeprecated'     => false
    ],
    'OxidEsales\Eshop\Application\Controller\Admin\CountryMain'                  => [
        'editionClassName' => \OxidEsales\EshopCommunity\Application\Controller\Admin\CountryMain::class,
        'isAbstract'       => false,
        'isInterface'      => false,
        'isDeprecated'     => false
    ],
    'OxidEsales\Eshop\Application\Controller\Admin\DeliveryArticles'             => [
        'editionClassName' => \OxidEsales\EshopCommunity\Application\Controller\Admin\DeliveryArticles::class,
        'isAbstract'       => false,
        'isInterface'      => false,
        'isDeprecated'     => false
    ],
    'OxidEsales\Eshop\Application\Controller\Admin\DeliveryArticlesAjax'         => [
        'editionClassName' => \OxidEsales\EshopCommunity\Application\Controller\Admin\DeliveryArticlesAjax::class,
        'isAbstract'       => false,
        'isInterface'      => false,
        'isDeprecated'     => false
    ],
    'OxidEsales\Eshop\Application\Controller\Admin\DeliveryCategoriesAjax'       => [
        'editionClassName' => \OxidEsales\EshopCommunity\Application\Controller\Admin\DeliveryCategoriesAjax::class,
        'isAbstract'       => false,
        'isInterface'      => false,
        'isDeprecated'     => false
    ],
    'OxidEsales\Eshop\Application\Controller\Admin\DeliveryController'           => [
        'editionClassName' => \OxidEsales\EshopCommunity\Application\Controller\Admin\DeliveryController::class,
        'isAbstract'       => false,
        'isInterface'      => false,
        'isDeprecated'     => false
    ],
    'OxidEsales\Eshop\Application\Controller\Admin\DeliveryGroupsAjax'           => [
        'editionClassName' => \OxidEsales\EshopCommunity\Application\Controller\Admin\DeliveryGroupsAjax::class,
        'isAbstract'       => false,
        'isInterface'      => false,
        'isDeprecated'     => false
    ],
    'OxidEsales\Eshop\Application\Controller\Admin\DeliveryList'                 => [
        'editionClassName' => \OxidEsales\EshopCommunity\Application\Controller\Admin\DeliveryList::class,
        'isAbstract'       => false,
        'isInterface'      => false,
        'isDeprecated'     => false
    ],
    'OxidEsales\Eshop\Application\Controller\Admin\DeliveryMain'                 => [
        'editionClassName' => \OxidEsales\EshopCommunity\Application\Controller\Admin\DeliveryMain::class,
        'isAbstract'       => false,
        'isInterface'      => false,
        'isDeprecated'     => false
    ],
    'OxidEsales\Eshop\Application\Controller\Admin\DeliveryMainAjax'             => [
        'editionClassName' => \OxidEsales\EshopCommunity\Application\Controller\Admin\DeliveryMainAjax::class,
        'isAbstract'       => false,
        'isInterface'      => false,
        'isDeprecated'     => false
    ],
    'OxidEsales\Eshop\Application\Controller\Admin\DeliverySetController'        => [
        'editionClassName' => \OxidEsales\EshopCommunity\Application\Controller\Admin\DeliverySetController::class,
        'isAbstract'       => false,
        'isInterface'      => false,
        'isDeprecated'     => false
    ],
    'OxidEsales\Eshop\Application\Controller\Admin\DeliverySetCountryAjax'       => [
        'editionClassName' => \OxidEsales\EshopCommunity\Application\Controller\Admin\DeliverySetCountryAjax::class,
        'isAbstract'       => false,
        'isInterface'      => false,
        'isDeprecated'     => false
    ],
    'OxidEsales\Eshop\Application\Controller\Admin\DeliverySetGroupsAjax'        => [
        'editionClassName' => \OxidEsales\EshopCommunity\Application\Controller\Admin\DeliverySetGroupsAjax::class,
        'isAbstract'       => false,
        'isInterface'      => false,
        'isDeprecated'     => false
    ],
    'OxidEsales\Eshop\Application\Controller\Admin\DeliverySetList'              => [
        'editionClassName' => \OxidEsales\EshopCommunity\Application\Controller\Admin\DeliverySetList::class,
        'isAbstract'       => false,
        'isInterface'      => false,
        'isDeprecated'     => false
    ],
    'OxidEsales\Eshop\Application\Controller\Admin\DeliverySetMain'              => [
        'editionClassName' => \OxidEsales\EshopCommunity\Application\Controller\Admin\DeliverySetMain::class,
        'isAbstract'       => false,
        'isInterface'      => false,
        'isDeprecated'     => false
    ],
    'OxidEsales\Eshop\Application\Controller\Admin\DeliverySetMainAjax'          => [
        'editionClassName' => \OxidEsales\EshopCommunity\Application\Controller\Admin\DeliverySetMainAjax::class,
        'isAbstract'       => false,
        'isInterface'      => false,
        'isDeprecated'     => false
    ],
    'OxidEsales\Eshop\Application\Controller\Admin\DeliverySetPayment'           => [
        'editionClassName' => \OxidEsales\EshopCommunity\Application\Controller\Admin\DeliverySetPayment::class,
        'isAbstract'       => false,
        'isInterface'      => false,
        'isDeprecated'     => false
    ],
    'OxidEsales\Eshop\Application\Controller\Admin\DeliverySetPaymentAjax'       => [
        'editionClassName' => \OxidEsales\EshopCommunity\Application\Controller\Admin\DeliverySetPaymentAjax::class,
        'isAbstract'       => false,
        'isInterface'      => false,
        'isDeprecated'     => false
    ],
    'OxidEsales\Eshop\Application\Controller\Admin\DeliverySetRdfa'              => [
        'editionClassName' => \OxidEsales\EshopCommunity\Application\Controller\Admin\DeliverySetRdfa::class,
        'isAbstract'       => false,
        'isInterface'      => false,
        'isDeprecated'     => false
    ],
    'OxidEsales\Eshop\Application\Controller\Admin\DeliverySetUsers'             => [
        'editionClassName' => \OxidEsales\EshopCommunity\Application\Controller\Admin\DeliverySetUsers::class,
        'isAbstract'       => false,
        'isInterface'      => false,
        'isDeprecated'     => false
    ],
    'OxidEsales\Eshop\Application\Controller\Admin\DeliverySetUsersAjax'         => [
        'editionClassName' => \OxidEsales\EshopCommunity\Application\Controller\Admin\DeliverySetUsersAjax::class,
        'isAbstract'       => false,
        'isInterface'      => false,
        'isDeprecated'     => false
    ],
    'OxidEsales\Eshop\Application\Controller\Admin\DeliveryUsers'                => [
        'editionClassName' => \OxidEsales\EshopCommunity\Application\Controller\Admin\DeliveryUsers::class,
        'isAbstract'       => false,
        'isInterface'      => false,
        'isDeprecated'     => false
    ],
    'OxidEsales\Eshop\Application\Controller\Admin\DeliveryUsersAjax'            => [
        'editionClassName' => \OxidEsales\EshopCommunity\Application\Controller\Admin\DeliveryUsersAjax::class,
        'isAbstract'       => false,
        'isInterface'      => false,
        'isDeprecated'     => false
    ],
    'OxidEsales\Eshop\Application\Controller\Admin\DiagnosticsController'        => [
        'editionClassName' => \OxidEsales\EshopCommunity\Application\Controller\Admin\DiagnosticsController::class,
        'isAbstract'       => false,
        'isInterface'      => false,
        'isDeprecated'     => false
    ],
    'OxidEsales\Eshop\Application\Controller\Admin\DiagnosticsList'              => [
        'editionClassName' => \OxidEsales\EshopCommunity\Application\Controller\Admin\DiagnosticsList::class,
        'isAbstract'       => false,
        'isInterface'      => false,
        'isDeprecated'     => false
    ],
    'OxidEsales\Eshop\Application\Controller\Admin\DiagnosticsMain'              => [
        'editionClassName' => \OxidEsales\EshopCommunity\Application\Controller\Admin\DiagnosticsMain::class,
        'isAbstract'       => false,
        'isInterface'      => false,
        'isDeprecated'     => false
    ],
    'OxidEsales\Eshop\Application\Controller\Admin\DiscountArticles'             => [
        'editionClassName' => \OxidEsales\EshopCommunity\Application\Controller\Admin\DiscountArticles::class,
        'isAbstract'       => false,
        'isInterface'      => false,
        'isDeprecated'     => false
    ],
    'OxidEsales\Eshop\Application\Controller\Admin\DiscountArticlesAjax'         => [
        'editionClassName' => \OxidEsales\EshopCommunity\Application\Controller\Admin\DiscountArticlesAjax::class,
        'isAbstract'       => false,
        'isInterface'      => false,
        'isDeprecated'     => false
    ],
    'OxidEsales\Eshop\Application\Controller\Admin\DiscountCategoriesAjax'       => [
        'editionClassName' => \OxidEsales\EshopCommunity\Application\Controller\Admin\DiscountCategoriesAjax::class,
        'isAbstract'       => false,
        'isInterface'      => false,
        'isDeprecated'     => false
    ],
    'OxidEsales\Eshop\Application\Controller\Admin\DiscountController'           => [
        'editionClassName' => \OxidEsales\EshopCommunity\Application\Controller\Admin\DiscountController::class,
        'isAbstract'       => false,
        'isInterface'      => false,
        'isDeprecated'     => false
    ],
    'OxidEsales\Eshop\Application\Controller\Admin\DiscountGroupsAjax'           => [
        'editionClassName' => \OxidEsales\EshopCommunity\Application\Controller\Admin\DiscountGroupsAjax::class,
        'isAbstract'       => false,
        'isInterface'      => false,
        'isDeprecated'     => false
    ],
    'OxidEsales\Eshop\Application\Controller\Admin\DiscountItemAjax'             => [
        'editionClassName' => \OxidEsales\EshopCommunity\Application\Controller\Admin\DiscountItemAjax::class,
        'isAbstract'       => false,
        'isInterface'      => false,
        'isDeprecated'     => false
    ],
    'OxidEsales\Eshop\Application\Controller\Admin\DiscountList'                 => [
        'editionClassName' => \OxidEsales\EshopCommunity\Application\Controller\Admin\DiscountList::class,
        'isAbstract'       => false,
        'isInterface'      => false,
        'isDeprecated'     => false
    ],
    'OxidEsales\Eshop\Application\Controller\Admin\DiscountMain'                 => [
        'editionClassName' => \OxidEsales\EshopCommunity\Application\Controller\Admin\DiscountMain::class,
        'isAbstract'       => false,
        'isInterface'      => false,
        'isDeprecated'     => false
    ],
    'OxidEsales\Eshop\Application\Controller\Admin\DiscountMainAjax'             => [
        'editionClassName' => \OxidEsales\EshopCommunity\Application\Controller\Admin\DiscountMainAjax::class,
        'isAbstract'       => false,
        'isInterface'      => false,
        'isDeprecated'     => false
    ],
    'OxidEsales\Eshop\Application\Controller\Admin\DiscountUsers'                => [
        'editionClassName' => \OxidEsales\EshopCommunity\Application\Controller\Admin\DiscountUsers::class,
        'isAbstract'       => false,
        'isInterface'      => false,
        'isDeprecated'     => false
    ],
    'OxidEsales\Eshop\Application\Controller\Admin\DiscountUsersAjax'            => [
        'editionClassName' => \OxidEsales\EshopCommunity\Application\Controller\Admin\DiscountUsersAjax::class,
        'isAbstract'       => false,
        'isInterface'      => false,
        'isDeprecated'     => false
    ],
    'OxidEsales\Eshop\Application\Controller\Admin\DynEconda'                    => [
        'editionClassName' => \OxidEsales\EshopCommunity\Application\Controller\Admin\DynEconda::class,
        'isAbstract'       => false,
        'isInterface'      => false,
        'isDeprecated'     => true
    ],
    'OxidEsales\Eshop\Application\Controller\Admin\DynamicExportBaseController'  => [
        'editionClassName' => \OxidEsales\EshopCommunity\Application\Controller\Admin\DynamicExportBaseController::class,
        'isAbstract'       => false,
        'isInterface'      => false,
        'isDeprecated'     => false
    ],
    'OxidEsales\Eshop\Application\Controller\Admin\DynamicInterface'             => [
        'editionClassName' => \OxidEsales\EshopCommunity\Application\Controller\Admin\DynamicInterface::class,
        'isAbstract'       => false,
        'isInterface'      => false,
        'isDeprecated'     => true
    ],
<<<<<<< HEAD
=======
    'OxidEsales\Eshop\Application\Controller\Admin\DynamicScreenController'      => [
        'editionClassName' => \OxidEsales\EshopCommunity\Application\Controller\Admin\DynamicScreenController::class,
        'isAbstract'       => false,
        'isInterface'      => false,
        'isDeprecated'     => true
    ],
    'OxidEsales\Eshop\Application\Controller\Admin\DynamicScreenList'            => [
        'editionClassName' => \OxidEsales\EshopCommunity\Application\Controller\Admin\DynamicScreenList::class,
        'isAbstract'       => false,
        'isInterface'      => false,
        'isDeprecated'     => true
    ],
>>>>>>> 98f067a1
    'OxidEsales\Eshop\Application\Controller\Admin\DynamicScreenLocal'           => [
        'editionClassName' => \OxidEsales\EshopCommunity\Application\Controller\Admin\DynamicScreenLocal::class,
        'isAbstract'       => false,
        'isInterface'      => false,
        'isDeprecated'     => true
    ],
    'OxidEsales\Eshop\Application\Controller\Admin\GenericExport'                => [
        'editionClassName' => \OxidEsales\EshopCommunity\Application\Controller\Admin\GenericExport::class,
        'isAbstract'       => false,
        'isInterface'      => false,
        'isDeprecated'     => false
    ],
    'OxidEsales\Eshop\Application\Controller\Admin\GenericExportDo'              => [
        'editionClassName' => \OxidEsales\EshopCommunity\Application\Controller\Admin\GenericExportDo::class,
        'isAbstract'       => false,
        'isInterface'      => false,
        'isDeprecated'     => false
    ],
    'OxidEsales\Eshop\Application\Controller\Admin\GenericExportMain'            => [
        'editionClassName' => \OxidEsales\EshopCommunity\Application\Controller\Admin\GenericExportMain::class,
        'isAbstract'       => false,
        'isInterface'      => false,
        'isDeprecated'     => false
    ],
    'OxidEsales\Eshop\Application\Controller\Admin\GenericImport'                => [
        'editionClassName' => \OxidEsales\EshopCommunity\Application\Controller\Admin\GenericImport::class,
        'isAbstract'       => false,
        'isInterface'      => false,
        'isDeprecated'     => false
    ],
    'OxidEsales\Eshop\Application\Controller\Admin\GenericImportMain'            => [
        'editionClassName' => \OxidEsales\EshopCommunity\Application\Controller\Admin\GenericImportMain::class,
        'isAbstract'       => false,
        'isInterface'      => false,
        'isDeprecated'     => false
    ],
    'OxidEsales\Eshop\Application\Controller\Admin\LanguageController'           => [
        'editionClassName' => \OxidEsales\EshopCommunity\Application\Controller\Admin\LanguageController::class,
        'isAbstract'       => false,
        'isInterface'      => false,
        'isDeprecated'     => false
    ],
    'OxidEsales\Eshop\Application\Controller\Admin\LanguageList'                 => [
        'editionClassName' => \OxidEsales\EshopCommunity\Application\Controller\Admin\LanguageList::class,
        'isAbstract'       => false,
        'isInterface'      => false,
        'isDeprecated'     => false
    ],
    'OxidEsales\Eshop\Application\Controller\Admin\LanguageMain'                 => [
        'editionClassName' => \OxidEsales\EshopCommunity\Application\Controller\Admin\LanguageMain::class,
        'isAbstract'       => false,
        'isInterface'      => false,
        'isDeprecated'     => false
    ],
    'OxidEsales\Eshop\Application\Controller\Admin\ListComponentAjax'            => [
        'editionClassName' => \OxidEsales\EshopCommunity\Application\Controller\Admin\ListComponentAjax::class,
        'isAbstract'       => false,
        'isInterface'      => false,
        'isDeprecated'     => false
    ],
    'OxidEsales\Eshop\Application\Controller\Admin\ListReview'                   => [
        'editionClassName' => \OxidEsales\EshopCommunity\Application\Controller\Admin\ListReview::class,
        'isAbstract'       => false,
        'isInterface'      => false,
        'isDeprecated'     => false
    ],
    'OxidEsales\Eshop\Application\Controller\Admin\ListUser'                     => [
        'editionClassName' => \OxidEsales\EshopCommunity\Application\Controller\Admin\ListUser::class,
        'isAbstract'       => false,
        'isInterface'      => false,
        'isDeprecated'     => false
    ],
    'OxidEsales\Eshop\Application\Controller\Admin\LoginController'              => [
        'editionClassName' => \OxidEsales\EshopCommunity\Application\Controller\Admin\LoginController::class,
        'isAbstract'       => false,
        'isInterface'      => false,
        'isDeprecated'     => false
    ],
    'OxidEsales\Eshop\Application\Controller\Admin\ManufacturerController'       => [
        'editionClassName' => \OxidEsales\EshopCommunity\Application\Controller\Admin\ManufacturerController::class,
        'isAbstract'       => false,
        'isInterface'      => false,
        'isDeprecated'     => false
    ],
    'OxidEsales\Eshop\Application\Controller\Admin\ManufacturerList'             => [
        'editionClassName' => \OxidEsales\EshopCommunity\Application\Controller\Admin\ManufacturerList::class,
        'isAbstract'       => false,
        'isInterface'      => false,
        'isDeprecated'     => false
    ],
    'OxidEsales\Eshop\Application\Controller\Admin\ManufacturerMain'             => [
        'editionClassName' => \OxidEsales\EshopCommunity\Application\Controller\Admin\ManufacturerMain::class,
        'isAbstract'       => false,
        'isInterface'      => false,
        'isDeprecated'     => false
    ],
    'OxidEsales\Eshop\Application\Controller\Admin\ManufacturerMainAjax'         => [
        'editionClassName' => \OxidEsales\EshopCommunity\Application\Controller\Admin\ManufacturerMainAjax::class,
        'isAbstract'       => false,
        'isInterface'      => false,
        'isDeprecated'     => false
    ],
    'OxidEsales\Eshop\Application\Controller\Admin\ManufacturerSeo'              => [
        'editionClassName' => \OxidEsales\EshopCommunity\Application\Controller\Admin\ManufacturerSeo::class,
        'isAbstract'       => false,
        'isInterface'      => false,
        'isDeprecated'     => false
    ],
    'OxidEsales\Eshop\Application\Controller\Admin\ModuleConfiguration'          => [
        'editionClassName' => \OxidEsales\EshopCommunity\Application\Controller\Admin\ModuleConfiguration::class,
        'isAbstract'       => false,
        'isInterface'      => false,
        'isDeprecated'     => false
    ],
    'OxidEsales\Eshop\Application\Controller\Admin\ModuleController'             => [
        'editionClassName' => \OxidEsales\EshopCommunity\Application\Controller\Admin\ModuleController::class,
        'isAbstract'       => false,
        'isInterface'      => false,
        'isDeprecated'     => false
    ],
    'OxidEsales\Eshop\Application\Controller\Admin\ModuleList'                   => [
        'editionClassName' => \OxidEsales\EshopCommunity\Application\Controller\Admin\ModuleList::class,
        'isAbstract'       => false,
        'isInterface'      => false,
        'isDeprecated'     => false
    ],
    'OxidEsales\Eshop\Application\Controller\Admin\ModuleMain'                   => [
        'editionClassName' => \OxidEsales\EshopCommunity\Application\Controller\Admin\ModuleMain::class,
        'isAbstract'       => false,
        'isInterface'      => false,
        'isDeprecated'     => false
    ],
    'OxidEsales\Eshop\Application\Controller\Admin\ModuleSortList'               => [
        'editionClassName' => \OxidEsales\EshopCommunity\Application\Controller\Admin\ModuleSortList::class,
        'isAbstract'       => false,
        'isInterface'      => false,
        'isDeprecated'     => false
    ],
    'OxidEsales\Eshop\Application\Controller\Admin\NavigationController'         => [
        'editionClassName' => \OxidEsales\EshopCommunity\Application\Controller\Admin\NavigationController::class,
        'isAbstract'       => false,
        'isInterface'      => false,
        'isDeprecated'     => false
    ],
    'OxidEsales\Eshop\Application\Controller\Admin\NavigationTree'               => [
        'editionClassName' => \OxidEsales\EshopCommunity\Application\Controller\Admin\NavigationTree::class,
        'isAbstract'       => false,
        'isInterface'      => false,
        'isDeprecated'     => false
    ],
    'OxidEsales\Eshop\Application\Controller\Admin\NewsList'                     => [
        'editionClassName' => \OxidEsales\EshopCommunity\Application\Controller\Admin\NewsList::class,
        'isAbstract'       => false,
        'isInterface'      => false,
        'isDeprecated'     => true
    ],
    'OxidEsales\Eshop\Application\Controller\Admin\NewsMain'                     => [
        'editionClassName' => \OxidEsales\EshopCommunity\Application\Controller\Admin\NewsMain::class,
        'isAbstract'       => false,
        'isInterface'      => false,
        'isDeprecated'     => true
    ],
    'OxidEsales\Eshop\Application\Controller\Admin\NewsMainAjax'                 => [
        'editionClassName' => \OxidEsales\EshopCommunity\Application\Controller\Admin\NewsMainAjax::class,
        'isAbstract'       => false,
        'isInterface'      => false,
        'isDeprecated'     => false
    ],
    'OxidEsales\Eshop\Application\Controller\Admin\NewsText'                     => [
        'editionClassName' => \OxidEsales\EshopCommunity\Application\Controller\Admin\NewsText::class,
        'isAbstract'       => false,
        'isInterface'      => false,
        'isDeprecated'     => true
    ],
    'OxidEsales\Eshop\Application\Controller\Admin\NewsletterList'               => [
        'editionClassName' => \OxidEsales\EshopCommunity\Application\Controller\Admin\NewsletterList::class,
        'isAbstract'       => false,
        'isInterface'      => false,
        'isDeprecated'     => false
    ],
    'OxidEsales\Eshop\Application\Controller\Admin\NewsletterMain'               => [
        'editionClassName' => \OxidEsales\EshopCommunity\Application\Controller\Admin\NewsletterMain::class,
        'isAbstract'       => false,
        'isInterface'      => false,
        'isDeprecated'     => false
    ],
    'OxidEsales\Eshop\Application\Controller\Admin\NewsletterPlain'              => [
        'editionClassName' => \OxidEsales\EshopCommunity\Application\Controller\Admin\NewsletterPlain::class,
        'isAbstract'       => false,
        'isInterface'      => false,
        'isDeprecated'     => false
    ],
    'OxidEsales\Eshop\Application\Controller\Admin\NewsletterPreview'            => [
        'editionClassName' => \OxidEsales\EshopCommunity\Application\Controller\Admin\NewsletterPreview::class,
        'isAbstract'       => false,
        'isInterface'      => false,
        'isDeprecated'     => false
    ],
    'OxidEsales\Eshop\Application\Controller\Admin\NewsletterSelection'          => [
        'editionClassName' => \OxidEsales\EshopCommunity\Application\Controller\Admin\NewsletterSelection::class,
        'isAbstract'       => false,
        'isInterface'      => false,
        'isDeprecated'     => false
    ],
    'OxidEsales\Eshop\Application\Controller\Admin\NewsletterSelectionAjax'      => [
        'editionClassName' => \OxidEsales\EshopCommunity\Application\Controller\Admin\NewsletterSelectionAjax::class,
        'isAbstract'       => false,
        'isInterface'      => false,
        'isDeprecated'     => false
    ],
    'OxidEsales\Eshop\Application\Controller\Admin\NewsletterSend'               => [
        'editionClassName' => \OxidEsales\EshopCommunity\Application\Controller\Admin\NewsletterSend::class,
        'isAbstract'       => false,
        'isInterface'      => false,
        'isDeprecated'     => false
    ],
    'OxidEsales\Eshop\Application\Controller\Admin\ObjectSeo'                    => [
        'editionClassName' => \OxidEsales\EshopCommunity\Application\Controller\Admin\ObjectSeo::class,
        'isAbstract'       => false,
        'isInterface'      => false,
        'isDeprecated'     => false
    ],
    'OxidEsales\Eshop\Application\Controller\Admin\OrderAddress'                 => [
        'editionClassName' => \OxidEsales\EshopCommunity\Application\Controller\Admin\OrderAddress::class,
        'isAbstract'       => false,
        'isInterface'      => false,
        'isDeprecated'     => false
    ],
    'OxidEsales\Eshop\Application\Controller\Admin\OrderArticle'                 => [
        'editionClassName' => \OxidEsales\EshopCommunity\Application\Controller\Admin\OrderArticle::class,
        'isAbstract'       => false,
        'isInterface'      => false,
        'isDeprecated'     => false
    ],
    'OxidEsales\Eshop\Application\Controller\Admin\OrderDownloads'               => [
        'editionClassName' => \OxidEsales\EshopCommunity\Application\Controller\Admin\OrderDownloads::class,
        'isAbstract'       => false,
        'isInterface'      => false,
        'isDeprecated'     => false
    ],
    'OxidEsales\Eshop\Application\Controller\Admin\OrderList'                    => [
        'editionClassName' => \OxidEsales\EshopCommunity\Application\Controller\Admin\OrderList::class,
        'isAbstract'       => false,
        'isInterface'      => false,
        'isDeprecated'     => false
    ],
    'OxidEsales\Eshop\Application\Controller\Admin\OrderMain'                    => [
        'editionClassName' => \OxidEsales\EshopCommunity\Application\Controller\Admin\OrderMain::class,
        'isAbstract'       => false,
        'isInterface'      => false,
        'isDeprecated'     => false
    ],
    'OxidEsales\Eshop\Application\Controller\Admin\OrderOverview'                => [
        'editionClassName' => \OxidEsales\EshopCommunity\Application\Controller\Admin\OrderOverview::class,
        'isAbstract'       => false,
        'isInterface'      => false,
        'isDeprecated'     => false
    ],
    'OxidEsales\Eshop\Application\Controller\Admin\OrderRemark'                  => [
        'editionClassName' => \OxidEsales\EshopCommunity\Application\Controller\Admin\OrderRemark::class,
        'isAbstract'       => false,
        'isInterface'      => false,
        'isDeprecated'     => false
    ],
    'OxidEsales\Eshop\Application\Controller\Admin\PaymentCountry'               => [
        'editionClassName' => \OxidEsales\EshopCommunity\Application\Controller\Admin\PaymentCountry::class,
        'isAbstract'       => false,
        'isInterface'      => false,
        'isDeprecated'     => false
    ],
    'OxidEsales\Eshop\Application\Controller\Admin\PaymentCountryAjax'           => [
        'editionClassName' => \OxidEsales\EshopCommunity\Application\Controller\Admin\PaymentCountryAjax::class,
        'isAbstract'       => false,
        'isInterface'      => false,
        'isDeprecated'     => false
    ],
    'OxidEsales\Eshop\Application\Controller\Admin\PaymentList'                  => [
        'editionClassName' => \OxidEsales\EshopCommunity\Application\Controller\Admin\PaymentList::class,
        'isAbstract'       => false,
        'isInterface'      => false,
        'isDeprecated'     => false
    ],
    'OxidEsales\Eshop\Application\Controller\Admin\PaymentMain'                  => [
        'editionClassName' => \OxidEsales\EshopCommunity\Application\Controller\Admin\PaymentMain::class,
        'isAbstract'       => false,
        'isInterface'      => false,
        'isDeprecated'     => false
    ],
    'OxidEsales\Eshop\Application\Controller\Admin\PaymentMainAjax'              => [
        'editionClassName' => \OxidEsales\EshopCommunity\Application\Controller\Admin\PaymentMainAjax::class,
        'isAbstract'       => false,
        'isInterface'      => false,
        'isDeprecated'     => false
    ],
    'OxidEsales\Eshop\Application\Controller\Admin\PaymentRdfa'                  => [
        'editionClassName' => \OxidEsales\EshopCommunity\Application\Controller\Admin\PaymentRdfa::class,
        'isAbstract'       => false,
        'isInterface'      => false,
        'isDeprecated'     => false
    ],
    'OxidEsales\Eshop\Application\Controller\Admin\PriceAlarmList'               => [
        'editionClassName' => \OxidEsales\EshopCommunity\Application\Controller\Admin\PriceAlarmList::class,
        'isAbstract'       => false,
        'isInterface'      => false,
        'isDeprecated'     => false
    ],
    'OxidEsales\Eshop\Application\Controller\Admin\PriceAlarmMail'               => [
        'editionClassName' => \OxidEsales\EshopCommunity\Application\Controller\Admin\PriceAlarmMail::class,
        'isAbstract'       => false,
        'isInterface'      => false,
        'isDeprecated'     => false
    ],
    'OxidEsales\Eshop\Application\Controller\Admin\PriceAlarmMain'               => [
        'editionClassName' => \OxidEsales\EshopCommunity\Application\Controller\Admin\PriceAlarmMain::class,
        'isAbstract'       => false,
        'isInterface'      => false,
        'isDeprecated'     => false
    ],
    'OxidEsales\Eshop\Application\Controller\Admin\PriceAlarmSend'               => [
        'editionClassName' => \OxidEsales\EshopCommunity\Application\Controller\Admin\PriceAlarmSend::class,
        'isAbstract'       => false,
        'isInterface'      => false,
        'isDeprecated'     => false
    ],
    'OxidEsales\Eshop\Application\Controller\Admin\SelectListController'         => [
        'editionClassName' => \OxidEsales\EshopCommunity\Application\Controller\Admin\SelectListController::class,
        'isAbstract'       => false,
        'isInterface'      => false,
        'isDeprecated'     => false
    ],
    'OxidEsales\Eshop\Application\Controller\Admin\SelectListList'               => [
        'editionClassName' => \OxidEsales\EshopCommunity\Application\Controller\Admin\SelectListList::class,
        'isAbstract'       => false,
        'isInterface'      => false,
        'isDeprecated'     => false
    ],
    'OxidEsales\Eshop\Application\Controller\Admin\SelectListMain'               => [
        'editionClassName' => \OxidEsales\EshopCommunity\Application\Controller\Admin\SelectListMain::class,
        'isAbstract'       => false,
        'isInterface'      => false,
        'isDeprecated'     => false
    ],
    'OxidEsales\Eshop\Application\Controller\Admin\SelectListMainAjax'           => [
        'editionClassName' => \OxidEsales\EshopCommunity\Application\Controller\Admin\SelectListMainAjax::class,
        'isAbstract'       => false,
        'isInterface'      => false,
        'isDeprecated'     => false
    ],
    'OxidEsales\Eshop\Application\Controller\Admin\SelectListOrderAjax'          => [
        'editionClassName' => \OxidEsales\EshopCommunity\Application\Controller\Admin\SelectListOrderAjax::class,
        'isAbstract'       => false,
        'isInterface'      => false,
        'isDeprecated'     => false
    ],
    'OxidEsales\Eshop\Application\Controller\Admin\ShopConfiguration'            => [
        'editionClassName' => \OxidEsales\EshopCommunity\Application\Controller\Admin\ShopConfiguration::class,
        'isAbstract'       => false,
        'isInterface'      => false,
        'isDeprecated'     => false
    ],
    'OxidEsales\Eshop\Application\Controller\Admin\ShopController'               => [
        'editionClassName' => \OxidEsales\EshopCommunity\Application\Controller\Admin\ShopController::class,
        'isAbstract'       => false,
        'isInterface'      => false,
        'isDeprecated'     => false
    ],
    'OxidEsales\Eshop\Application\Controller\Admin\ShopDefaultCategoryAjax'      => [
        'editionClassName' => \OxidEsales\EshopCommunity\Application\Controller\Admin\ShopDefaultCategoryAjax::class,
        'isAbstract'       => false,
        'isInterface'      => false,
        'isDeprecated'     => false
    ],
    'OxidEsales\Eshop\Application\Controller\Admin\ShopLicense'                  => [
        'editionClassName' => \OxidEsales\EshopCommunity\Application\Controller\Admin\ShopLicense::class,
        'isAbstract'       => false,
        'isInterface'      => false,
        'isDeprecated'     => false
    ],
    'OxidEsales\Eshop\Application\Controller\Admin\ShopList'                     => [
        'editionClassName' => \OxidEsales\EshopCommunity\Application\Controller\Admin\ShopList::class,
        'isAbstract'       => false,
        'isInterface'      => false,
        'isDeprecated'     => false
    ],
    'OxidEsales\Eshop\Application\Controller\Admin\ShopMain'                     => [
        'editionClassName' => \OxidEsales\EshopCommunity\Application\Controller\Admin\ShopMain::class,
        'isAbstract'       => false,
        'isInterface'      => false,
        'isDeprecated'     => false
    ],
    'OxidEsales\Eshop\Application\Controller\Admin\ShopPerformance'              => [
        'editionClassName' => \OxidEsales\EshopCommunity\Application\Controller\Admin\ShopPerformance::class,
        'isAbstract'       => false,
        'isInterface'      => false,
        'isDeprecated'     => false
    ],
    'OxidEsales\Eshop\Application\Controller\Admin\ShopRdfa'                     => [
        'editionClassName' => \OxidEsales\EshopCommunity\Application\Controller\Admin\ShopRdfa::class,
        'isAbstract'       => false,
        'isInterface'      => false,
        'isDeprecated'     => false
    ],
    'OxidEsales\Eshop\Application\Controller\Admin\ShopSeo'                      => [
        'editionClassName' => \OxidEsales\EshopCommunity\Application\Controller\Admin\ShopSeo::class,
        'isAbstract'       => false,
        'isInterface'      => false,
        'isDeprecated'     => false
    ],
    'OxidEsales\Eshop\Application\Controller\Admin\ShopSystem'                   => [
        'editionClassName' => \OxidEsales\EshopCommunity\Application\Controller\Admin\ShopSystem::class,
        'isAbstract'       => false,
        'isInterface'      => false,
        'isDeprecated'     => false
    ],
    'OxidEsales\Eshop\Application\Controller\Admin\SystemInfoController'         => [
        'editionClassName' => \OxidEsales\EshopCommunity\Application\Controller\Admin\SystemInfoController::class,
        'isAbstract'       => false,
        'isInterface'      => false,
        'isDeprecated'     => false
    ],
    'OxidEsales\Eshop\Application\Controller\Admin\SystemRequirements'           => [
        'editionClassName' => \OxidEsales\EshopCommunity\Application\Controller\Admin\SystemRequirements::class,
        'isAbstract'       => false,
        'isInterface'      => false,
        'isDeprecated'     => false
    ],
    'OxidEsales\Eshop\Application\Controller\Admin\SystemRequirementsList'       => [
        'editionClassName' => \OxidEsales\EshopCommunity\Application\Controller\Admin\SystemRequirementsList::class,
        'isAbstract'       => false,
        'isInterface'      => false,
        'isDeprecated'     => false
    ],
    'OxidEsales\Eshop\Application\Controller\Admin\SystemRequirementsMain'       => [
        'editionClassName' => \OxidEsales\EshopCommunity\Application\Controller\Admin\SystemRequirementsMain::class,
        'isAbstract'       => false,
        'isInterface'      => false,
        'isDeprecated'     => false
    ],
    'OxidEsales\Eshop\Application\Controller\Admin\ThemeConfiguration'           => [
        'editionClassName' => \OxidEsales\EshopCommunity\Application\Controller\Admin\ThemeConfiguration::class,
        'isAbstract'       => false,
        'isInterface'      => false,
        'isDeprecated'     => false
    ],
    'OxidEsales\Eshop\Application\Controller\Admin\ThemeController'              => [
        'editionClassName' => \OxidEsales\EshopCommunity\Application\Controller\Admin\ThemeController::class,
        'isAbstract'       => false,
        'isInterface'      => false,
        'isDeprecated'     => false
    ],
    'OxidEsales\Eshop\Application\Controller\Admin\ThemeList'                    => [
        'editionClassName' => \OxidEsales\EshopCommunity\Application\Controller\Admin\ThemeList::class,
        'isAbstract'       => false,
        'isInterface'      => false,
        'isDeprecated'     => false
    ],
    'OxidEsales\Eshop\Application\Controller\Admin\ThemeMain'                    => [
        'editionClassName' => \OxidEsales\EshopCommunity\Application\Controller\Admin\ThemeMain::class,
        'isAbstract'       => false,
        'isInterface'      => false,
        'isDeprecated'     => false
    ],
    'OxidEsales\Eshop\Application\Controller\Admin\ToolsController'              => [
        'editionClassName' => \OxidEsales\EshopCommunity\Application\Controller\Admin\ToolsController::class,
        'isAbstract'       => false,
        'isInterface'      => false,
        'isDeprecated'     => false
    ],
    'OxidEsales\Eshop\Application\Controller\Admin\ToolsList'                    => [
        'editionClassName' => \OxidEsales\EshopCommunity\Application\Controller\Admin\ToolsList::class,
        'isAbstract'       => false,
        'isInterface'      => false,
        'isDeprecated'     => false
    ],
    'OxidEsales\Eshop\Application\Controller\Admin\ToolsMain'                    => [
        'editionClassName' => \OxidEsales\EshopCommunity\Application\Controller\Admin\ToolsMain::class,
        'isAbstract'       => false,
        'isInterface'      => false,
        'isDeprecated'     => false
    ],
    'OxidEsales\Eshop\Application\Controller\Admin\UserAddress'                  => [
        'editionClassName' => \OxidEsales\EshopCommunity\Application\Controller\Admin\UserAddress::class,
        'isAbstract'       => false,
        'isInterface'      => false,
        'isDeprecated'     => false
    ],
    'OxidEsales\Eshop\Application\Controller\Admin\UserArticle'                  => [
        'editionClassName' => \OxidEsales\EshopCommunity\Application\Controller\Admin\UserArticle::class,
        'isAbstract'       => false,
        'isInterface'      => false,
        'isDeprecated'     => false
    ],
    'OxidEsales\Eshop\Application\Controller\Admin\UserExtend'                   => [
        'editionClassName' => \OxidEsales\EshopCommunity\Application\Controller\Admin\UserExtend::class,
        'isAbstract'       => false,
        'isInterface'      => false,
        'isDeprecated'     => false
    ],
    'OxidEsales\Eshop\Application\Controller\Admin\UserGroupController'          => [
        'editionClassName' => \OxidEsales\EshopCommunity\Application\Controller\Admin\UserGroupController::class,
        'isAbstract'       => false,
        'isInterface'      => false,
        'isDeprecated'     => false
    ],
    'OxidEsales\Eshop\Application\Controller\Admin\UserGroupList'                => [
        'editionClassName' => \OxidEsales\EshopCommunity\Application\Controller\Admin\UserGroupList::class,
        'isAbstract'       => false,
        'isInterface'      => false,
        'isDeprecated'     => false
    ],
    'OxidEsales\Eshop\Application\Controller\Admin\UserGroupMain'                => [
        'editionClassName' => \OxidEsales\EshopCommunity\Application\Controller\Admin\UserGroupMain::class,
        'isAbstract'       => false,
        'isInterface'      => false,
        'isDeprecated'     => false
    ],
    'OxidEsales\Eshop\Application\Controller\Admin\UserGroupMainAjax'            => [
        'editionClassName' => \OxidEsales\EshopCommunity\Application\Controller\Admin\UserGroupMainAjax::class,
        'isAbstract'       => false,
        'isInterface'      => false,
        'isDeprecated'     => false
    ],
    'OxidEsales\Eshop\Application\Controller\Admin\UserList'                     => [
        'editionClassName' => \OxidEsales\EshopCommunity\Application\Controller\Admin\UserList::class,
        'isAbstract'       => false,
        'isInterface'      => false,
        'isDeprecated'     => false
    ],
    'OxidEsales\Eshop\Application\Controller\Admin\UserMain'                     => [
        'editionClassName' => \OxidEsales\EshopCommunity\Application\Controller\Admin\UserMain::class,
        'isAbstract'       => false,
        'isInterface'      => false,
        'isDeprecated'     => false
    ],
    'OxidEsales\Eshop\Application\Controller\Admin\UserMainAjax'                 => [
        'editionClassName' => \OxidEsales\EshopCommunity\Application\Controller\Admin\UserMainAjax::class,
        'isAbstract'       => false,
        'isInterface'      => false,
        'isDeprecated'     => false
    ],
    'OxidEsales\Eshop\Application\Controller\Admin\UserOverview'                 => [
        'editionClassName' => \OxidEsales\EshopCommunity\Application\Controller\Admin\UserOverview::class,
        'isAbstract'       => false,
        'isInterface'      => false,
        'isDeprecated'     => false
    ],
    'OxidEsales\Eshop\Application\Controller\Admin\UserPayment'                  => [
        'editionClassName' => \OxidEsales\EshopCommunity\Application\Controller\Admin\UserPayment::class,
        'isAbstract'       => false,
        'isInterface'      => false,
        'isDeprecated'     => false
    ],
    'OxidEsales\Eshop\Application\Controller\Admin\UserRemark'                   => [
        'editionClassName' => \OxidEsales\EshopCommunity\Application\Controller\Admin\UserRemark::class,
        'isAbstract'       => false,
        'isInterface'      => false,
        'isDeprecated'     => false
    ],
    'OxidEsales\Eshop\Application\Controller\Admin\VendorController'             => [
        'editionClassName' => \OxidEsales\EshopCommunity\Application\Controller\Admin\VendorController::class,
        'isAbstract'       => false,
        'isInterface'      => false,
        'isDeprecated'     => false
    ],
    'OxidEsales\Eshop\Application\Controller\Admin\VendorList'                   => [
        'editionClassName' => \OxidEsales\EshopCommunity\Application\Controller\Admin\VendorList::class,
        'isAbstract'       => false,
        'isInterface'      => false,
        'isDeprecated'     => false
    ],
    'OxidEsales\Eshop\Application\Controller\Admin\VendorMain'                   => [
        'editionClassName' => \OxidEsales\EshopCommunity\Application\Controller\Admin\VendorMain::class,
        'isAbstract'       => false,
        'isInterface'      => false,
        'isDeprecated'     => false
    ],
    'OxidEsales\Eshop\Application\Controller\Admin\VendorMainAjax'               => [
        'editionClassName' => \OxidEsales\EshopCommunity\Application\Controller\Admin\VendorMainAjax::class,
        'isAbstract'       => false,
        'isInterface'      => false,
        'isDeprecated'     => false
    ],
    'OxidEsales\Eshop\Application\Controller\Admin\VendorSeo'                    => [
        'editionClassName' => \OxidEsales\EshopCommunity\Application\Controller\Admin\VendorSeo::class,
        'isAbstract'       => false,
        'isInterface'      => false,
        'isDeprecated'     => false
    ],
    'OxidEsales\Eshop\Application\Controller\Admin\VoucherSerieController'       => [
        'editionClassName' => \OxidEsales\EshopCommunity\Application\Controller\Admin\VoucherSerieController::class,
        'isAbstract'       => false,
        'isInterface'      => false,
        'isDeprecated'     => false
    ],
    'OxidEsales\Eshop\Application\Controller\Admin\VoucherSerieExport'           => [
        'editionClassName' => \OxidEsales\EshopCommunity\Application\Controller\Admin\VoucherSerieExport::class,
        'isAbstract'       => false,
        'isInterface'      => false,
        'isDeprecated'     => false
    ],
    'OxidEsales\Eshop\Application\Controller\Admin\VoucherSerieGenerate'         => [
        'editionClassName' => \OxidEsales\EshopCommunity\Application\Controller\Admin\VoucherSerieGenerate::class,
        'isAbstract'       => false,
        'isInterface'      => false,
        'isDeprecated'     => false
    ],
    'OxidEsales\Eshop\Application\Controller\Admin\VoucherSerieGroups'           => [
        'editionClassName' => \OxidEsales\EshopCommunity\Application\Controller\Admin\VoucherSerieGroups::class,
        'isAbstract'       => false,
        'isInterface'      => false,
        'isDeprecated'     => false
    ],
    'OxidEsales\Eshop\Application\Controller\Admin\VoucherSerieGroupsAjax'       => [
        'editionClassName' => \OxidEsales\EshopCommunity\Application\Controller\Admin\VoucherSerieGroupsAjax::class,
        'isAbstract'       => false,
        'isInterface'      => false,
        'isDeprecated'     => false
    ],
    'OxidEsales\Eshop\Application\Controller\Admin\VoucherSerieList'             => [
        'editionClassName' => \OxidEsales\EshopCommunity\Application\Controller\Admin\VoucherSerieList::class,
        'isAbstract'       => false,
        'isInterface'      => false,
        'isDeprecated'     => false
    ],
    'OxidEsales\Eshop\Application\Controller\Admin\VoucherSerieMain'             => [
        'editionClassName' => \OxidEsales\EshopCommunity\Application\Controller\Admin\VoucherSerieMain::class,
        'isAbstract'       => false,
        'isInterface'      => false,
        'isDeprecated'     => false
    ],
    'OxidEsales\Eshop\Application\Controller\Admin\WrappingList'                 => [
        'editionClassName' => \OxidEsales\EshopCommunity\Application\Controller\Admin\WrappingList::class,
        'isAbstract'       => false,
        'isInterface'      => false,
        'isDeprecated'     => false
    ],
    'OxidEsales\Eshop\Application\Controller\Admin\WrappingMain'                 => [
        'editionClassName' => \OxidEsales\EshopCommunity\Application\Controller\Admin\WrappingMain::class,
        'isAbstract'       => false,
        'isInterface'      => false,
        'isDeprecated'     => false
    ],
    'OxidEsales\Eshop\Application\Controller\ArticleDetailsController'           => [
        'editionClassName' => \OxidEsales\EshopCommunity\Application\Controller\ArticleDetailsController::class,
        'isAbstract'       => false,
        'isInterface'      => false,
        'isDeprecated'     => false
    ],
    'OxidEsales\Eshop\Application\Controller\ArticleListController'              => [
        'editionClassName' => \OxidEsales\EshopCommunity\Application\Controller\ArticleListController::class,
        'isAbstract'       => false,
        'isInterface'      => false,
        'isDeprecated'     => false
    ],
    'OxidEsales\Eshop\Application\Controller\BasketController'                   => [
        'editionClassName' => \OxidEsales\EshopCommunity\Application\Controller\BasketController::class,
        'isAbstract'       => false,
        'isInterface'      => false,
        'isDeprecated'     => false
    ],
    'OxidEsales\Eshop\Application\Controller\ClearCookiesController'             => [
        'editionClassName' => \OxidEsales\EshopCommunity\Application\Controller\ClearCookiesController::class,
        'isAbstract'       => false,
        'isInterface'      => false,
        'isDeprecated'     => false
    ],
    'OxidEsales\Eshop\Application\Controller\CompareController'                  => [
        'editionClassName' => \OxidEsales\EshopCommunity\Application\Controller\CompareController::class,
        'isAbstract'       => false,
        'isInterface'      => false,
        'isDeprecated'     => false
    ],
    'OxidEsales\Eshop\Application\Controller\ContactController'                  => [
        'editionClassName' => \OxidEsales\EshopCommunity\Application\Controller\ContactController::class,
        'isAbstract'       => false,
        'isInterface'      => false,
        'isDeprecated'     => false
    ],
    'OxidEsales\Eshop\Application\Controller\ContentController'                  => [
        'editionClassName' => \OxidEsales\EshopCommunity\Application\Controller\ContentController::class,
        'isAbstract'       => false,
        'isInterface'      => false,
        'isDeprecated'     => false
    ],
    'OxidEsales\Eshop\Application\Controller\CreditsController'                  => [
        'editionClassName' => \OxidEsales\EshopCommunity\Application\Controller\CreditsController::class,
        'isAbstract'       => false,
        'isInterface'      => false,
        'isDeprecated'     => false
    ],
    'OxidEsales\Eshop\Application\Controller\DownloadController'                 => [
        'editionClassName' => \OxidEsales\EshopCommunity\Application\Controller\DownloadController::class,
        'isAbstract'       => false,
        'isInterface'      => false,
        'isDeprecated'     => false
    ],
    'OxidEsales\Eshop\Application\Controller\ExceptionErrorController'           => [
        'editionClassName' => \OxidEsales\EshopCommunity\Application\Controller\ExceptionErrorController::class,
        'isAbstract'       => false,
        'isInterface'      => false,
        'isDeprecated'     => false
    ],
    'OxidEsales\Eshop\Application\Controller\ForgotPasswordController'           => [
        'editionClassName' => \OxidEsales\EshopCommunity\Application\Controller\ForgotPasswordController::class,
        'isAbstract'       => false,
        'isInterface'      => false,
        'isDeprecated'     => false
    ],
    'OxidEsales\Eshop\Application\Controller\FrontendController'                 => [
        'editionClassName' => \OxidEsales\EshopCommunity\Application\Controller\FrontendController::class,
        'isAbstract'       => false,
        'isInterface'      => false,
        'isDeprecated'     => false
    ],
    'OxidEsales\Eshop\Application\Controller\InviteController'                   => [
        'editionClassName' => \OxidEsales\EshopCommunity\Application\Controller\InviteController::class,
        'isAbstract'       => false,
        'isInterface'      => false,
        'isDeprecated'     => false
    ],
    'OxidEsales\Eshop\Application\Controller\LinksController'                    => [
        'editionClassName' => \OxidEsales\EshopCommunity\Application\Controller\LinksController::class,
        'isAbstract'       => false,
        'isInterface'      => false,
        'isDeprecated'     => false
    ],
    'OxidEsales\Eshop\Application\Controller\ManufacturerListController'         => [
        'editionClassName' => \OxidEsales\EshopCommunity\Application\Controller\ManufacturerListController::class,
        'isAbstract'       => false,
        'isInterface'      => false,
        'isDeprecated'     => false
    ],
    'OxidEsales\Eshop\Application\Controller\MoreDetailsController'              => [
        'editionClassName' => \OxidEsales\EshopCommunity\Application\Controller\MoreDetailsController::class,
        'isAbstract'       => false,
        'isInterface'      => false,
        'isDeprecated'     => false
    ],
    'OxidEsales\Eshop\Application\Controller\NewsController'                     => [
        'editionClassName' => \OxidEsales\EshopCommunity\Application\Controller\NewsController::class,
        'isAbstract'       => false,
        'isInterface'      => false,
        'isDeprecated'     => false
    ],
    'OxidEsales\Eshop\Application\Controller\NewsletterController'               => [
        'editionClassName' => \OxidEsales\EshopCommunity\Application\Controller\NewsletterController::class,
        'isAbstract'       => false,
        'isInterface'      => false,
        'isDeprecated'     => false
    ],
    'OxidEsales\Eshop\Application\Controller\OrderController'                    => [
        'editionClassName' => \OxidEsales\EshopCommunity\Application\Controller\OrderController::class,
        'isAbstract'       => false,
        'isInterface'      => false,
        'isDeprecated'     => false
    ],
    'OxidEsales\Eshop\Application\Controller\OxidStartController'                => [
        'editionClassName' => \OxidEsales\EshopCommunity\Application\Controller\OxidStartController::class,
        'isAbstract'       => false,
        'isInterface'      => false,
        'isDeprecated'     => false
    ],
    'OxidEsales\Eshop\Application\Controller\PaymentController'                  => [
        'editionClassName' => \OxidEsales\EshopCommunity\Application\Controller\PaymentController::class,
        'isAbstract'       => false,
        'isInterface'      => false,
        'isDeprecated'     => false
    ],
    'OxidEsales\Eshop\Application\Controller\PriceAlarmController'               => [
        'editionClassName' => \OxidEsales\EshopCommunity\Application\Controller\PriceAlarmController::class,
        'isAbstract'       => false,
        'isInterface'      => false,
        'isDeprecated'     => false
    ],
    'OxidEsales\Eshop\Application\Controller\RecommListController'               => [
        'editionClassName' => \OxidEsales\EshopCommunity\Application\Controller\RecommListController::class,
        'isAbstract'       => false,
        'isInterface'      => false,
        'isDeprecated'     => false
    ],
    'OxidEsales\Eshop\Application\Controller\RecommendationAddController'        => [
        'editionClassName' => \OxidEsales\EshopCommunity\Application\Controller\RecommendationAddController::class,
        'isAbstract'       => false,
        'isInterface'      => false,
        'isDeprecated'     => true
    ],
    'OxidEsales\Eshop\Application\Controller\RegisterController'                 => [
        'editionClassName' => \OxidEsales\EshopCommunity\Application\Controller\RegisterController::class,
        'isAbstract'       => false,
        'isInterface'      => false,
        'isDeprecated'     => false
    ],
    'OxidEsales\Eshop\Application\Controller\ReviewController'                   => [
        'editionClassName' => \OxidEsales\EshopCommunity\Application\Controller\ReviewController::class,
        'isAbstract'       => false,
        'isInterface'      => false,
        'isDeprecated'     => false
    ],
    'OxidEsales\Eshop\Application\Controller\RssController'                      => [
        'editionClassName' => \OxidEsales\EshopCommunity\Application\Controller\RssController::class,
        'isAbstract'       => false,
        'isInterface'      => false,
        'isDeprecated'     => false
    ],
    'OxidEsales\Eshop\Application\Controller\SearchController'                   => [
        'editionClassName' => \OxidEsales\EshopCommunity\Application\Controller\SearchController::class,
        'isAbstract'       => false,
        'isInterface'      => false,
        'isDeprecated'     => false
    ],
    'OxidEsales\Eshop\Application\Controller\StartController'                    => [
        'editionClassName' => \OxidEsales\EshopCommunity\Application\Controller\StartController::class,
        'isAbstract'       => false,
        'isInterface'      => false,
        'isDeprecated'     => false
    ],
    'OxidEsales\Eshop\Application\Controller\SuggestController'                  => [
        'editionClassName' => \OxidEsales\EshopCommunity\Application\Controller\SuggestController::class,
        'isAbstract'       => false,
        'isInterface'      => false,
        'isDeprecated'     => true
    ],
    'OxidEsales\Eshop\Application\Controller\TemplateController'                 => [
        'editionClassName' => \OxidEsales\EshopCommunity\Application\Controller\TemplateController::class,
        'isAbstract'       => false,
        'isInterface'      => false,
        'isDeprecated'     => false
    ],
    'OxidEsales\Eshop\Application\Controller\TextEditorHandler'                  => [
        'editionClassName' => \OxidEsales\EshopCommunity\Application\Controller\TextEditorHandler::class,
        'isAbstract'       => false,
        'isInterface'      => false,
        'isDeprecated'     => false
    ],
    'OxidEsales\Eshop\Application\Controller\ThankYouController'                 => [
        'editionClassName' => \OxidEsales\EshopCommunity\Application\Controller\ThankYouController::class,
        'isAbstract'       => false,
        'isInterface'      => false,
        'isDeprecated'     => false
    ],
    'OxidEsales\Eshop\Application\Controller\UserController'                     => [
        'editionClassName' => \OxidEsales\EshopCommunity\Application\Controller\UserController::class,
        'isAbstract'       => false,
        'isInterface'      => false,
        'isDeprecated'     => false
    ],
    'OxidEsales\Eshop\Application\Controller\VendorListController'               => [
        'editionClassName' => \OxidEsales\EshopCommunity\Application\Controller\VendorListController::class,
        'isAbstract'       => false,
        'isInterface'      => false,
        'isDeprecated'     => false
    ],
    'OxidEsales\Eshop\Application\Controller\WishListController'                 => [
        'editionClassName' => \OxidEsales\EshopCommunity\Application\Controller\WishListController::class,
        'isAbstract'       => false,
        'isInterface'      => false,
        'isDeprecated'     => false
    ],
    'OxidEsales\Eshop\Application\Controller\WrappingController'                 => [
        'editionClassName' => \OxidEsales\EshopCommunity\Application\Controller\WrappingController::class,
        'isAbstract'       => false,
        'isInterface'      => false,
        'isDeprecated'     => false
    ],
    'OxidEsales\Eshop\Application\Model\ActionList'                              => [
        'editionClassName' => \OxidEsales\EshopCommunity\Application\Model\ActionList::class,
        'isAbstract'       => false,
        'isInterface'      => false,
        'isDeprecated'     => false
    ],
    'OxidEsales\Eshop\Application\Model\Actions'                                 => [
        'editionClassName' => \OxidEsales\EshopCommunity\Application\Model\Actions::class,
        'isAbstract'       => false,
        'isInterface'      => false,
        'isDeprecated'     => false
    ],
    'OxidEsales\Eshop\Application\Model\Address'                                 => [
        'editionClassName' => \OxidEsales\EshopCommunity\Application\Model\Address::class,
        'isAbstract'       => false,
        'isInterface'      => false,
        'isDeprecated'     => false
    ],
    'OxidEsales\Eshop\Application\Model\AmountPriceList'                         => [
        'editionClassName' => \OxidEsales\EshopCommunity\Application\Model\AmountPriceList::class,
        'isAbstract'       => false,
        'isInterface'      => false,
        'isDeprecated'     => false
    ],
    'OxidEsales\Eshop\Application\Model\Article'                                 => [
        'editionClassName' => \OxidEsales\EshopCommunity\Application\Model\Article::class,
        'isAbstract'       => false,
        'isInterface'      => false,
        'isDeprecated'     => false
    ],
    'OxidEsales\Eshop\Application\Model\ArticleList'                             => [
        'editionClassName' => \OxidEsales\EshopCommunity\Application\Model\ArticleList::class,
        'isAbstract'       => false,
        'isInterface'      => false,
        'isDeprecated'     => false
    ],
    'OxidEsales\Eshop\Application\Model\Attribute'                               => [
        'editionClassName' => \OxidEsales\EshopCommunity\Application\Model\Attribute::class,
        'isAbstract'       => false,
        'isInterface'      => false,
        'isDeprecated'     => false
    ],
    'OxidEsales\Eshop\Application\Model\AttributeList'                           => [
        'editionClassName' => \OxidEsales\EshopCommunity\Application\Model\AttributeList::class,
        'isAbstract'       => false,
        'isInterface'      => false,
        'isDeprecated'     => false
    ],
    'OxidEsales\Eshop\Application\Model\Basket'                                  => [
        'editionClassName' => \OxidEsales\EshopCommunity\Application\Model\Basket::class,
        'isAbstract'       => false,
        'isInterface'      => false,
        'isDeprecated'     => false
    ],
    'OxidEsales\Eshop\Application\Model\BasketContentMarkGenerator'              => [
        'editionClassName' => \OxidEsales\EshopCommunity\Application\Model\BasketContentMarkGenerator::class,
        'isAbstract'       => false,
        'isInterface'      => false,
        'isDeprecated'     => false
    ],
    'OxidEsales\Eshop\Application\Model\BasketItem'                              => [
        'editionClassName' => \OxidEsales\EshopCommunity\Application\Model\BasketItem::class,
        'isAbstract'       => false,
        'isInterface'      => false,
        'isDeprecated'     => false
    ],
    'OxidEsales\Eshop\Application\Model\BasketReservation'                       => [
        'editionClassName' => \OxidEsales\EshopCommunity\Application\Model\BasketReservation::class,
        'isAbstract'       => false,
        'isInterface'      => false,
        'isDeprecated'     => false
    ],
    'OxidEsales\Eshop\Application\Model\Category'                                => [
        'editionClassName' => \OxidEsales\EshopCommunity\Application\Model\Category::class,
        'isAbstract'       => false,
        'isInterface'      => false,
        'isDeprecated'     => false
    ],
    'OxidEsales\Eshop\Application\Model\CategoryList'                            => [
        'editionClassName' => \OxidEsales\EshopCommunity\Application\Model\CategoryList::class,
        'isAbstract'       => false,
        'isInterface'      => false,
        'isDeprecated'     => false
    ],
    'OxidEsales\Eshop\Application\Model\CompanyVatIn'                            => [
        'editionClassName' => \OxidEsales\EshopCommunity\Application\Model\CompanyVatIn::class,
        'isAbstract'       => false,
        'isInterface'      => false,
        'isDeprecated'     => false
    ],
    'OxidEsales\Eshop\Application\Model\Content'                                 => [
        'editionClassName' => \OxidEsales\EshopCommunity\Application\Model\Content::class,
        'isAbstract'       => false,
        'isInterface'      => false,
        'isDeprecated'     => false
    ],
    'OxidEsales\Eshop\Application\Model\ContentList'                             => [
        'editionClassName' => \OxidEsales\EshopCommunity\Application\Model\ContentList::class,
        'isAbstract'       => false,
        'isInterface'      => false,
        'isDeprecated'     => false
    ],
    'OxidEsales\Eshop\Application\Model\Contract\ArticleInterface'               => [
        'editionClassName' => \OxidEsales\EshopCommunity\Application\Model\Contract\ArticleInterface::class,
        'isAbstract'       => false,
        'isInterface'      => true,
        'isDeprecated'     => false
    ],
    'OxidEsales\Eshop\Application\Model\Contract\CacheConnectorInterface'        => [
        'editionClassName' => \OxidEsales\EshopCommunity\Application\Model\Contract\CacheConnectorInterface::class,
        'isAbstract'       => false,
        'isInterface'      => true,
        'isDeprecated'     => false
    ],
    'OxidEsales\Eshop\Application\Model\Country'                                 => [
        'editionClassName' => \OxidEsales\EshopCommunity\Application\Model\Country::class,
        'isAbstract'       => false,
        'isInterface'      => false,
        'isDeprecated'     => false
    ],
    'OxidEsales\Eshop\Application\Model\CountryList'                             => [
        'editionClassName' => \OxidEsales\EshopCommunity\Application\Model\CountryList::class,
        'isAbstract'       => false,
        'isInterface'      => false,
        'isDeprecated'     => false
    ],
    'OxidEsales\Eshop\Application\Model\Delivery'                                => [
        'editionClassName' => \OxidEsales\EshopCommunity\Application\Model\Delivery::class,
        'isAbstract'       => false,
        'isInterface'      => false,
        'isDeprecated'     => false
    ],
    'OxidEsales\Eshop\Application\Model\DeliveryList'                            => [
        'editionClassName' => \OxidEsales\EshopCommunity\Application\Model\DeliveryList::class,
        'isAbstract'       => false,
        'isInterface'      => false,
        'isDeprecated'     => false
    ],
    'OxidEsales\Eshop\Application\Model\DeliverySet'                             => [
        'editionClassName' => \OxidEsales\EshopCommunity\Application\Model\DeliverySet::class,
        'isAbstract'       => false,
        'isInterface'      => false,
        'isDeprecated'     => false
    ],
    'OxidEsales\Eshop\Application\Model\DeliverySetList'                         => [
        'editionClassName' => \OxidEsales\EshopCommunity\Application\Model\DeliverySetList::class,
        'isAbstract'       => false,
        'isInterface'      => false,
        'isDeprecated'     => false
    ],
    'OxidEsales\Eshop\Application\Model\Diagnostics'                             => [
        'editionClassName' => \OxidEsales\EshopCommunity\Application\Model\Diagnostics::class,
        'isAbstract'       => false,
        'isInterface'      => false,
        'isDeprecated'     => false
    ],
    'OxidEsales\Eshop\Application\Model\DiagnosticsOutput'                       => [
        'editionClassName' => \OxidEsales\EshopCommunity\Application\Model\DiagnosticsOutput::class,
        'isAbstract'       => false,
        'isInterface'      => false,
        'isDeprecated'     => false
    ],
    'OxidEsales\Eshop\Application\Model\Discount'                                => [
        'editionClassName' => \OxidEsales\EshopCommunity\Application\Model\Discount::class,
        'isAbstract'       => false,
        'isInterface'      => false,
        'isDeprecated'     => false
    ],
    'OxidEsales\Eshop\Application\Model\DiscountList'                            => [
        'editionClassName' => \OxidEsales\EshopCommunity\Application\Model\DiscountList::class,
        'isAbstract'       => false,
        'isInterface'      => false,
        'isDeprecated'     => false
    ],
    'OxidEsales\Eshop\Application\Model\File'                                    => [
        'editionClassName' => \OxidEsales\EshopCommunity\Application\Model\File::class,
        'isAbstract'       => false,
        'isInterface'      => false,
        'isDeprecated'     => false
    ],
    'OxidEsales\Eshop\Application\Model\FileChecker'                             => [
        'editionClassName' => \OxidEsales\EshopCommunity\Application\Model\FileChecker::class,
        'isAbstract'       => false,
        'isInterface'      => false,
        'isDeprecated'     => true
    ],
    'OxidEsales\Eshop\Application\Model\FileCheckerResult'                       => [
        'editionClassName' => \OxidEsales\EshopCommunity\Application\Model\FileCheckerResult::class,
        'isAbstract'       => false,
        'isInterface'      => false,
        'isDeprecated'     => true
    ],
    'OxidEsales\Eshop\Application\Model\FileCollector'                           => [
        'editionClassName' => \OxidEsales\EshopCommunity\Application\Model\FileCollector::class,
        'isAbstract'       => false,
        'isInterface'      => false,
        'isDeprecated'     => false
    ],
    'OxidEsales\Eshop\Application\Model\Groups'                                  => [
        'editionClassName' => \OxidEsales\EshopCommunity\Application\Model\Groups::class,
        'isAbstract'       => false,
        'isInterface'      => false,
        'isDeprecated'     => false
    ],
    'OxidEsales\Eshop\Application\Model\Links'                                   => [
        'editionClassName' => \OxidEsales\EshopCommunity\Application\Model\Links::class,
        'isAbstract'       => false,
        'isInterface'      => false,
        'isDeprecated'     => false
    ],
    'OxidEsales\Eshop\Application\Model\ListObject'                              => [
        'editionClassName' => \OxidEsales\EshopCommunity\Application\Model\ListObject::class,
        'isAbstract'       => false,
        'isInterface'      => false,
        'isDeprecated'     => false
    ],
    'OxidEsales\Eshop\Application\Model\Maintenance'                             => [
        'editionClassName' => \OxidEsales\EshopCommunity\Application\Model\Maintenance::class,
        'isAbstract'       => false,
        'isInterface'      => false,
        'isDeprecated'     => false
    ],
    'OxidEsales\Eshop\Application\Model\Manufacturer'                            => [
        'editionClassName' => \OxidEsales\EshopCommunity\Application\Model\Manufacturer::class,
        'isAbstract'       => false,
        'isInterface'      => false,
        'isDeprecated'     => false
    ],
    'OxidEsales\Eshop\Application\Model\ManufacturerList'                        => [
        'editionClassName' => \OxidEsales\EshopCommunity\Application\Model\ManufacturerList::class,
        'isAbstract'       => false,
        'isInterface'      => false,
        'isDeprecated'     => false
    ],
    'OxidEsales\Eshop\Application\Model\MdVariant'                               => [
        'editionClassName' => \OxidEsales\EshopCommunity\Application\Model\MdVariant::class,
        'isAbstract'       => false,
        'isInterface'      => false,
        'isDeprecated'     => false
    ],
    'OxidEsales\Eshop\Application\Model\MediaUrl'                                => [
        'editionClassName' => \OxidEsales\EshopCommunity\Application\Model\MediaUrl::class,
        'isAbstract'       => false,
        'isInterface'      => false,
        'isDeprecated'     => false
    ],
    'OxidEsales\Eshop\Application\Model\News'                                    => [
        'editionClassName' => \OxidEsales\EshopCommunity\Application\Model\News::class,
        'isAbstract'       => false,
        'isInterface'      => false,
        'isDeprecated'     => false
    ],
    'OxidEsales\Eshop\Application\Model\NewsList'                                => [
        'editionClassName' => \OxidEsales\EshopCommunity\Application\Model\NewsList::class,
        'isAbstract'       => false,
        'isInterface'      => false,
        'isDeprecated'     => false
    ],
    'OxidEsales\Eshop\Application\Model\NewsSubscribed'                          => [
        'editionClassName' => \OxidEsales\EshopCommunity\Application\Model\NewsSubscribed::class,
        'isAbstract'       => false,
        'isInterface'      => false,
        'isDeprecated'     => false
    ],
    'OxidEsales\Eshop\Application\Model\Newsletter'                              => [
        'editionClassName' => \OxidEsales\EshopCommunity\Application\Model\Newsletter::class,
        'isAbstract'       => false,
        'isInterface'      => false,
        'isDeprecated'     => false
    ],
    'OxidEsales\Eshop\Application\Model\Object2Category'                         => [
        'editionClassName' => \OxidEsales\EshopCommunity\Application\Model\Object2Category::class,
        'isAbstract'       => false,
        'isInterface'      => false,
        'isDeprecated'     => false
    ],
    'OxidEsales\Eshop\Application\Model\Object2Group'                            => [
        'editionClassName' => \OxidEsales\EshopCommunity\Application\Model\Object2Group::class,
        'isAbstract'       => false,
        'isInterface'      => false,
        'isDeprecated'     => false
    ],
    'OxidEsales\Eshop\Application\Model\Order'                                   => [
        'editionClassName' => \OxidEsales\EshopCommunity\Application\Model\Order::class,
        'isAbstract'       => false,
        'isInterface'      => false,
        'isDeprecated'     => false
    ],
    'OxidEsales\Eshop\Application\Model\OrderArticle'                            => [
        'editionClassName' => \OxidEsales\EshopCommunity\Application\Model\OrderArticle::class,
        'isAbstract'       => false,
        'isInterface'      => false,
        'isDeprecated'     => false
    ],
    'OxidEsales\Eshop\Application\Model\OrderArticleList'                        => [
        'editionClassName' => \OxidEsales\EshopCommunity\Application\Model\OrderArticleList::class,
        'isAbstract'       => false,
        'isInterface'      => false,
        'isDeprecated'     => false
    ],
    'OxidEsales\Eshop\Application\Model\OrderFile'                               => [
        'editionClassName' => \OxidEsales\EshopCommunity\Application\Model\OrderFile::class,
        'isAbstract'       => false,
        'isInterface'      => false,
        'isDeprecated'     => false
    ],
    'OxidEsales\Eshop\Application\Model\OrderFileList'                           => [
        'editionClassName' => \OxidEsales\EshopCommunity\Application\Model\OrderFileList::class,
        'isAbstract'       => false,
        'isInterface'      => false,
        'isDeprecated'     => false
    ],
    'OxidEsales\Eshop\Application\Model\Payment'                                 => [
        'editionClassName' => \OxidEsales\EshopCommunity\Application\Model\Payment::class,
        'isAbstract'       => false,
        'isInterface'      => false,
        'isDeprecated'     => false
    ],
    'OxidEsales\Eshop\Application\Model\PaymentGateway'                          => [
        'editionClassName' => \OxidEsales\EshopCommunity\Application\Model\PaymentGateway::class,
        'isAbstract'       => false,
        'isInterface'      => false,
        'isDeprecated'     => false
    ],
    'OxidEsales\Eshop\Application\Model\PaymentList'                             => [
        'editionClassName' => \OxidEsales\EshopCommunity\Application\Model\PaymentList::class,
        'isAbstract'       => false,
        'isInterface'      => false,
        'isDeprecated'     => false
    ],
    'OxidEsales\Eshop\Application\Model\PriceAlarm'                              => [
        'editionClassName' => \OxidEsales\EshopCommunity\Application\Model\PriceAlarm::class,
        'isAbstract'       => false,
        'isInterface'      => false,
        'isDeprecated'     => false
    ],
    'OxidEsales\Eshop\Application\Model\Rating'                                  => [
        'editionClassName' => \OxidEsales\EshopCommunity\Application\Model\Rating::class,
        'isAbstract'       => false,
        'isInterface'      => false,
        'isDeprecated'     => false
    ],
    'OxidEsales\Eshop\Application\Model\RecommendationList'                      => [
        'editionClassName' => \OxidEsales\EshopCommunity\Application\Model\RecommendationList::class,
        'isAbstract'       => false,
        'isInterface'      => false,
        'isDeprecated'     => false
    ],
    'OxidEsales\Eshop\Application\Model\Remark'                                  => [
        'editionClassName' => \OxidEsales\EshopCommunity\Application\Model\Remark::class,
        'isAbstract'       => false,
        'isInterface'      => false,
        'isDeprecated'     => false
    ],
    'OxidEsales\Eshop\Application\Model\RequiredAddressFields'                   => [
        'editionClassName' => \OxidEsales\EshopCommunity\Application\Model\RequiredAddressFields::class,
        'isAbstract'       => false,
        'isInterface'      => false,
        'isDeprecated'     => false
    ],
    'OxidEsales\Eshop\Application\Model\RequiredFieldValidator'                  => [
        'editionClassName' => \OxidEsales\EshopCommunity\Application\Model\RequiredFieldValidator::class,
        'isAbstract'       => false,
        'isInterface'      => false,
        'isDeprecated'     => false
    ],
    'OxidEsales\Eshop\Application\Model\RequiredFieldsValidator'                 => [
        'editionClassName' => \OxidEsales\EshopCommunity\Application\Model\RequiredFieldsValidator::class,
        'isAbstract'       => false,
        'isInterface'      => false,
        'isDeprecated'     => false
    ],
    'OxidEsales\Eshop\Application\Model\Review'                                  => [
        'editionClassName' => \OxidEsales\EshopCommunity\Application\Model\Review::class,
        'isAbstract'       => false,
        'isInterface'      => false,
        'isDeprecated'     => false
    ],
    'OxidEsales\Eshop\Application\Model\RssFeed'                                 => [
        'editionClassName' => \OxidEsales\EshopCommunity\Application\Model\RssFeed::class,
        'isAbstract'       => false,
        'isInterface'      => false,
        'isDeprecated'     => false
    ],
    'OxidEsales\Eshop\Application\Model\Search'                                  => [
        'editionClassName' => \OxidEsales\EshopCommunity\Application\Model\Search::class,
        'isAbstract'       => false,
        'isInterface'      => false,
        'isDeprecated'     => false
    ],
    'OxidEsales\Eshop\Application\Model\SelectList'                              => [
        'editionClassName' => \OxidEsales\EshopCommunity\Application\Model\SelectList::class,
        'isAbstract'       => false,
        'isInterface'      => false,
        'isDeprecated'     => false
    ],
    'OxidEsales\Eshop\Application\Model\Selection'                               => [
        'editionClassName' => \OxidEsales\EshopCommunity\Application\Model\Selection::class,
        'isAbstract'       => false,
        'isInterface'      => false,
        'isDeprecated'     => false
    ],
    'OxidEsales\Eshop\Application\Model\SeoEncoderArticle'                       => [
        'editionClassName' => \OxidEsales\EshopCommunity\Application\Model\SeoEncoderArticle::class,
        'isAbstract'       => false,
        'isInterface'      => false,
        'isDeprecated'     => false
    ],
    'OxidEsales\Eshop\Application\Model\SeoEncoderCategory'                      => [
        'editionClassName' => \OxidEsales\EshopCommunity\Application\Model\SeoEncoderCategory::class,
        'isAbstract'       => false,
        'isInterface'      => false,
        'isDeprecated'     => false
    ],
    'OxidEsales\Eshop\Application\Model\SeoEncoderContent'                       => [
        'editionClassName' => \OxidEsales\EshopCommunity\Application\Model\SeoEncoderContent::class,
        'isAbstract'       => false,
        'isInterface'      => false,
        'isDeprecated'     => false
    ],
    'OxidEsales\Eshop\Application\Model\SeoEncoderManufacturer'                  => [
        'editionClassName' => \OxidEsales\EshopCommunity\Application\Model\SeoEncoderManufacturer::class,
        'isAbstract'       => false,
        'isInterface'      => false,
        'isDeprecated'     => false
    ],
    'OxidEsales\Eshop\Application\Model\SeoEncoderRecomm'                        => [
        'editionClassName' => \OxidEsales\EshopCommunity\Application\Model\SeoEncoderRecomm::class,
        'isAbstract'       => false,
        'isInterface'      => false,
        'isDeprecated'     => true
    ],
    'OxidEsales\Eshop\Application\Model\SeoEncoderVendor'                        => [
        'editionClassName' => \OxidEsales\EshopCommunity\Application\Model\SeoEncoderVendor::class,
        'isAbstract'       => false,
        'isInterface'      => false,
        'isDeprecated'     => false
    ],
    'OxidEsales\Eshop\Application\Model\Shop'                                    => [
        'editionClassName' => \OxidEsales\EshopCommunity\Application\Model\Shop::class,
        'isAbstract'       => false,
        'isInterface'      => false,
        'isDeprecated'     => false
    ],
    'OxidEsales\Eshop\Application\Model\ShopList'                                => [
        'editionClassName' => \OxidEsales\EshopCommunity\Application\Model\ShopList::class,
        'isAbstract'       => false,
        'isInterface'      => false,
        'isDeprecated'     => false
    ],
    'OxidEsales\Eshop\Application\Model\ShopViewValidator'                       => [
        'editionClassName' => \OxidEsales\EshopCommunity\Application\Model\ShopViewValidator::class,
        'isAbstract'       => false,
        'isInterface'      => false,
        'isDeprecated'     => false
    ],
    'OxidEsales\Eshop\Application\Model\SimpleVariant'                           => [
        'editionClassName' => \OxidEsales\EshopCommunity\Application\Model\SimpleVariant::class,
        'isAbstract'       => false,
        'isInterface'      => false,
        'isDeprecated'     => false
    ],
    'OxidEsales\Eshop\Application\Model\SimpleVariantList'                       => [
        'editionClassName' => \OxidEsales\EshopCommunity\Application\Model\SimpleVariantList::class,
        'isAbstract'       => false,
        'isInterface'      => false,
        'isDeprecated'     => false
    ],
    'OxidEsales\Eshop\Application\Model\SmartyRenderer'                          => [
        'editionClassName' => \OxidEsales\EshopCommunity\Application\Model\SmartyRenderer::class,
        'isAbstract'       => false,
        'isInterface'      => false,
        'isDeprecated'     => false
    ],
    'OxidEsales\Eshop\Application\Model\State'                                   => [
        'editionClassName' => \OxidEsales\EshopCommunity\Application\Model\State::class,
        'isAbstract'       => false,
        'isInterface'      => false,
        'isDeprecated'     => false
    ],
    'OxidEsales\Eshop\Application\Model\User'                                    => [
        'editionClassName' => \OxidEsales\EshopCommunity\Application\Model\User::class,
        'isAbstract'       => false,
        'isInterface'      => false,
        'isDeprecated'     => false
    ],
    'OxidEsales\Eshop\Application\Model\UserAddressList'                         => [
        'editionClassName' => \OxidEsales\EshopCommunity\Application\Model\UserAddressList::class,
        'isAbstract'       => false,
        'isInterface'      => false,
        'isDeprecated'     => false
    ],
    'OxidEsales\Eshop\Application\Model\UserBasket'                              => [
        'editionClassName' => \OxidEsales\EshopCommunity\Application\Model\UserBasket::class,
        'isAbstract'       => false,
        'isInterface'      => false,
        'isDeprecated'     => false
    ],
    'OxidEsales\Eshop\Application\Model\UserBasketItem'                          => [
        'editionClassName' => \OxidEsales\EshopCommunity\Application\Model\UserBasketItem::class,
        'isAbstract'       => false,
        'isInterface'      => false,
        'isDeprecated'     => false
    ],
    'OxidEsales\Eshop\Application\Model\UserList'                                => [
        'editionClassName' => \OxidEsales\EshopCommunity\Application\Model\UserList::class,
        'isAbstract'       => false,
        'isInterface'      => false,
        'isDeprecated'     => false
    ],
    'OxidEsales\Eshop\Application\Model\UserPayment'                             => [
        'editionClassName' => \OxidEsales\EshopCommunity\Application\Model\UserPayment::class,
        'isAbstract'       => false,
        'isInterface'      => false,
        'isDeprecated'     => false
    ],
    'OxidEsales\Eshop\Application\Model\User\UserShippingAddressUpdatableFields' => [
        'editionClassName' => \OxidEsales\EshopCommunity\Application\Model\User\UserShippingAddressUpdatableFields::class,
        'isAbstract'       => false,
        'isInterface'      => false,
        'isDeprecated'     => false
    ],
    'OxidEsales\Eshop\Application\Model\User\UserUpdatableFields'                => [
        'editionClassName' => \OxidEsales\EshopCommunity\Application\Model\User\UserUpdatableFields::class,
        'isAbstract'       => false,
        'isInterface'      => false,
        'isDeprecated'     => false
    ],
    'OxidEsales\Eshop\Application\Model\VariantHandler'                          => [
        'editionClassName' => \OxidEsales\EshopCommunity\Application\Model\VariantHandler::class,
        'isAbstract'       => false,
        'isInterface'      => false,
        'isDeprecated'     => false
    ],
    'OxidEsales\Eshop\Application\Model\VariantSelectList'                       => [
        'editionClassName' => \OxidEsales\EshopCommunity\Application\Model\VariantSelectList::class,
        'isAbstract'       => false,
        'isInterface'      => false,
        'isDeprecated'     => false
    ],
    'OxidEsales\Eshop\Application\Model\VatSelector'                             => [
        'editionClassName' => \OxidEsales\EshopCommunity\Application\Model\VatSelector::class,
        'isAbstract'       => false,
        'isInterface'      => false,
        'isDeprecated'     => false
    ],
    'OxidEsales\Eshop\Application\Model\Vendor'                                  => [
        'editionClassName' => \OxidEsales\EshopCommunity\Application\Model\Vendor::class,
        'isAbstract'       => false,
        'isInterface'      => false,
        'isDeprecated'     => false
    ],
    'OxidEsales\Eshop\Application\Model\VendorList'                              => [
        'editionClassName' => \OxidEsales\EshopCommunity\Application\Model\VendorList::class,
        'isAbstract'       => false,
        'isInterface'      => false,
        'isDeprecated'     => false
    ],
    'OxidEsales\Eshop\Application\Model\Voucher'                                 => [
        'editionClassName' => \OxidEsales\EshopCommunity\Application\Model\Voucher::class,
        'isAbstract'       => false,
        'isInterface'      => false,
        'isDeprecated'     => false
    ],
    'OxidEsales\Eshop\Application\Model\VoucherList'                             => [
        'editionClassName' => \OxidEsales\EshopCommunity\Application\Model\VoucherList::class,
        'isAbstract'       => false,
        'isInterface'      => false,
        'isDeprecated'     => false
    ],
    'OxidEsales\Eshop\Application\Model\VoucherSerie'                            => [
        'editionClassName' => \OxidEsales\EshopCommunity\Application\Model\VoucherSerie::class,
        'isAbstract'       => false,
        'isInterface'      => false,
        'isDeprecated'     => false
    ],
    'OxidEsales\Eshop\Application\Model\Wrapping'                                => [
        'editionClassName' => \OxidEsales\EshopCommunity\Application\Model\Wrapping::class,
        'isAbstract'       => false,
        'isInterface'      => false,
        'isDeprecated'     => false
    ],
    'OxidEsales\Eshop\Core\AdminLogSqlDecorator'                                 => [
        'editionClassName' => \OxidEsales\EshopCommunity\Core\AdminLogSqlDecorator::class,
        'isAbstract'       => false,
        'isInterface'      => false,
        'isDeprecated'     => false
    ],
    'OxidEsales\Eshop\Core\DataObject\ApplicationServer'                         => [
        'editionClassName' => \OxidEsales\EshopCommunity\Core\DataObject\ApplicationServer::class,
        'isAbstract'       => false,
        'isInterface'      => false,
        'isDeprecated'     => false
    ],
    'OxidEsales\Eshop\Core\Dao\ApplicationServerDao'                             => [
        'editionClassName' => \OxidEsales\EshopCommunity\Core\Dao\ApplicationServerDao::class,
        'isAbstract'       => false,
        'isInterface'      => false,
        'isDeprecated'     => false
    ],
    'OxidEsales\Eshop\Core\Dao\BaseDaoInterface'                                 => [
        'editionClassName' => \OxidEsales\EshopCommunity\Core\Dao\BaseDaoInterface::class,
        'isAbstract'       => false,
        'isInterface'      => true,
        'isDeprecated'     => false
    ],
    'OxidEsales\Eshop\Core\Dao\ApplicationServerDaoInterface'                    => [
        'editionClassName' => \OxidEsales\EshopCommunity\Core\Dao\ApplicationServerDaoInterface::class,
        'isAbstract'       => false,
        'isInterface'      => true,
        'isDeprecated'     => false
    ],
    'OxidEsales\Eshop\Core\Service\ApplicationServerExporter'                    => [
        'editionClassName' => \OxidEsales\EshopCommunity\Core\Service\ApplicationServerExporter::class,
        'isAbstract'       => false,
        'isInterface'      => false,
        'isDeprecated'     => false
    ],
    'OxidEsales\Eshop\Core\Service\ApplicationServerExporterInterface'           => [
        'editionClassName' => \OxidEsales\EshopCommunity\Core\Service\ApplicationServerExporterInterface::class,
        'isAbstract'       => false,
        'isInterface'      => true,
        'isDeprecated'     => false
    ],
    'OxidEsales\Eshop\Core\Service\ApplicationServerService'                     => [
        'editionClassName' => \OxidEsales\EshopCommunity\Core\Service\ApplicationServerService::class,
        'isAbstract'       => false,
        'isInterface'      => false,
        'isDeprecated'     => false
    ],
    'OxidEsales\Eshop\Core\Service\ApplicationServerServiceInterface'            => [
        'editionClassName' => \OxidEsales\EshopCommunity\Core\Service\ApplicationServerServiceInterface::class,
        'isAbstract'       => false,
        'isInterface'      => true,
        'isDeprecated'     => false
    ],
    'OxidEsales\Eshop\Core\Autoload\BackwardsCompatibilityAutoload'              => [
        'editionClassName' => \OxidEsales\EshopCommunity\Core\Autoload\BackwardsCompatibilityAutoload::class,
        'isAbstract'       => false,
        'isInterface'      => false,
        'isDeprecated'     => false
    ],
    'OxidEsales\Eshop\Core\BackwardsCompatibleClassNameProvider'                 => [
        'editionClassName' => \OxidEsales\EshopCommunity\Core\BackwardsCompatibleClassNameProvider::class,
        'isAbstract'       => false,
        'isInterface'      => false,
        'isDeprecated'     => false
    ],
    'OxidEsales\Eshop\Core\Base'                                                 => [
        'editionClassName' => \OxidEsales\EshopCommunity\Core\Base::class,
        'isAbstract'       => false,
        'isInterface'      => false,
        'isDeprecated'     => false
    ],
    'OxidEsales\Eshop\Core\CompanyVatInChecker'                                  => [
        'editionClassName' => \OxidEsales\EshopCommunity\Core\CompanyVatInChecker::class,
        'isAbstract'       => true,
        'isInterface'      => false,
        'isDeprecated'     => false
    ],
    'OxidEsales\Eshop\Core\CompanyVatInCountryChecker'                           => [
        'editionClassName' => \OxidEsales\EshopCommunity\Core\CompanyVatInCountryChecker::class,
        'isAbstract'       => false,
        'isInterface'      => false,
        'isDeprecated'     => false
    ],
    'OxidEsales\Eshop\Core\CompanyVatInValidator'                                => [
        'editionClassName' => \OxidEsales\EshopCommunity\Core\CompanyVatInValidator::class,
        'isAbstract'       => false,
        'isInterface'      => false,
        'isDeprecated'     => false
    ],
    'OxidEsales\Eshop\Core\Config'                                               => [
        'editionClassName' => \OxidEsales\EshopCommunity\Core\Config::class,
        'isAbstract'       => false,
        'isInterface'      => false,
        'isDeprecated'     => false
    ],
    'OxidEsales\Eshop\Core\ConfigFile'                                           => [
        'editionClassName' => \OxidEsales\EshopCommunity\Core\ConfigFile::class,
        'isAbstract'       => false,
        'isInterface'      => false,
        'isDeprecated'     => false
    ],
    'OxidEsales\Eshop\Core\Contract\AbstractUpdatableFields'                     => [
        'editionClassName' => \OxidEsales\EshopCommunity\Core\Contract\AbstractUpdatableFields::class,
        'isAbstract'       => true,
        'isInterface'      => false,
        'isDeprecated'     => false
    ],
    'OxidEsales\Eshop\Core\Contract\ClassNameResolverInterface'                  => [
        'editionClassName' => \OxidEsales\EshopCommunity\Core\Contract\ClassNameResolverInterface::class,
        'isAbstract'       => false,
        'isInterface'      => true,
        'isDeprecated'     => false
    ],
    'OxidEsales\Eshop\Core\Contract\ClassProviderStorageInterface'               => [
        'editionClassName' => \OxidEsales\EshopCommunity\Core\Contract\ClassProviderStorageInterface::class,
        'isAbstract'       => false,
        'isInterface'      => true,
        'isDeprecated'     => false
    ],
    'OxidEsales\Eshop\Core\Contract\ControllerMapProviderInterface'              => [
        'editionClassName' => \OxidEsales\EshopCommunity\Core\Contract\ControllerMapProviderInterface::class,
        'isAbstract'       => false,
        'isInterface'      => true,
        'isDeprecated'     => false
    ],
    'OxidEsales\Eshop\Core\Contract\IConfigurable'                               => [
        'editionClassName' => \OxidEsales\EshopCommunity\Core\Contract\IConfigurable::class,
        'isAbstract'       => false,
        'isInterface'      => true,
        'isDeprecated'     => false
    ],
    'OxidEsales\Eshop\Core\Contract\ICountryAware'                               => [
        'editionClassName' => \OxidEsales\EshopCommunity\Core\Contract\ICountryAware::class,
        'isAbstract'       => false,
        'isInterface'      => true,
        'isDeprecated'     => false
    ],
    'OxidEsales\Eshop\Core\Contract\IDisplayError'                               => [
        'editionClassName' => \OxidEsales\EshopCommunity\Core\Contract\IDisplayError::class,
        'isAbstract'       => false,
        'isInterface'      => true,
        'isDeprecated'     => false
    ],
    'OxidEsales\Eshop\Core\Contract\IModuleValidator'                            => [
        'editionClassName' => \OxidEsales\EshopCommunity\Core\Contract\IModuleValidator::class,
        'isAbstract'       => false,
        'isInterface'      => true,
        'isDeprecated'     => false
    ],
    'OxidEsales\Eshop\Core\Contract\ISelectList'                                 => [
        'editionClassName' => \OxidEsales\EshopCommunity\Core\Contract\ISelectList::class,
        'isAbstract'       => false,
        'isInterface'      => true,
        'isDeprecated'     => false
    ],
    'OxidEsales\Eshop\Core\Contract\IUrl'                                        => [
        'editionClassName' => \OxidEsales\EshopCommunity\Core\Contract\IUrl::class,
        'isAbstract'       => false,
        'isInterface'      => true,
        'isDeprecated'     => false
    ],
    'OxidEsales\Eshop\Core\Controller\BaseController'                            => [
        'editionClassName' => \OxidEsales\EshopCommunity\Core\Controller\BaseController::class,
        'isAbstract'       => false,
        'isInterface'      => false,
        'isDeprecated'     => false
    ],
    'OxidEsales\Eshop\Core\Counter'                                              => [
        'editionClassName' => \OxidEsales\EshopCommunity\Core\Counter::class,
        'isAbstract'       => false,
        'isInterface'      => false,
        'isDeprecated'     => false
    ],
    'OxidEsales\Eshop\Core\CreditCardValidator'                                  => [
        'editionClassName' => \OxidEsales\EshopCommunity\Core\CreditCardValidator::class,
        'isAbstract'       => false,
        'isInterface'      => false,
        'isDeprecated'     => false
    ],
    'OxidEsales\Eshop\Core\Curl'                                                 => [
        'editionClassName' => \OxidEsales\EshopCommunity\Core\Curl::class,
        'isAbstract'       => false,
        'isInterface'      => false,
        'isDeprecated'     => false
    ],
    'OxidEsales\Eshop\Core\DatabaseProvider'                                     => [
        'editionClassName' => \OxidEsales\EshopCommunity\Core\DatabaseProvider::class,
        'isAbstract'       => false,
        'isInterface'      => false,
        'isDeprecated'     => false
    ],
    'OxidEsales\Eshop\Core\Database\Adapter\DatabaseInterface'                   => [
        'editionClassName' => \OxidEsales\EshopCommunity\Core\Database\Adapter\DatabaseInterface::class,
        'isAbstract'       => false,
        'isInterface'      => true,
        'isDeprecated'     => false
    ],
    'OxidEsales\Eshop\Core\Database\Adapter\Doctrine\Database'                   => [
        'editionClassName' => \OxidEsales\EshopCommunity\Core\Database\Adapter\Doctrine\Database::class,
        'isAbstract'       => false,
        'isInterface'      => false,
        'isDeprecated'     => false
    ],
    'OxidEsales\Eshop\Core\Database\Adapter\Doctrine\ResultSet'                  => [
        'editionClassName' => \OxidEsales\EshopCommunity\Core\Database\Adapter\Doctrine\ResultSet::class,
        'isAbstract'       => false,
        'isInterface'      => false,
        'isDeprecated'     => false
    ],
    'OxidEsales\Eshop\Core\Database\Adapter\ResultSetInterface'                  => [
        'editionClassName' => \OxidEsales\EshopCommunity\Core\Database\Adapter\ResultSetInterface::class,
        'isAbstract'       => false,
        'isInterface'      => true,
        'isDeprecated'     => false
    ],
    'OxidEsales\Eshop\Core\DbMetaDataHandler'                                    => [
        'editionClassName' => \OxidEsales\EshopCommunity\Core\DbMetaDataHandler::class,
        'isAbstract'       => false,
        'isInterface'      => false,
        'isDeprecated'     => false
    ],
    'OxidEsales\Eshop\Core\DebugInfo'                                            => [
        'editionClassName' => \OxidEsales\EshopCommunity\Core\DebugInfo::class,
        'isAbstract'       => false,
        'isInterface'      => false,
        'isDeprecated'     => false
    ],
    'OxidEsales\Eshop\Core\Decryptor'                                            => [
        'editionClassName' => \OxidEsales\EshopCommunity\Core\Decryptor::class,
        'isAbstract'       => false,
        'isInterface'      => false,
        'isDeprecated'     => false
    ],
    'OxidEsales\Eshop\Core\DisplayError'                                         => [
        'editionClassName' => \OxidEsales\EshopCommunity\Core\DisplayError::class,
        'isAbstract'       => false,
        'isInterface'      => false,
        'isDeprecated'     => false
    ],
    'OxidEsales\Eshop\Core\DynamicImageGenerator'                                => [
        'editionClassName' => \OxidEsales\EshopCommunity\Core\DynamicImageGenerator::class,
        'isAbstract'       => false,
        'isInterface'      => false,
        'isDeprecated'     => false
    ],
    'OxidEsales\Eshop\Core\Edition\EditionPathProvider'                          => [
        'editionClassName' => \OxidEsales\EshopCommunity\Core\Edition\EditionPathProvider::class,
        'isAbstract'       => false,
        'isInterface'      => false,
        'isDeprecated'     => true
    ],
    'OxidEsales\Eshop\Core\Edition\EditionRootPathProvider'                      => [
        'editionClassName' => \OxidEsales\EshopCommunity\Core\Edition\EditionRootPathProvider::class,
        'isAbstract'       => false,
        'isInterface'      => false,
        'isDeprecated'     => true
    ],
    'OxidEsales\Eshop\Core\Edition\EditionSelector'                              => [
        'editionClassName' => \OxidEsales\EshopCommunity\Core\Edition\EditionSelector::class,
        'isAbstract'       => false,
        'isInterface'      => false,
        'isDeprecated'     => true
    ],
    'OxidEsales\Eshop\Core\Email'                                                => [
        'editionClassName' => \OxidEsales\EshopCommunity\Core\Email::class,
        'isAbstract'       => false,
        'isInterface'      => false,
        'isDeprecated'     => false
    ],
    'OxidEsales\Eshop\Core\EmailBuilder'                                         => [
        'editionClassName' => \OxidEsales\EshopCommunity\Core\EmailBuilder::class,
        'isAbstract'       => false,
        'isInterface'      => false,
        'isDeprecated'     => false
    ],
    'OxidEsales\Eshop\Core\Encryptor'                                            => [
        'editionClassName' => \OxidEsales\EshopCommunity\Core\Encryptor::class,
        'isAbstract'       => false,
        'isInterface'      => false,
        'isDeprecated'     => false
    ],
    'OxidEsales\Eshop\Core\Exception\ArticleException'                           => [
        'editionClassName' => \OxidEsales\EshopCommunity\Core\Exception\ArticleException::class,
        'isAbstract'       => false,
        'isInterface'      => false,
        'isDeprecated'     => false
    ],
    'OxidEsales\Eshop\Core\Exception\ArticleInputException'                      => [
        'editionClassName' => \OxidEsales\EshopCommunity\Core\Exception\ArticleInputException::class,
        'isAbstract'       => false,
        'isInterface'      => false,
        'isDeprecated'     => false
    ],
    'OxidEsales\Eshop\Core\Exception\ConnectionException'                        => [
        'editionClassName' => \OxidEsales\EshopCommunity\Core\Exception\ConnectionException::class,
        'isAbstract'       => false,
        'isInterface'      => false,
        'isDeprecated'     => false
    ],
    'OxidEsales\Eshop\Core\Exception\CookieException'                            => [
        'editionClassName' => \OxidEsales\EshopCommunity\Core\Exception\CookieException::class,
        'isAbstract'       => false,
        'isInterface'      => false,
        'isDeprecated'     => false
    ],
    'OxidEsales\Eshop\Core\Exception\DatabaseConnectionException'                => [
        'editionClassName' => \OxidEsales\EshopCommunity\Core\Exception\DatabaseConnectionException::class,
        'isAbstract'       => false,
        'isInterface'      => false,
        'isDeprecated'     => false
    ],
    'OxidEsales\Eshop\Core\Exception\DatabaseErrorException'                     => [
        'editionClassName' => \OxidEsales\EshopCommunity\Core\Exception\DatabaseErrorException::class,
        'isAbstract'       => false,
        'isInterface'      => false,
        'isDeprecated'     => false
    ],
    'OxidEsales\Eshop\Core\Exception\DatabaseException'                          => [
        'editionClassName' => \OxidEsales\EshopCommunity\Core\Exception\DatabaseException::class,
        'isAbstract'       => false,
        'isInterface'      => false,
        'isDeprecated'     => false
    ],
    'OxidEsales\Eshop\Core\Exception\DatabaseNotConfiguredException'             => [
        'editionClassName' => \OxidEsales\EshopCommunity\Core\Exception\DatabaseNotConfiguredException::class,
        'isAbstract'       => false,
        'isInterface'      => false,
        'isDeprecated'     => false
    ],
    'OxidEsales\Eshop\Core\Exception\ExceptionHandler'                           => [
        'editionClassName' => \OxidEsales\EshopCommunity\Core\Exception\ExceptionHandler::class,
        'isAbstract'       => false,
        'isInterface'      => false,
        'isDeprecated'     => false
    ],
    'OxidEsales\Eshop\Core\Exception\ExceptionToDisplay'                         => [
        'editionClassName' => \OxidEsales\EshopCommunity\Core\Exception\ExceptionToDisplay::class,
        'isAbstract'       => false,
        'isInterface'      => false,
        'isDeprecated'     => false
    ],
    'OxidEsales\Eshop\Core\Exception\FileException'                              => [
        'editionClassName' => \OxidEsales\EshopCommunity\Core\Exception\FileException::class,
        'isAbstract'       => false,
        'isInterface'      => false,
        'isDeprecated'     => false
    ],
    'OxidEsales\Eshop\Core\Exception\InputException'                             => [
        'editionClassName' => \OxidEsales\EshopCommunity\Core\Exception\InputException::class,
        'isAbstract'       => false,
        'isInterface'      => false,
        'isDeprecated'     => false
    ],
    'OxidEsales\Eshop\Core\Exception\LanguageException'                          => [
        'editionClassName' => \OxidEsales\EshopCommunity\Core\Exception\LanguageException::class,
        'isAbstract'       => false,
        'isInterface'      => false,
        'isDeprecated'     => true
    ],
    'OxidEsales\Eshop\Core\Exception\ModuleValidationException'                  => [
        'editionClassName' => \OxidEsales\EshopCommunity\Core\Exception\ModuleValidationException::class,
        'isAbstract'       => false,
        'isInterface'      => false,
        'isDeprecated'     => false
    ],
    'OxidEsales\Eshop\Core\Exception\NoArticleException'                         => [
        'editionClassName' => \OxidEsales\EshopCommunity\Core\Exception\NoArticleException::class,
        'isAbstract'       => false,
        'isInterface'      => false,
        'isDeprecated'     => false
    ],
    'OxidEsales\Eshop\Core\Exception\ObjectException'                            => [
        'editionClassName' => \OxidEsales\EshopCommunity\Core\Exception\ObjectException::class,
        'isAbstract'       => false,
        'isInterface'      => false,
        'isDeprecated'     => false
    ],
    'OxidEsales\Eshop\Core\Exception\OutOfStockException'                        => [
        'editionClassName' => \OxidEsales\EshopCommunity\Core\Exception\OutOfStockException::class,
        'isAbstract'       => false,
        'isInterface'      => false,
        'isDeprecated'     => false
    ],
    'OxidEsales\Eshop\Core\Exception\RoutingException'                           => [
        'editionClassName' => \OxidEsales\EshopCommunity\Core\Exception\RoutingException::class,
        'isAbstract'       => false,
        'isInterface'      => false,
        'isDeprecated'     => false
    ],
    'OxidEsales\Eshop\Core\Exception\ShopException'                              => [
        'editionClassName' => \OxidEsales\EshopCommunity\Core\Exception\ShopException::class,
        'isAbstract'       => false,
        'isInterface'      => false,
        'isDeprecated'     => false
    ],
    'OxidEsales\Eshop\Core\Exception\StandardException'                          => [
        'editionClassName' => \OxidEsales\EshopCommunity\Core\Exception\StandardException::class,
        'isAbstract'       => false,
        'isInterface'      => false,
        'isDeprecated'     => false
    ],
    'OxidEsales\Eshop\Core\Exception\SystemComponentException'                   => [
        'editionClassName' => \OxidEsales\EshopCommunity\Core\Exception\SystemComponentException::class,
        'isAbstract'       => false,
        'isInterface'      => false,
        'isDeprecated'     => false
    ],
    'OxidEsales\Eshop\Core\Exception\UserException'                              => [
        'editionClassName' => \OxidEsales\EshopCommunity\Core\Exception\UserException::class,
        'isAbstract'       => false,
        'isInterface'      => false,
        'isDeprecated'     => false
    ],
    'OxidEsales\Eshop\Core\Exception\VoucherException'                           => [
        'editionClassName' => \OxidEsales\EshopCommunity\Core\Exception\VoucherException::class,
        'isAbstract'       => false,
        'isInterface'      => false,
        'isDeprecated'     => false
    ],
    'OxidEsales\Eshop\Core\Exception\NoResultException'                          => [
        'editionClassName' => \OxidEsales\EshopCommunity\Core\Exception\NoResultException::class,
        'isAbstract'       => false,
        'isInterface'      => false,
        'isDeprecated'     => false
    ],
    'OxidEsales\Eshop\Core\Field'                                                => [
        'editionClassName' => \OxidEsales\EshopCommunity\Core\Field::class,
        'isAbstract'       => false,
        'isInterface'      => false,
        'isDeprecated'     => false
    ],
    'OxidEsales\Eshop\Core\FileCache'                                            => [
        'editionClassName' => \OxidEsales\EshopCommunity\Core\FileCache::class,
        'isAbstract'       => false,
        'isInterface'      => false,
        'isDeprecated'     => false
    ],
    'OxidEsales\Eshop\Core\FileSystem\FileSystem'                                => [
        'editionClassName' => \OxidEsales\EshopCommunity\Core\FileSystem\FileSystem::class,
        'isAbstract'       => false,
        'isInterface'      => false,
        'isDeprecated'     => false
    ],
    'OxidEsales\Eshop\Core\Form\FormFields'                                      => [
        'editionClassName' => \OxidEsales\EshopCommunity\Core\Form\FormFields::class,
        'isAbstract'       => false,
        'isInterface'      => false,
        'isDeprecated'     => false
    ],
    'OxidEsales\Eshop\Core\Form\FormFieldsCleaner'                               => [
        'editionClassName' => \OxidEsales\EshopCommunity\Core\Form\FormFieldsCleaner::class,
        'isAbstract'       => false,
        'isInterface'      => false,
        'isDeprecated'     => false
    ],
    'OxidEsales\Eshop\Core\Form\FormFieldsTrimmerInterface'                      => [
        'editionClassName' => \OxidEsales\EshopCommunity\Core\Form\FormFieldsTrimmerInterface::class,
        'isAbstract'       => false,
        'isInterface'      => true,
        'isDeprecated'     => false
    ],
    'OxidEsales\Eshop\Core\Form\FormFieldsTrimmer'                               => [
        'editionClassName' => \OxidEsales\EshopCommunity\Core\Form\FormFieldsTrimmer::class,
        'isAbstract'       => false,
        'isInterface'      => false,
        'isDeprecated'     => false
    ],
    'OxidEsales\Eshop\Core\Form\UpdatableFieldsConstructor'                      => [
        'editionClassName' => \OxidEsales\EshopCommunity\Core\Form\UpdatableFieldsConstructor::class,
        'isAbstract'       => false,
        'isInterface'      => false,
        'isDeprecated'     => false
    ],
    'OxidEsales\Eshop\Core\GenericImport\GenericImport'                          => [
        'editionClassName' => \OxidEsales\EshopCommunity\Core\GenericImport\GenericImport::class,
        'isAbstract'       => false,
        'isInterface'      => false,
        'isDeprecated'     => false
    ],
    'OxidEsales\Eshop\Core\GenericImport\ImportObject\Accessories2Article'       => [
        'editionClassName' => \OxidEsales\EshopCommunity\Core\GenericImport\ImportObject\Accessories2Article::class,
        'isAbstract'       => false,
        'isInterface'      => false,
        'isDeprecated'     => false
    ],
    'OxidEsales\Eshop\Core\GenericImport\ImportObject\Article'                   => [
        'editionClassName' => \OxidEsales\EshopCommunity\Core\GenericImport\ImportObject\Article::class,
        'isAbstract'       => false,
        'isInterface'      => false,
        'isDeprecated'     => false
    ],
    'OxidEsales\Eshop\Core\GenericImport\ImportObject\Article2Action'            => [
        'editionClassName' => \OxidEsales\EshopCommunity\Core\GenericImport\ImportObject\Article2Action::class,
        'isAbstract'       => false,
        'isInterface'      => false,
        'isDeprecated'     => false
    ],
    'OxidEsales\Eshop\Core\GenericImport\ImportObject\Article2Category'          => [
        'editionClassName' => \OxidEsales\EshopCommunity\Core\GenericImport\ImportObject\Article2Category::class,
        'isAbstract'       => false,
        'isInterface'      => false,
        'isDeprecated'     => false
    ],
    'OxidEsales\Eshop\Core\GenericImport\ImportObject\ArticleExtends'            => [
        'editionClassName' => \OxidEsales\EshopCommunity\Core\GenericImport\ImportObject\ArticleExtends::class,
        'isAbstract'       => false,
        'isInterface'      => false,
        'isDeprecated'     => false
    ],
    'OxidEsales\Eshop\Core\GenericImport\ImportObject\Category'                  => [
        'editionClassName' => \OxidEsales\EshopCommunity\Core\GenericImport\ImportObject\Category::class,
        'isAbstract'       => false,
        'isInterface'      => false,
        'isDeprecated'     => false
    ],
    'OxidEsales\Eshop\Core\GenericImport\ImportObject\Country'                   => [
        'editionClassName' => \OxidEsales\EshopCommunity\Core\GenericImport\ImportObject\Country::class,
        'isAbstract'       => false,
        'isInterface'      => false,
        'isDeprecated'     => false
    ],
    'OxidEsales\Eshop\Core\GenericImport\ImportObject\CrossSelling'              => [
        'editionClassName' => \OxidEsales\EshopCommunity\Core\GenericImport\ImportObject\CrossSelling::class,
        'isAbstract'       => false,
        'isInterface'      => false,
        'isDeprecated'     => false
    ],
    'OxidEsales\Eshop\Core\GenericImport\ImportObject\ImportObject'              => [
        'editionClassName' => \OxidEsales\EshopCommunity\Core\GenericImport\ImportObject\ImportObject::class,
        'isAbstract'       => true,
        'isInterface'      => false,
        'isDeprecated'     => false
    ],
    'OxidEsales\Eshop\Core\GenericImport\ImportObject\Order'                     => [
        'editionClassName' => \OxidEsales\EshopCommunity\Core\GenericImport\ImportObject\Order::class,
        'isAbstract'       => false,
        'isInterface'      => false,
        'isDeprecated'     => false
    ],
    'OxidEsales\Eshop\Core\GenericImport\ImportObject\OrderArticle'              => [
        'editionClassName' => \OxidEsales\EshopCommunity\Core\GenericImport\ImportObject\OrderArticle::class,
        'isAbstract'       => false,
        'isInterface'      => false,
        'isDeprecated'     => false
    ],
    'OxidEsales\Eshop\Core\GenericImport\ImportObject\ScalePrice'                => [
        'editionClassName' => \OxidEsales\EshopCommunity\Core\GenericImport\ImportObject\ScalePrice::class,
        'isAbstract'       => false,
        'isInterface'      => false,
        'isDeprecated'     => false
    ],
    'OxidEsales\Eshop\Core\GenericImport\ImportObject\User'                      => [
        'editionClassName' => \OxidEsales\EshopCommunity\Core\GenericImport\ImportObject\User::class,
        'isAbstract'       => false,
        'isInterface'      => false,
        'isDeprecated'     => false
    ],
    'OxidEsales\Eshop\Core\GenericImport\ImportObject\Vendor'                    => [
        'editionClassName' => \OxidEsales\EshopCommunity\Core\GenericImport\ImportObject\Vendor::class,
        'isAbstract'       => false,
        'isInterface'      => false,
        'isDeprecated'     => false
    ],
    'OxidEsales\Eshop\Core\Hasher'                                               => [
        'editionClassName' => \OxidEsales\EshopCommunity\Core\Hasher::class,
        'isAbstract'       => true,
        'isInterface'      => false,
        'isDeprecated'     => false
    ],
    'OxidEsales\Eshop\Core\Header'                                               => [
        'editionClassName' => \OxidEsales\EshopCommunity\Core\Header::class,
        'isAbstract'       => false,
        'isInterface'      => false,
        'isDeprecated'     => false
    ],
    'OxidEsales\Eshop\Core\InputValidator'                                       => [
        'editionClassName' => \OxidEsales\EshopCommunity\Core\InputValidator::class,
        'isAbstract'       => false,
        'isInterface'      => false,
        'isDeprecated'     => false
    ],
    'OxidEsales\Eshop\Core\Language'                                             => [
        'editionClassName' => \OxidEsales\EshopCommunity\Core\Language::class,
        'isAbstract'       => false,
        'isInterface'      => false,
        'isDeprecated'     => false
    ],
    'OxidEsales\Eshop\Core\MailValidator'                                        => [
        'editionClassName' => \OxidEsales\EshopCommunity\Core\MailValidator::class,
        'isAbstract'       => false,
        'isInterface'      => false,
        'isDeprecated'     => false
    ],
    'OxidEsales\Eshop\Core\Model\BaseModel'                                      => [
        'editionClassName' => \OxidEsales\EshopCommunity\Core\Model\BaseModel::class,
        'isAbstract'       => false,
        'isInterface'      => false,
        'isDeprecated'     => false
    ],
    'OxidEsales\Eshop\Core\Model\FieldNameHelper'                                => [
        'editionClassName' => \OxidEsales\EshopCommunity\Core\Model\FieldNameHelper::class,
        'isAbstract'       => false,
        'isInterface'      => false,
        'isDeprecated'     => false
    ],
    'OxidEsales\Eshop\Core\Model\ListModel'                                      => [
        'editionClassName' => \OxidEsales\EshopCommunity\Core\Model\ListModel::class,
        'isAbstract'       => false,
        'isInterface'      => false,
        'isDeprecated'     => false
    ],
    'OxidEsales\Eshop\Core\Model\MultiLanguageModel'                             => [
        'editionClassName' => \OxidEsales\EshopCommunity\Core\Model\MultiLanguageModel::class,
        'isAbstract'       => false,
        'isInterface'      => false,
        'isDeprecated'     => false
    ],
    'OxidEsales\Eshop\Core\Module\Module'                                        => [
        'editionClassName' => \OxidEsales\EshopCommunity\Core\Module\Module::class,
        'isAbstract'       => false,
        'isInterface'      => false,
        'isDeprecated'     => false
    ],
    'OxidEsales\Eshop\Core\Module\ModuleCache'                                   => [
        'editionClassName' => \OxidEsales\EshopCommunity\Core\Module\ModuleCache::class,
        'isAbstract'       => false,
        'isInterface'      => false,
        'isDeprecated'     => false
    ],
    'OxidEsales\Eshop\Core\Module\ModuleChainsGenerator'                         => [
        'editionClassName' => \OxidEsales\EshopCommunity\Core\Module\ModuleChainsGenerator::class,
        'isAbstract'       => false,
        'isInterface'      => false,
        'isDeprecated'     => false
    ],
    'OxidEsales\Eshop\Core\Module\ModuleExtensionsCleaner'                       => [
        'editionClassName' => \OxidEsales\EshopCommunity\Core\Module\ModuleExtensionsCleaner::class,
        'isAbstract'       => false,
        'isInterface'      => false,
        'isDeprecated'     => false
    ],
    'OxidEsales\Eshop\Core\Module\ModuleInstaller'                               => [
        'editionClassName' => \OxidEsales\EshopCommunity\Core\Module\ModuleInstaller::class,
        'isAbstract'       => false,
        'isInterface'      => false,
        'isDeprecated'     => false
    ],
    'OxidEsales\Eshop\Core\Module\ModuleList'                                    => [
        'editionClassName' => \OxidEsales\EshopCommunity\Core\Module\ModuleList::class,
        'isAbstract'       => false,
        'isInterface'      => false,
        'isDeprecated'     => false
    ],
    'OxidEsales\Eshop\Core\Module\ModuleMetadataValidator'                       => [
        'editionClassName' => \OxidEsales\EshopCommunity\Core\Module\ModuleMetadataValidator::class,
        'isAbstract'       => false,
        'isInterface'      => false,
        'isDeprecated'     => false
    ],
    'OxidEsales\Eshop\Core\Module\ModuleTemplateBlockContentReader'              => [
        'editionClassName' => \OxidEsales\EshopCommunity\Core\Module\ModuleTemplateBlockContentReader::class,
        'isAbstract'       => false,
        'isInterface'      => false,
        'isDeprecated'     => false
    ],
    'OxidEsales\Eshop\Core\Module\ModuleTemplateBlockPathFormatter'              => [
        'editionClassName' => \OxidEsales\EshopCommunity\Core\Module\ModuleTemplateBlockPathFormatter::class,
        'isAbstract'       => false,
        'isInterface'      => false,
        'isDeprecated'     => false
    ],
    'OxidEsales\Eshop\Core\Module\ModuleTemplateBlockRepository'                 => [
        'editionClassName' => \OxidEsales\EshopCommunity\Core\Module\ModuleTemplateBlockRepository::class,
        'isAbstract'       => false,
        'isInterface'      => false,
        'isDeprecated'     => false
    ],
    'OxidEsales\Eshop\Core\Module\ModuleTemplatePathCalculator'                  => [
        'editionClassName' => \OxidEsales\EshopCommunity\Core\Module\ModuleTemplatePathCalculator::class,
        'isAbstract'       => false,
        'isInterface'      => false,
        'isDeprecated'     => false
    ],
    'OxidEsales\Eshop\Core\Module\ModuleTranslationPathFinder'                   => [
        'editionClassName' => \OxidEsales\EshopCommunity\Core\Module\ModuleTranslationPathFinder::class,
        'isAbstract'       => false,
        'isInterface'      => false,
        'isDeprecated'     => false
    ],
    'OxidEsales\Eshop\Core\Module\ModuleValidatorFactory'                        => [
        'editionClassName' => \OxidEsales\EshopCommunity\Core\Module\ModuleValidatorFactory::class,
        'isAbstract'       => false,
        'isInterface'      => false,
        'isDeprecated'     => false
    ],
    'OxidEsales\Eshop\Core\Module\ModuleVariablesLocator'                        => [
        'editionClassName' => \OxidEsales\EshopCommunity\Core\Module\ModuleVariablesLocator::class,
        'isAbstract'       => false,
        'isInterface'      => false,
        'isDeprecated'     => false
    ],
    'OxidEsales\Eshop\Core\NamespaceInformationProvider'                         => [
        'editionClassName' => \OxidEsales\EshopCommunity\Core\NamespaceInformationProvider::class,
        'isAbstract'       => false,
        'isInterface'      => false,
        'isDeprecated'     => false
    ],
    'OxidEsales\Eshop\Core\NoJsValidator'                                        => [
        'editionClassName' => \OxidEsales\EshopCommunity\Core\NoJsValidator::class,
        'isAbstract'       => false,
        'isInterface'      => false,
        'isDeprecated'     => false
    ],
    'OxidEsales\Eshop\Core\OnlineCaller'                                         => [
        'editionClassName' => \OxidEsales\EshopCommunity\Core\OnlineCaller::class,
        'isAbstract'       => true,
        'isInterface'      => false,
        'isDeprecated'     => false
    ],
    'OxidEsales\Eshop\Core\OnlineLicenseCheck'                                   => [
        'editionClassName' => \OxidEsales\EshopCommunity\Core\OnlineLicenseCheck::class,
        'isAbstract'       => false,
        'isInterface'      => false,
        'isDeprecated'     => false
    ],
    'OxidEsales\Eshop\Core\OnlineLicenseCheckCaller'                             => [
        'editionClassName' => \OxidEsales\EshopCommunity\Core\OnlineLicenseCheckCaller::class,
        'isAbstract'       => false,
        'isInterface'      => false,
        'isDeprecated'     => false
    ],
    'OxidEsales\Eshop\Core\OnlineLicenseCheckRequest'                            => [
        'editionClassName' => \OxidEsales\EshopCommunity\Core\OnlineLicenseCheckRequest::class,
        'isAbstract'       => false,
        'isInterface'      => false,
        'isDeprecated'     => false
    ],
    'OxidEsales\Eshop\Core\OnlineLicenseCheckResponse'                           => [
        'editionClassName' => \OxidEsales\EshopCommunity\Core\OnlineLicenseCheckResponse::class,
        'isAbstract'       => false,
        'isInterface'      => false,
        'isDeprecated'     => false
    ],
    'OxidEsales\Eshop\Core\OnlineModuleVersionNotifier'                          => [
        'editionClassName' => \OxidEsales\EshopCommunity\Core\OnlineModuleVersionNotifier::class,
        'isAbstract'       => false,
        'isInterface'      => false,
        'isDeprecated'     => false
    ],
    'OxidEsales\Eshop\Core\OnlineModuleVersionNotifierCaller'                    => [
        'editionClassName' => \OxidEsales\EshopCommunity\Core\OnlineModuleVersionNotifierCaller::class,
        'isAbstract'       => false,
        'isInterface'      => false,
        'isDeprecated'     => false
    ],
    'OxidEsales\Eshop\Core\OnlineModulesNotifierRequest'                         => [
        'editionClassName' => \OxidEsales\EshopCommunity\Core\OnlineModulesNotifierRequest::class,
        'isAbstract'       => false,
        'isInterface'      => false,
        'isDeprecated'     => false
    ],
    'OxidEsales\Eshop\Core\OnlineRequest'                                        => [
        'editionClassName' => \OxidEsales\EshopCommunity\Core\OnlineRequest::class,
        'isAbstract'       => false,
        'isInterface'      => false,
        'isDeprecated'     => false
    ],
    'OxidEsales\Eshop\Core\OnlineServerEmailBuilder'                             => [
        'editionClassName' => \OxidEsales\EshopCommunity\Core\OnlineServerEmailBuilder::class,
        'isAbstract'       => false,
        'isInterface'      => false,
        'isDeprecated'     => false
    ],
    'OxidEsales\Eshop\Core\OnlineVatIdCheck'                                     => [
        'editionClassName' => \OxidEsales\EshopCommunity\Core\OnlineVatIdCheck::class,
        'isAbstract'       => false,
        'isInterface'      => false,
        'isDeprecated'     => false
    ],
    'OxidEsales\Eshop\Core\OpenSSLFunctionalityChecker'                          => [
        'editionClassName' => \OxidEsales\EshopCommunity\Core\OpenSSLFunctionalityChecker::class,
        'isAbstract'       => false,
        'isInterface'      => false,
        'isDeprecated'     => false
    ],
    'OxidEsales\Eshop\Core\Output'                                               => [
        'editionClassName' => \OxidEsales\EshopCommunity\Core\Output::class,
        'isAbstract'       => false,
        'isInterface'      => false,
        'isDeprecated'     => false
    ],
    'OxidEsales\Eshop\Core\Oxid'                                                 => [
        'editionClassName' => \OxidEsales\EshopCommunity\Core\Oxid::class,
        'isAbstract'       => false,
        'isInterface'      => false,
        'isDeprecated'     => false
    ],
    'OxidEsales\Eshop\Core\PasswordHasher'                                       => [
        'editionClassName' => \OxidEsales\EshopCommunity\Core\PasswordHasher::class,
        'isAbstract'       => false,
        'isInterface'      => false,
        'isDeprecated'     => false
    ],
    'OxidEsales\Eshop\Core\PasswordSaltGenerator'                                => [
        'editionClassName' => \OxidEsales\EshopCommunity\Core\PasswordSaltGenerator::class,
        'isAbstract'       => false,
        'isInterface'      => false,
        'isDeprecated'     => false
    ],
    'OxidEsales\Eshop\Core\PictureHandler'                                       => [
        'editionClassName' => \OxidEsales\EshopCommunity\Core\PictureHandler::class,
        'isAbstract'       => false,
        'isInterface'      => false,
        'isDeprecated'     => false
    ],
    'OxidEsales\Eshop\Core\Price'                                                => [
        'editionClassName' => \OxidEsales\EshopCommunity\Core\Price::class,
        'isAbstract'       => false,
        'isInterface'      => false,
        'isDeprecated'     => false
    ],
    'OxidEsales\Eshop\Core\PriceList'                                            => [
        'editionClassName' => \OxidEsales\EshopCommunity\Core\PriceList::class,
        'isAbstract'       => false,
        'isInterface'      => false,
        'isDeprecated'     => false
    ],
    'OxidEsales\Eshop\Core\Registry'                                             => [
        'editionClassName' => \OxidEsales\EshopCommunity\Core\Registry::class,
        'isAbstract'       => false,
        'isInterface'      => false,
        'isDeprecated'     => false
    ],
    'OxidEsales\Eshop\Core\Request'                                              => [
        'editionClassName' => \OxidEsales\EshopCommunity\Core\Request::class,
        'isAbstract'       => false,
        'isInterface'      => false,
        'isDeprecated'     => false
    ],
    'OxidEsales\Eshop\Core\Routing\ControllerClassNameResolver'                  => [
        'editionClassName' => \OxidEsales\EshopCommunity\Core\Routing\ControllerClassNameResolver::class,
        'isAbstract'       => false,
        'isInterface'      => false,
        'isDeprecated'     => false
    ],
    'OxidEsales\Eshop\Core\Routing\ModuleControllerMapProvider'                  => [
        'editionClassName' => \OxidEsales\EshopCommunity\Core\Routing\ModuleControllerMapProvider::class,
        'isAbstract'       => false,
        'isInterface'      => false,
        'isDeprecated'     => false
    ],
    'OxidEsales\Eshop\Core\Routing\Module\ClassProviderStorage'                  => [
        'editionClassName' => \OxidEsales\EshopCommunity\Core\Routing\Module\ClassProviderStorage::class,
        'isAbstract'       => false,
        'isInterface'      => false,
        'isDeprecated'     => false
    ],
    'OxidEsales\Eshop\Core\Routing\ShopControllerMapProvider'                    => [
        'editionClassName' => \OxidEsales\EshopCommunity\Core\Routing\ShopControllerMapProvider::class,
        'isAbstract'       => false,
        'isInterface'      => false,
        'isDeprecated'     => false
    ],
    'OxidEsales\Eshop\Core\SeoDecoder'                                           => [
        'editionClassName' => \OxidEsales\EshopCommunity\Core\SeoDecoder::class,
        'isAbstract'       => false,
        'isInterface'      => false,
        'isDeprecated'     => false
    ],
    'OxidEsales\Eshop\Core\SeoEncoder'                                           => [
        'editionClassName' => \OxidEsales\EshopCommunity\Core\SeoEncoder::class,
        'isAbstract'       => false,
        'isInterface'      => false,
        'isDeprecated'     => false
    ],
    'OxidEsales\Eshop\Core\SepaBICValidator'                                     => [
        'editionClassName' => \OxidEsales\EshopCommunity\Core\SepaBICValidator::class,
        'isAbstract'       => false,
        'isInterface'      => false,
        'isDeprecated'     => false
    ],
    'OxidEsales\Eshop\Core\SepaIBANValidator'                                    => [
        'editionClassName' => \OxidEsales\EshopCommunity\Core\SepaIBANValidator::class,
        'isAbstract'       => false,
        'isInterface'      => false,
        'isDeprecated'     => false
    ],
    'OxidEsales\Eshop\Core\SepaValidator'                                        => [
        'editionClassName' => \OxidEsales\EshopCommunity\Core\SepaValidator::class,
        'isAbstract'       => false,
        'isInterface'      => false,
        'isDeprecated'     => false
    ],
    'OxidEsales\Eshop\Core\Session'                                              => [
        'editionClassName' => \OxidEsales\EshopCommunity\Core\Session::class,
        'isAbstract'       => false,
        'isInterface'      => false,
        'isDeprecated'     => false
    ],
    'OxidEsales\Eshop\Core\SettingsHandler'                                      => [
        'editionClassName' => \OxidEsales\EshopCommunity\Core\SettingsHandler::class,
        'isAbstract'       => false,
        'isInterface'      => false,
        'isDeprecated'     => false
    ],
    'OxidEsales\Eshop\Core\Sha512Hasher'                                         => [
        'editionClassName' => \OxidEsales\EshopCommunity\Core\Sha512Hasher::class,
        'isAbstract'       => false,
        'isInterface'      => false,
        'isDeprecated'     => false
    ],
    'OxidEsales\Eshop\Core\ShopControl'                                          => [
        'editionClassName' => \OxidEsales\EshopCommunity\Core\ShopControl::class,
        'isAbstract'       => false,
        'isInterface'      => false,
        'isDeprecated'     => false
    ],
    'OxidEsales\Eshop\Core\ShopIdCalculator'                                     => [
        'editionClassName' => \OxidEsales\EshopCommunity\Core\ShopIdCalculator::class,
        'isAbstract'       => false,
        'isInterface'      => false,
        'isDeprecated'     => false
    ],
    'OxidEsales\Eshop\Core\ShopVersion'                                          => [
        'editionClassName' => \OxidEsales\EshopCommunity\Core\ShopVersion::class,
        'isAbstract'       => false,
        'isInterface'      => false,
        'isDeprecated'     => false
    ],
    'OxidEsales\Eshop\Core\SimpleXml'                                            => [
        'editionClassName' => \OxidEsales\EshopCommunity\Core\SimpleXml::class,
        'isAbstract'       => false,
        'isInterface'      => false,
        'isDeprecated'     => false
    ],
    'OxidEsales\Eshop\Core\Smarty\Plugin\Emos'                                   => [
        'editionClassName' => \OxidEsales\EshopCommunity\Core\Smarty\Plugin\Emos::class,
        'isAbstract'       => false,
        'isInterface'      => false,
        'isDeprecated'     => false
    ],
    'OxidEsales\Eshop\Core\Smarty\Plugin\EmosAdapter'                            => [
        'editionClassName' => \OxidEsales\EshopCommunity\Core\Smarty\Plugin\EmosAdapter::class,
        'isAbstract'       => false,
        'isInterface'      => false,
        'isDeprecated'     => false
    ],
    'OxidEsales\Eshop\Core\Smarty\Plugin\EmosItem'                               => [
        'editionClassName' => \OxidEsales\EshopCommunity\Core\Smarty\Plugin\EmosItem::class,
        'isAbstract'       => false,
        'isInterface'      => false,
        'isDeprecated'     => false
    ],
    'OxidEsales\Eshop\Core\Str'                                                  => [
        'editionClassName' => \OxidEsales\EshopCommunity\Core\Str::class,
        'isAbstract'       => false,
        'isInterface'      => false,
        'isDeprecated'     => false
    ],
    'OxidEsales\Eshop\Core\StrMb'                                                => [
        'editionClassName' => \OxidEsales\EshopCommunity\Core\StrMb::class,
        'isAbstract'       => false,
        'isInterface'      => false,
        'isDeprecated'     => false
    ],
    'OxidEsales\Eshop\Core\StrRegular'                                           => [
        'editionClassName' => \OxidEsales\EshopCommunity\Core\StrRegular::class,
        'isAbstract'       => false,
        'isInterface'      => false,
        'isDeprecated'     => false
    ],
    'OxidEsales\Eshop\Core\SubShopSpecificFileCache'                             => [
        'editionClassName' => \OxidEsales\EshopCommunity\Core\SubShopSpecificFileCache::class,
        'isAbstract'       => false,
        'isInterface'      => false,
        'isDeprecated'     => false
    ],
    'OxidEsales\Eshop\Core\SystemEventHandler'                                   => [
        'editionClassName' => \OxidEsales\EshopCommunity\Core\SystemEventHandler::class,
        'isAbstract'       => false,
        'isInterface'      => false,
        'isDeprecated'     => false
    ],
    'OxidEsales\Eshop\Core\SystemRequirements'                                   => [
        'editionClassName' => \OxidEsales\EshopCommunity\Core\SystemRequirements::class,
        'isAbstract'       => false,
        'isInterface'      => false,
        'isDeprecated'     => false
    ],
    'OxidEsales\Eshop\Core\TableViewNameGenerator'                               => [
        'editionClassName' => \OxidEsales\EshopCommunity\Core\TableViewNameGenerator::class,
        'isAbstract'       => false,
        'isInterface'      => false,
        'isDeprecated'     => false
    ],
    'OxidEsales\Eshop\Core\Theme'                                                => [
        'editionClassName' => \OxidEsales\EshopCommunity\Core\Theme::class,
        'isAbstract'       => false,
        'isInterface'      => false,
        'isDeprecated'     => false
    ],
    'OxidEsales\Eshop\Core\UniversallyUniqueIdGenerator'                         => [
        'editionClassName' => \OxidEsales\EshopCommunity\Core\UniversallyUniqueIdGenerator::class,
        'isAbstract'       => false,
        'isInterface'      => false,
        'isDeprecated'     => false
    ],
    'OxidEsales\Eshop\Core\UserCounter'                                          => [
        'editionClassName' => \OxidEsales\EshopCommunity\Core\UserCounter::class,
        'isAbstract'       => false,
        'isInterface'      => false,
        'isDeprecated'     => false
    ],
    'OxidEsales\Eshop\Core\Utils'                                                => [
        'editionClassName' => \OxidEsales\EshopCommunity\Core\Utils::class,
        'isAbstract'       => false,
        'isInterface'      => false,
        'isDeprecated'     => false
    ],
    'OxidEsales\Eshop\Core\UtilsCount'                                           => [
        'editionClassName' => \OxidEsales\EshopCommunity\Core\UtilsCount::class,
        'isAbstract'       => false,
        'isInterface'      => false,
        'isDeprecated'     => false
    ],
    'OxidEsales\Eshop\Core\UtilsDate'                                            => [
        'editionClassName' => \OxidEsales\EshopCommunity\Core\UtilsDate::class,
        'isAbstract'       => false,
        'isInterface'      => false,
        'isDeprecated'     => false
    ],
    'OxidEsales\Eshop\Core\UtilsFile'                                            => [
        'editionClassName' => \OxidEsales\EshopCommunity\Core\UtilsFile::class,
        'isAbstract'       => false,
        'isInterface'      => false,
        'isDeprecated'     => false
    ],
    'OxidEsales\Eshop\Core\UtilsObject'                                          => [
        'editionClassName' => \OxidEsales\EshopCommunity\Core\UtilsObject::class,
        'isAbstract'       => false,
        'isInterface'      => false,
        'isDeprecated'     => false
    ],
    'OxidEsales\Eshop\Core\UtilsPic'                                             => [
        'editionClassName' => \OxidEsales\EshopCommunity\Core\UtilsPic::class,
        'isAbstract'       => false,
        'isInterface'      => false,
        'isDeprecated'     => false
    ],
    'OxidEsales\Eshop\Core\UtilsServer'                                          => [
        'editionClassName' => \OxidEsales\EshopCommunity\Core\UtilsServer::class,
        'isAbstract'       => false,
        'isInterface'      => false,
        'isDeprecated'     => false
    ],
    'OxidEsales\Eshop\Core\UtilsString'                                          => [
        'editionClassName' => \OxidEsales\EshopCommunity\Core\UtilsString::class,
        'isAbstract'       => false,
        'isInterface'      => false,
        'isDeprecated'     => false
    ],
    'OxidEsales\Eshop\Core\UtilsUrl'                                             => [
        'editionClassName' => \OxidEsales\EshopCommunity\Core\UtilsUrl::class,
        'isAbstract'       => false,
        'isInterface'      => false,
        'isDeprecated'     => false
    ],
    'OxidEsales\Eshop\Core\UtilsView'                                            => [
        'editionClassName' => \OxidEsales\EshopCommunity\Core\UtilsView::class,
        'isAbstract'       => false,
        'isInterface'      => false,
        'isDeprecated'     => false
    ],
    'OxidEsales\Eshop\Core\UtilsXml'                                             => [
        'editionClassName' => \OxidEsales\EshopCommunity\Core\UtilsXml::class,
        'isAbstract'       => false,
        'isInterface'      => false,
        'isDeprecated'     => false
    ],
    'OxidEsales\Eshop\Core\ViewConfig'                                           => [
        'editionClassName' => \OxidEsales\EshopCommunity\Core\ViewConfig::class,
        'isAbstract'       => false,
        'isInterface'      => false,
        'isDeprecated'     => false
    ],
    'OxidEsales\Eshop\Core\ViewHelper\JavaScriptRegistrator'                     => [
        'editionClassName' => \OxidEsales\EshopCommunity\Core\ViewHelper\JavaScriptRegistrator::class,
        'isAbstract'       => false,
        'isInterface'      => false,
        'isDeprecated'     => false
    ],
    'OxidEsales\Eshop\Core\ViewHelper\JavaScriptRenderer'                        => [
        'editionClassName' => \OxidEsales\EshopCommunity\Core\ViewHelper\JavaScriptRenderer::class,
        'isAbstract'       => false,
        'isInterface'      => false,
        'isDeprecated'     => false
    ],
    'OxidEsales\Eshop\Core\ViewHelper\StyleRegistrator'                          => [
        'editionClassName' => \OxidEsales\EshopCommunity\Core\ViewHelper\StyleRegistrator::class,
        'isAbstract'       => false,
        'isInterface'      => false,
        'isDeprecated'     => false
    ],
    'OxidEsales\Eshop\Core\ViewHelper\StyleRenderer'                             => [
        'editionClassName' => \OxidEsales\EshopCommunity\Core\ViewHelper\StyleRenderer::class,
        'isAbstract'       => false,
        'isInterface'      => false,
        'isDeprecated'     => false
    ],
    'OxidEsales\Eshop\Core\WidgetControl'                                        => [
        'editionClassName' => \OxidEsales\EshopCommunity\Core\WidgetControl::class,
        'isAbstract'       => false,
        'isInterface'      => false,
        'isDeprecated'     => false
    ],
];<|MERGE_RESOLUTION|>--- conflicted
+++ resolved
@@ -849,21 +849,6 @@
         'isInterface'      => false,
         'isDeprecated'     => true
     ],
-<<<<<<< HEAD
-=======
-    'OxidEsales\Eshop\Application\Controller\Admin\DynamicScreenController'      => [
-        'editionClassName' => \OxidEsales\EshopCommunity\Application\Controller\Admin\DynamicScreenController::class,
-        'isAbstract'       => false,
-        'isInterface'      => false,
-        'isDeprecated'     => true
-    ],
-    'OxidEsales\Eshop\Application\Controller\Admin\DynamicScreenList'            => [
-        'editionClassName' => \OxidEsales\EshopCommunity\Application\Controller\Admin\DynamicScreenList::class,
-        'isAbstract'       => false,
-        'isInterface'      => false,
-        'isDeprecated'     => true
-    ],
->>>>>>> 98f067a1
     'OxidEsales\Eshop\Application\Controller\Admin\DynamicScreenLocal'           => [
         'editionClassName' => \OxidEsales\EshopCommunity\Application\Controller\Admin\DynamicScreenLocal::class,
         'isAbstract'       => false,
