<?php

/**
 * Copyright © OXID eSales AG. All rights reserved.
 * See LICENSE file for license details.
 */

namespace OxidEsales\EshopCommunity\Core\Model;

use oxObjectException;

/**
 * Class handling multilanguage data fields
 */
class MultiLanguageModel extends \OxidEsales\Eshop\Core\Model\BaseModel
{
    /**
     * Name of class.
     *
     * @var string
     */
    protected $_sClassName = 'oxI18n';

    /**
     * Active object language.
     *
     * @var int
     */
    protected $_iLanguage = null;

    /**
     * Sometimes you need to deal with all fields not only with active
     * language, then set to false (default is true).
     *
     * @var bool
     */
    protected $_blEmployMultilanguage = true;

    /**
     * Class constructor, initiates parent constructor (parent::oxBase()).
     */
    public function __construct()
    {
        parent::__construct();

        //T2008-02-22
        //lets try to differentiate cache keys for oxI18n and oxBase
        //in order not to load cached structure for the instances of oxbase classe called on same table
        if ($this->_sCacheKey) {
            $this->_sCacheKey .= "_i18n";
        }
    }

    /**
     * Sets object language.
     *
     * @param string $lang string (default null)
     */
    public function setLanguage($lang = null)
    {
        $this->_iLanguage = (int) $lang;
        // reset
        $this->_sViewTable = false;
    }

    /**
     * Returns object language
     *
     * @return int
     */
    public function getLanguage()
    {
        if ($this->_iLanguage === null) {
            $this->_iLanguage = \OxidEsales\Eshop\Core\Registry::getLang()->getBaseLanguage();
        }

        return $this->_iLanguage;
    }

    /**
     * Object multilanguage mode setter (set true to enable multilang mode).
     * This setter affects init() method so it should be called before init() is executed
     *
     * @param bool $employMultilanguage New $this->_blEmployMultilanguage value
     */
    public function setEnableMultilang($employMultilanguage)
    {
        if ($this->_blEmployMultilanguage != $employMultilanguage) {
            $this->_blEmployMultilanguage = $employMultilanguage;
            if (!$employMultilanguage) {
                //#63T
                $this->modifyCacheKey("_nonml");
            }
            // reset
            $this->_sViewTable = false;
            if (count($this->_aFieldNames) > 1) {
                $this->_initDataStructure();
            }
        }
    }

    /**
     * Checks if this field is multlingual
     * (returns false if language = 0)
     *
     * @param string $fieldName Field name
     *
     * @return bool
     */
    public function isMultilingualField($fieldName)
    {
        $fieldName = strtolower($fieldName);
        if (isset($this->_aFieldNames[$fieldName])) {
            return (bool) $this->_aFieldNames[$fieldName];
        }

        //not inited field yet
        //and note that this is should be called only in first call after tmp dir is empty
        startProfile('!__CACHABLE2__!');
        $isMultilang = (bool) $this->_getFieldStatus($fieldName);
        stopProfile('!__CACHABLE2__!');

        return (bool) $isMultilang;
    }

    /**
     * Returns true, if object has multilanguage fields.
     * In oxi18n it is always returns true.
     *
     * @return bool
     */
    public function isMultilang()
    {
        return true;
    }

    /**
     * Loads object data from DB in passed language, returns true on success.
     *
     * @param integer $language Load this language compatible data
     * @param string  $oxid     object ID
     *
     * @return bool
     */
    public function loadInLang($language, $oxid)
    {
        // set new lang to this object
        $this->setLanguage($language);
        // reset
        $this->_sViewTable = false;

        return $this->load($oxid);
    }

    /**
     * Lazy loading cache key modifier.
     *
     * @param string $cacheKey kache  key
     * @param bool   $override marker to force override cache key
     */
    public function modifyCacheKey($cacheKey, $override = false)
    {
        if ($override) {
            $this->_sCacheKey = $cacheKey . "|i18n";
        } else {
            $this->_sCacheKey .= $cacheKey;
        }

        if (!$cacheKey) {
            $this->_sCacheKey = null;
        }
    }

    /**
     * Returns an array of languages in which object multilanguage
     * fields are already setted
     *
     * @return array
     */
    public function getAvailableInLangs()
    {
        $languages = \OxidEsales\Eshop\Core\Registry::getLang()->getLanguageNames();

        $objFields = $this->_getTableFields(
            getViewName($this->_sCoreTable, -1, -1),
            true
        );
        $multiLangFields = [];

        //selecting all object multilang fields
        foreach ($objFields as $key => $value) {
            //skipping oxactive field
            if (preg_match('/^oxactive(_(\d{1,2}))?$/', $key)) {
                continue;
            }

            $fieldLang = $this->_getFieldLang($key);

            //checking, if field is multilanguage
            if ($this->isMultilingualField($key) || $fieldLang > 0) {
                $newKey = preg_replace('/_(\d{1,2})$/', '', $key);
                $multiLangFields[$newKey][] = (int) $fieldLang;
            }
        }

        // if no multilanguage fields, return default languages array
        if (count($multiLangFields) < 1) {
            return $languages;
        }

        // select from non-multilanguage core view (all ml tables joined to one)
        $db = \OxidEsales\Eshop\Core\DatabaseProvider::getDb(\OxidEsales\Eshop\Core\DatabaseProvider::FETCH_MODE_ASSOC);
        $query = "select * from " . getViewName($this->_sCoreTable, -1, -1) . " where oxid = :oxid";
        $rs = $db->getAll($query, [
            ':oxid' => $this->getId()
        ]);

        $notInLang = $languages;

        // checks if object field data is not empty in all available languages
        // and formats not available in languages array
        if (isset($rs[0]) && is_array($rs[0]) && count($rs[0])) {
            foreach ($multiLangFields as $fieldId => $multiLangIds) {
                foreach ($multiLangIds as $multiLangId) {
                    $fieldName = ($multiLangId == 0) ? $fieldId : $fieldId . '_' . $multiLangId;
                    if ($rs[0][strtoupper($fieldName)]) {
                        unset($notInLang[$multiLangId]);
                        continue;
                    }
                }
            }
        }

        return array_diff($languages, $notInLang);
    }

    /**
     * Returns _aFieldName[] value. 0 means - non multilanguage, 1 - multilanguage field.
     * This method is slow, so we should make sure it is called only when tmp dir is cleaned (and then the results are cached).
     *
     * @param string $fieldName Field name
     *
     * @return int
     */
    protected function _getFieldStatus($fieldName) // phpcs:ignore PSR2.Methods.MethodDeclaration.Underscore
    {
        $allField = $this->_getAllFields(true);
        if (isset($allField[strtolower($fieldName) . "_1"])) {
            return 1;
        }

        return 0;
    }

    /**
     * Returns the list of fields. This function is slower and its result is normally cached.
     * Basically we have 3 separate cases here:
     *  1. We are in admin so we need extended info for all fields (name, field length and field type)
     *  2. Object is not lazy loaded so we will return all data fields as simple array, as we need only names
     *  3. Object is lazy loaded so we will return empty array as all fields are loaded on request (in __get()).
     *
     * @param bool $forceFullStructure Whether to force loading of full data structure
     *
     * @return array
     */
    protected function _getNonCachedFieldNames($forceFullStructure = false) // phpcs:ignore PSR2.Methods.MethodDeclaration.Underscore
    {
        //Tomas
        //TODO: this place could be optimized. please check what we can do.
        $fields = parent::_getNonCachedFieldNames($forceFullStructure);

        if (!$this->_blEmployMultilanguage) {
            return $fields;
        }

        //lets do some pointer manipulation
        if ($fields) {
            //non admin fields
            $workingFields = & $fields;
        } else {
            //most likely admin fields so we remove another language
            $workingFields = & $this->_aFieldNames;
        }

        //we have an array of fields, lets remove multilanguage fields
        foreach ($workingFields as $name => $val) {
            if ($this->_getFieldLang($name)) {
                unset($workingFields[$name]);
            } else {
                $workingFields[$name] = $this->_getFieldStatus($name);
            }
        }

        return $workingFields;
    }

    /**
     * Gets multilanguage field language. In case of oxtitle_2 it will return 2. 0 is returned if language ending is not defined.
     *
     * @param string $fieldName Field name
     *
     * @return bool
     */
    protected function _getFieldLang($fieldName) // phpcs:ignore PSR2.Methods.MethodDeclaration.Underscore
    {
        if (false === strpos($fieldName, '_')) {
            return 0;
        }
        if (preg_match('/_(\d{1,2})$/', $fieldName, $regs)) {
            return $regs[1];
        } else {
            return 0;
        }
    }

    /**
     * Returns DB field name for update.
     *
     * @param string $field Field name
     *
     * @return string
     */
    public function getUpdateSqlFieldName($field)
    {
        $lang = $this->getLanguage();
        if ($lang && $this->_blEmployMultilanguage && $this->isMultilingualField($field)) {
            $field .= "_" . $lang;
        }

        return $field;
    }

    /**
     * Checks whether certain field has changed, and sets update seo flag if needed.
     * It can only set the value to false, so it allows for multiple calls to the method,
     * and if atleast one requires seo update, other checks won't override that.
     * Will try to get multilang table name for relevant field check.
     *
     * @param string $field Field name that will be checked
     */
    protected function _setUpdateSeoOnFieldChange($field) // phpcs:ignore PSR2.Methods.MethodDeclaration.Underscore
    {
        parent::_setUpdateSeoOnFieldChange($this->getUpdateSqlFieldName($field));
    }


    /**
     * return update fields SQL part
     *
     * @param string $table             table name to be updated
     * @param bool   $useSkipSaveFields use skip save fields array?
     *
     * @return string
     */
    protected function _getUpdateFieldsForTable($table, $useSkipSaveFields = true) // phpcs:ignore PSR2.Methods.MethodDeclaration.Underscore
    {
        $coreTable = $this->getCoreTableName();

        $skipMultilingual = false;
        $skipCoreFields = false;

        if ($table != $coreTable) {
            $skipCoreFields = true;
        }
        if ($this->_blEmployMultilanguage) {
            if ($table != getLangTableName($coreTable, $this->getLanguage())) {
                $skipMultilingual = true;
            }
        }

        $sql = '';
        $sep = false;
        foreach (array_keys($this->_aFieldNames) as $key) {
            $keyLowercase = strtolower($key);
            if ($keyLowercase != 'oxid') {
                if ($this->_blEmployMultilanguage) {
                    if ($skipMultilingual && $this->isMultilingualField($key)) {
                        continue;
                    }
                    if ($skipCoreFields && !$this->isMultilingualField($key)) {
                        continue;
                    }
                } else {
                    // need to explicitly check field language
                    $fieldLang = $this->_getFieldLang($key);
                    if ($fieldLang) {
                        if ($table != getLangTableName($coreTable, $fieldLang)) {
                            continue;
                        }
                    } elseif ($skipCoreFields) {
                        continue;
                    }
                }
            }

            if (!$this->checkFieldCanBeUpdated($key)) {
                continue;
            }

            $longName = $this->_getFieldLongName($key);
            $field = $this->$longName;

            if (!$useSkipSaveFields || ($useSkipSaveFields && !in_array($keyLowercase, $this->_aSkipSaveFields))) {
                $key = $this->getUpdateSqlFieldName($key);
                $sql .= (($sep) ? ',' : '') . $key . " = " . $this->_getUpdateFieldValue($key, $field);
                $sep = true;
            }
        }

        return $sql;
    }

    /**
     * Get object fields sql part for base table
     * used for updates or inserts:
     * return e.g.  fldName1 = 'value1',fldName2 = 'value2'...
     *
     * @param bool $useSkipSaveFields forces usage of skip save fields array (default is true)
     *
     * @return string
     */
    protected function _getUpdateFields($useSkipSaveFields = true) // phpcs:ignore PSR2.Methods.MethodDeclaration.Underscore
    {
        return $this->_getUpdateFieldsForTable($this->getCoreTableName(), $useSkipSaveFields);
    }

    /**
     * Update this Object into the database, this function only works on
     * the main table, it will not save any dependend tables, which might
     * be loaded through oxlist (with exception of the active language set
     * table, which will be updated).
     *
     * @throws oxObjectException Throws on failure inserting
     *
     * @return bool
     */
    protected function _update() // phpcs:ignore PSR2.Methods.MethodDeclaration.Underscore
    {
        $ret = parent::_update();

        if ($ret) {
            //also update multilang table if it is separate
            $updateTables = [];
            if ($this->_blEmployMultilanguage) {
                $coreTable = $this->getCoreTableName();
                $langTable = getLangTableName($coreTable, $this->getLanguage());
                if ($coreTable != $langTable) {
                    $updateTables[] = $langTable;
                }
            } else {
                $updateTables = $this->_getLanguageSetTables();
            }
            foreach ($updateTables as $langTable) {
                $insertSql = "insert into $langTable set " . $this->_getUpdateFieldsForTable($langTable, $this->getUseSkipSaveFields()) .
                             " on duplicate key update " . $this->_getUpdateFieldsForTable($langTable);

                $this->executeDatabaseQuery($insertSql);
            }
        }

        // currently only multilanguage objects are SEO
        // if current object is managed by SEO and SEO is ON
        if ($ret && $this->_blIsSeoObject && $this->getUpdateSeo() && $this->isAdmin()) {
            // marks all object db entries as expired
            \OxidEsales\Eshop\Core\Registry::getSeoEncoder()->markAsExpired($this->getId(), null, 1, $this->getLanguage());
        }

        return $ret;
    }

    /**
     * Return all DB tables for the language sets
     *
     * @param string $coreTableName core table name [optional]
     *
     * @return array
     */
    protected function _getLanguageSetTables($coreTableName = null) // phpcs:ignore PSR2.Methods.MethodDeclaration.Underscore
    {
        $coreTableName = $coreTableName ? $coreTableName : $this->getCoreTableName();

        return oxNew(\OxidEsales\Eshop\Core\DbMetaDataHandler::class)->getAllMultiTables($coreTableName);
    }

    /**
     * Insert this Object into the database, this function only works
     * on the main table, it will not save any dependend tables, which
     * might be loaded through oxlist.
     *
     * @return bool
     */
    protected function _insert() // phpcs:ignore PSR2.Methods.MethodDeclaration.Underscore
    {
        $result = parent::_insert();

        if ($result) {
            //also insert to multilang tables if it is separate
            foreach ($this->_getLanguageSetTables() as $table) {
                $sql = "insert into $table set " . $this->_getUpdateFieldsForTable($table, $this->getUseSkipSaveFields());

                $result = $result && (bool) $this->executeDatabaseQuery($sql);
            }
        }

        return $result;
    }

    /**
     * Returns actual object view or table name
     *
     * @param string $table  Original table name
     * @param int    $shopId Shop ID
     *
     * @return string
     */
<<<<<<< HEAD
    protected function _getObjectViewName($table, $shopId = null)
=======
    protected function _getObjectViewName($table, $shopID = null) // phpcs:ignore PSR2.Methods.MethodDeclaration.Underscore
>>>>>>> f2e0a058
    {
        if (!$this->_blEmployMultilanguage) {
            return parent::_getObjectViewName($table, $shopId);
        }

        return getViewName($table, $this->getLanguage(), $shopId);
    }

    /**
     * Returns meta field or simple array of all object fields.
     * This method is slow and normally is called before field cache is built.
     * Make sure it is not called after first page is loaded and cache data is fully built (until tmp dir is cleaned).
     *
     * @param bool $returnSimple Set $returnSimple to true when you need simple array (meta data array is returned otherwise)
     *
     * @see \OxidEsales\Eshop\Core\Model\BaseModel::_getTableFields()
     *
     * @return array
     */
    protected function _getAllFields($returnSimple = false) // phpcs:ignore PSR2.Methods.MethodDeclaration.Underscore
    {
        if ($this->_blEmployMultilanguage) {
            return parent::_getAllFields($returnSimple);
        } else {
            $viewName = $this->getViewName();
            if (!$viewName) {
                return [];
            }

            return $this->_getTableFields($viewName, $returnSimple);
        }
    }

    /**
     * Adds additional field to meta structure. Skips language fields
     *
     * @param string $name   Field name
     * @param string $status Field status (0-non multilang field, 1-multilang field)
     * @param string $type   Field type
     * @param string $length Field Length
     *
     * @return null
     */
    protected function _addField($name, $status, $type = null, $length = null) // phpcs:ignore PSR2.Methods.MethodDeclaration.Underscore
    {
        if ($this->_blEmployMultilanguage && $this->_getFieldLang($name)) {
            return;
        }

        return parent::_addField($name, $status, $type, $length);
    }

    /**
     * check if db field can be null
     * for multilingual fields it checks only the base fields as they may be
     * coming from outer join views, so oxbase would return that they always
     * support null (while in reality updates to their lang set table with null
     * would fail)
     *
     * @param string $fieldName db field name
     *
     * @return bool
     */
    protected function _canFieldBeNull($fieldName) // phpcs:ignore PSR2.Methods.MethodDeclaration.Underscore
    {
        $fieldName = preg_replace('/_\d{1,2}$/', '', $fieldName);

        return parent::_canFieldBeNull($fieldName);
    }

    /**
     * Delete this object from the database, returns true on success.
     *
     * @param string $oxid Object ID(default null)
     *
     * @return bool
     */
    public function delete($oxid = null)
    {
        $deleted = parent::delete($oxid);
        if ($deleted) {
            $db = \OxidEsales\Eshop\Core\DatabaseProvider::getDb();

            //delete the record
            foreach ($this->_getLanguageSetTables() as $setTbl) {
                $db->execute("delete from {$setTbl} where oxid = :oxid", [
                    ':oxid' => $oxid
                ]);
            }
        }

        return $deleted;
    }
}<|MERGE_RESOLUTION|>--- conflicted
+++ resolved
@@ -513,11 +513,7 @@
      *
      * @return string
      */
-<<<<<<< HEAD
-    protected function _getObjectViewName($table, $shopId = null)
-=======
-    protected function _getObjectViewName($table, $shopID = null) // phpcs:ignore PSR2.Methods.MethodDeclaration.Underscore
->>>>>>> f2e0a058
+    protected function _getObjectViewName($table, $shopId = null) // phpcs:ignore PSR2.Methods.MethodDeclaration.Underscore
     {
         if (!$this->_blEmployMultilanguage) {
             return parent::_getObjectViewName($table, $shopId);
