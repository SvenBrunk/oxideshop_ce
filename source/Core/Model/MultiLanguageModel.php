--- conflicted
+++ resolved
@@ -566,12 +566,8 @@
      * @param string $type   Field type
      * @param string $length Field Length
      *
-<<<<<<< HEAD
      * @return null
-=======
-     * @return null ;
      * @deprecated underscore prefix violates PSR12, will be renamed to "addField" in next major
->>>>>>> 9229a1f8
      */
     protected function _addField($name, $status, $type = null, $length = null) // phpcs:ignore PSR2.Methods.MethodDeclaration.Underscore
     {
