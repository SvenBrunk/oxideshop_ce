--- conflicted
+++ resolved
@@ -68,23 +68,17 @@
      **/
     public function handleUncaughtException(\Throwable $exception)
     {
-<<<<<<< HEAD
-        Registry::getLogger()->error(
-            $exception->getMessage(),
-            [$exception]
-        );
-
-        $this->renderErrorMessage($exception);
-=======
         try {
-            $this->writeExceptionToLog($exception);
+            Registry::getLogger()->error(
+                $exception->getMessage(),
+                [$exception]
+            );
         } catch (\Throwable $loggerException) {
             /**
              * Logger is broken because of exception.
              * Throw original exception in order to show the root cause of a problem.
              */
         }
->>>>>>> 41746f86
 
         if ($this->_iDebug || defined('OXID_PHP_UNIT')) {
             throw $exception;
