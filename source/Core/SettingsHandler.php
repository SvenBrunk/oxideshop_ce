<?php
/**
 * Copyright © OXID eSales AG. All rights reserved.
 * See LICENSE file for license details.
 */
namespace OxidEsales\EshopCommunity\Core;

/**
 * Settings handler class.
 */
class SettingsHandler extends \OxidEsales\Eshop\Core\Base
{
    /**
     * Module type.
     *
     * e.g. 'module' or 'theme'
     *
     * @var string
     */
    protected $moduleType;

    /**
     * Sets the Module type
     *
     * @param string $moduleType can be either 'module' or 'theme'
     *
     * @return oxSettingsHandler
     */
    public function setModuleType($moduleType)
    {
        $this->moduleType = $moduleType;

        return $this;
    }

    /**
     * Get settings and module id and starts import process.
     *
     * Run module settings import logic only if it has settings array
     * On empty settings array, it will remove the settings.
     *
     * @param object $module Module or Theme Object
     */
    public function run($module)
    {
        $moduleSettings = $module->getInfo('settings');
        $isTheme = $this->isTheme($module->getId());
        if (!$isTheme || ($isTheme && is_array($moduleSettings))) {
            $this->addModuleSettings($moduleSettings, $module->getId());
        }
    }

    /**
     * Adds settings to database.
     *
     * @param array  $moduleSettings Module settings array
     * @param string $moduleId       Module id
     */
    protected function addModuleSettings($moduleSettings, $moduleId)
    {
        $this->removeNotUsedSettings($moduleSettings, $moduleId);
        $config = \OxidEsales\Eshop\Core\Registry::getConfig();
        $shopId = $config->getShopId();
        $moduleConfigs = $this->getModuleConfigs($moduleId);
        $db = \OxidEsales\Eshop\Core\DatabaseProvider::getDb();

        if (is_array($moduleSettings)) {
            foreach ($moduleSettings as $setting) {
                $oxid = \OxidEsales\Eshop\Core\Registry::getUtilsObject()->generateUId();

                $module = $this->getModuleConfigId($moduleId);
                $name = $setting["name"];
                $type = $setting["type"];

                if ($this->isTheme($moduleId)) {
                    $value = array_key_exists($name, $moduleConfigs) ? $moduleConfigs[$name] : $setting["value"];
                } else {
                    $value = is_null($config->getConfigParam($name)) ? $setting["value"] : $config->getConfigParam($name);
                }

                $group = $setting["group"];

                $constraints = "";
                if (isset($setting["constraints"]) && $setting["constraints"]) {
                    $constraints = $setting["constraints"];
                } elseif (isset($setting["constrains"]) && $setting["constrains"]) {
                    $constraints = $setting["constrains"];
                }

                $position = 1;
                if (isset($setting["position"])) {
                    $position = $setting["position"];
                }

                $config->saveShopConfVar($type, $name, $value, $shopId, $module);

                $deleteSql = "DELETE FROM `oxconfigdisplay` WHERE OXCFGMODULE = :oxcfgmodule AND OXCFGVARNAME = :oxcfgvarname";
                $insertSql = "INSERT INTO `oxconfigdisplay` (`OXID`, `OXCFGMODULE`, `OXCFGVARNAME`, `OXGROUPING`, `OXVARCONSTRAINT`, `OXPOS`) " .
                "VALUES ('{$oxid}', " . $db->quote($module) . ", " . $db->quote($name) . ", " . $db->quote($group) . ", " . $db->quote($constraints) . ", " . $db->quote($position) . ")";

                $db->execute($deleteSql, [
                    ':oxcfgmodule' => $module,
                    ':oxcfgvarname' => $name,
                ]);
                $db->execute($insertSql);
            }
        }
    }

    /**
     * Check if module is theme.
     *
     * @param string $moduleId
     * @return bool
     */
    protected function isTheme($moduleId)
    {
        $moduleConfigId = $this->getModuleConfigId($moduleId);
        $themeTypeCondition = "@^" . Config::OXMODULE_THEME_PREFIX . "@i";
        return (bool)preg_match($themeTypeCondition, $moduleConfigId);
    }

    /**
     * Removes configs which are removed from module metadata
     *
     * @param array  $moduleSettings Module settings
     * @param string $moduleId       Module id
     */
    protected function removeNotUsedSettings($moduleSettings, $moduleId)
    {
        $moduleConfigs = array_keys($this->getModuleConfigs($moduleId));
        $moduleSettings = $this->parseModuleSettings($moduleSettings);

        $configsToRemove = array_diff($moduleConfigs, $moduleSettings);
        if (!empty($configsToRemove)) {
            $this->removeModuleConfigs($moduleId, $configsToRemove);
        }
    }

    /**
     * Returns module configuration from database
     *
     * @param string $moduleId Module id
     *
     * @return array key=>value
     */
    protected function getModuleConfigs($moduleId)
    {
        $db = \OxidEsales\Eshop\Core\DatabaseProvider::getDb(\OxidEsales\Eshop\Core\DatabaseProvider::FETCH_MODE_ASSOC);
        $config = \OxidEsales\Eshop\Core\Registry::getConfig();
        $shopId = $config->getShopId();
        $module = $this->getModuleConfigId($moduleId);

        $decodeValueQuery = $config->getDecodeValueQuery();
        $moduleConfigsQuery = "SELECT oxvarname, oxvartype, {$decodeValueQuery} as oxvardecodedvalue FROM oxconfig WHERE oxmodule = :oxmodule AND oxshopid = :oxshopid";
        $dbConfigs = $db->getAll($moduleConfigsQuery, [
            ':oxmodule' => $module,
            ':oxshopid' => $shopId
        ]);

        $result = [];
        foreach ($dbConfigs as $oneModuleConfig) {
            $result[$oneModuleConfig['oxvarname']] = $config->decodeValue($oneModuleConfig['oxvartype'], $oneModuleConfig['oxvardecodedvalue']);
        }

        return $result;
    }

    /**
     * Parses module config variable names to array from module settings
     *
     * @param array $moduleSettings Module settings
     *
     * @return array
     */
    protected function parseModuleSettings($moduleSettings)
    {
        $settings = [];

        if (is_array($moduleSettings)) {
            foreach ($moduleSettings as $setting) {
                $settings[] = $setting['name'];
            }
        }

        return $settings;
    }

    /**
     * Removes module configs from database
     *
     * @param string $moduleId        Module id
     * @param array  $configsToRemove Configs to remove
     */
    protected function removeModuleConfigs($moduleId, $configsToRemove)
    {
        $db = \OxidEsales\Eshop\Core\DatabaseProvider::getDb();
<<<<<<< HEAD
        $quotedShopId = $db->quote(\OxidEsales\Eshop\Core\Registry::getConfig()->getShopId());
        $quotedModuleId = $db->quote($this->getModuleConfigId($moduleId));
=======
>>>>>>> 6723b468

        $quotedConfigsToRemove = array_map([$db, 'quote'], $configsToRemove);
        $deleteSql = "DELETE
                       FROM `oxconfig`
                       WHERE oxmodule = :oxmodule AND
                             oxshopid = :oxshopid AND
                             oxvarname IN (" . implode(", ", $quotedConfigsToRemove) . ")";

        $db->execute($deleteSql, [
            ':oxmodule' => $this->getModuleConfigId($moduleId),
            ':oxshopid' => \OxidEsales\Eshop\Core\Registry::getConfig()->getShopId(),
        ]);
    }

    /**
     * Get config tables specific module id
     *
     * @param string $moduleId
     * @return string
     */
    protected function getModuleConfigId($moduleId)
    {
        return $this->moduleType . ':' . $moduleId;
    }
}<|MERGE_RESOLUTION|>--- conflicted
+++ resolved
@@ -195,11 +195,6 @@
     protected function removeModuleConfigs($moduleId, $configsToRemove)
     {
         $db = \OxidEsales\Eshop\Core\DatabaseProvider::getDb();
-<<<<<<< HEAD
-        $quotedShopId = $db->quote(\OxidEsales\Eshop\Core\Registry::getConfig()->getShopId());
-        $quotedModuleId = $db->quote($this->getModuleConfigId($moduleId));
-=======
->>>>>>> 6723b468
 
         $quotedConfigsToRemove = array_map([$db, 'quote'], $configsToRemove);
         $deleteSql = "DELETE
