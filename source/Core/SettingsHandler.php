<?php
/**
 * Copyright © OXID eSales AG. All rights reserved.
 * See LICENSE file for license details.
 */
namespace OxidEsales\EshopCommunity\Core;

/**
 * Settings handler class.
 */
class SettingsHandler extends \OxidEsales\Eshop\Core\Base
{
    /**
     * Module type.
     *
     * e.g. 'module' or 'theme'
     *
     * @var string
     */
    protected $moduleType;

    /**
     * Sets the Module type
     *
     * @param string $moduleType can be either 'module' or 'theme'
     *
     * @return oxSettingsHandler
     */
    public function setModuleType($moduleType)
    {
        $this->moduleType = $moduleType;

        return $this;
    }

    /**
     * Get settings and module id and starts import process.
     *
     * Run module settings import logic only if it has settings array
     * On empty settings array, it will remove the settings.
     *
     * @param object $module Module or Theme Object
     */
    public function run($module)
    {
        $moduleSettings = $module->getInfo('settings');
        $isTheme = $this->isTheme($module->getId());
        if (!$isTheme || ($isTheme && is_array($moduleSettings))) {
            $this->addModuleSettings($moduleSettings, $module->getId());
        }
    }

    /**
     * Adds settings to database.
     *
     * @param array  $moduleSettings Module settings array
     * @param string $moduleId       Module id
     */
    protected function addModuleSettings($moduleSettings, $moduleId)
    {
        $this->removeNotUsedSettings($moduleSettings, $moduleId);
        $config = \OxidEsales\Eshop\Core\Registry::getConfig();
        $shopId = $config->getShopId();
        $moduleConfigs = $this->getModuleConfigs($moduleId);
        $db = \OxidEsales\Eshop\Core\DatabaseProvider::getDb();

        if (is_array($moduleSettings)) {
            foreach ($moduleSettings as $setting) {
                $oxid = \OxidEsales\Eshop\Core\Registry::getUtilsObject()->generateUId();

                $module = $this->getModuleConfigId($moduleId);
                $name = $setting["name"];
                $type = $setting["type"];

                if ($this->isTheme($moduleId)) {
                    $value = array_key_exists($name, $moduleConfigs) ? $moduleConfigs[$name] : $setting["value"];
                } else {
                    $value = is_null($config->getConfigParam($name)) ? $setting["value"] : $config->getConfigParam($name);
                }

                $group = $setting["group"];

                $constraints = "";
                if (isset($setting["constraints"]) && $setting["constraints"]) {
                    $constraints = $setting["constraints"];
                } elseif (isset($setting["constrains"]) && $setting["constrains"]) {
                    $constraints = $setting["constrains"];
                }

                $position = 1;
                if (isset($setting["position"])) {
                    $position = $setting["position"];
                }

                $config->saveShopConfVar($type, $name, $value, $shopId, $module);

                $deleteSql = "DELETE FROM `oxconfigdisplay` WHERE OXCFGMODULE = :oxcfgmodule AND OXCFGVARNAME = :oxcfgvarname";
                $insertSql = "INSERT INTO `oxconfigdisplay` (`OXID`, `OXCFGMODULE`, `OXCFGVARNAME`, `OXGROUPING`, `OXVARCONSTRAINT`, `OXPOS`) " .
                "VALUES ('{$oxid}', " . $db->quote($module) . ", " . $db->quote($name) . ", " . $db->quote($group) . ", " . $db->quote($constraints) . ", " . $db->quote($position) . ")";

                $db->execute($deleteSql, [
                    ':oxcfgmodule' => $module,
                    ':oxcfgvarname' => $name,
                ]);
                $db->execute($insertSql);
            }
        }
    }

    /**
     * Check if module is theme.
     *
     * @param string $moduleId
     * @return bool
     */
    protected function isTheme($moduleId)
    {
        $moduleConfigId = $this->getModuleConfigId($moduleId);
        $themeTypeCondition = "@^" . Config::OXMODULE_THEME_PREFIX . "@i";
        return (bool)preg_match($themeTypeCondition, $moduleConfigId);
    }

    /**
     * Removes configs which are removed from module metadata
     *
     * @param array  $moduleSettings Module settings
     * @param string $moduleId       Module id
     */
    protected function removeNotUsedSettings($moduleSettings, $moduleId)
    {
        $moduleConfigs = array_keys($this->getModuleConfigs($moduleId));
        $moduleSettings = $this->parseModuleSettings($moduleSettings);

        $configsToRemove = array_diff($moduleConfigs, $moduleSettings);
        if (!empty($configsToRemove)) {
            $this->removeModuleConfigs($moduleId, $configsToRemove);
        }
    }

    /**
     * Returns module configuration from database
     *
     * @param string $moduleId Module id
     *
     * @return array key=>value
     */
    protected function getModuleConfigs($moduleId)
    {
        $db = \OxidEsales\Eshop\Core\DatabaseProvider::getDb(\OxidEsales\Eshop\Core\DatabaseProvider::FETCH_MODE_ASSOC);
        $config = \OxidEsales\Eshop\Core\Registry::getConfig();
        $shopId = $config->getShopId();
        $module = $this->getModuleConfigId($moduleId);

        $decodeValueQuery = $config->getDecodeValueQuery();
        $moduleConfigsQuery = "SELECT oxvarname, oxvartype, {$decodeValueQuery} as oxvardecodedvalue FROM oxconfig WHERE oxmodule = :oxmodule AND oxshopid = :oxshopid";
        $dbConfigs = $db->getAll($moduleConfigsQuery, [
            ':oxmodule' => $module,
            ':oxshopid' => $shopId
        ]);

        $result = [];
        foreach ($dbConfigs as $oneModuleConfig) {
            $result[$oneModuleConfig['oxvarname']] = $config->decodeValue($oneModuleConfig['oxvartype'], $oneModuleConfig['oxvardecodedvalue']);
        }

        return $result;
    }

    /**
     * Parses module config variable names to array from module settings
     *
     * @param array $moduleSettings Module settings
     *
     * @return array
     */
    protected function parseModuleSettings($moduleSettings)
    {
        $settings = [];

        if (is_array($moduleSettings)) {
            foreach ($moduleSettings as $setting) {
                $settings[] = $setting['name'];
            }
        }

        return $settings;
    }

    /**
     * Removes module configs from database
     *
     * @param string $moduleId        Module id
     * @param array  $configsToRemove Configs to remove
     */
    protected function removeModuleConfigs($moduleId, $configsToRemove)
    {
        $db = \OxidEsales\Eshop\Core\DatabaseProvider::getDb();
<<<<<<< HEAD
        $quotedShopId = $db->quote(\OxidEsales\Eshop\Core\Registry::getConfig()->getShopId());
        $quotedModuleId = $db->quote($this->getModuleConfigId($moduleId));
=======
>>>>>>> 216170f4

        $quotedConfigsToRemove = array_map([$db, 'quote'], $configsToRemove);
        $deleteSql = "DELETE
                       FROM `oxconfig`
                       WHERE oxmodule = :oxmodule AND
                             oxshopid = :oxshopid AND
                             oxvarname IN (" . implode(", ", $quotedConfigsToRemove) . ")";

        $db->execute($deleteSql, [
            ':oxmodule' => $this->getModuleConfigId($moduleId),
            ':oxshopid' => $this->getConfig()->getShopId(),
        ]);
    }

    /**
     * Get config tables specific module id
     *
     * @param string $moduleId
     * @return string
     */
    protected function getModuleConfigId($moduleId)
    {
        return $this->moduleType . ':' . $moduleId;
    }
}<|MERGE_RESOLUTION|>--- conflicted
+++ resolved
@@ -195,11 +195,6 @@
     protected function removeModuleConfigs($moduleId, $configsToRemove)
     {
         $db = \OxidEsales\Eshop\Core\DatabaseProvider::getDb();
-<<<<<<< HEAD
-        $quotedShopId = $db->quote(\OxidEsales\Eshop\Core\Registry::getConfig()->getShopId());
-        $quotedModuleId = $db->quote($this->getModuleConfigId($moduleId));
-=======
->>>>>>> 216170f4
 
         $quotedConfigsToRemove = array_map([$db, 'quote'], $configsToRemove);
         $deleteSql = "DELETE
@@ -210,7 +205,7 @@
 
         $db->execute($deleteSql, [
             ':oxmodule' => $this->getModuleConfigId($moduleId),
-            ':oxshopid' => $this->getConfig()->getShopId(),
+            ':oxshopid' => \OxidEsales\Eshop\Core\Registry::getConfig()->getShopId(),
         ]);
     }
 
