--- conflicted
+++ resolved
@@ -217,21 +217,7 @@
      */
     public function start()
     {
-<<<<<<< HEAD
-        if ($this->isSessionStarted()) {
-            return;
-        }
-
-        $myConfig = \OxidEsales\Eshop\Core\Registry::getConfig();
-
-        if ($this->isAdmin()) {
-            $this->setName("admin_sid");
-        } else {
-            $this->setName("sid");
-        }
-=======
         $this->setName($this->isAdmin() ? 'admin_sid' : 'sid');
->>>>>>> ab654119
 
         $sid = $this->getSidFromRequest();
         if ($sid) {
@@ -258,7 +244,7 @@
             if (!self::$_blIsNewSession && $blSwapped) {
                 $this->initNewSession();
 
-                $myConfig = $this->getConfig();
+                $myConfig = \OxidEsales\Eshop\Core\Registry::getConfig();
                 if ($this->_sErrorMsg && $myConfig->getConfigParam('iDebug')) {
                     \OxidEsales\Eshop\Core\Registry::getUtilsView()->addErrorToDisplay(oxNew(\OxidEsales\Eshop\Core\Exception\StandardException::class, $this->_sErrorMsg));
                 }
