<?php
/**
 * Copyright © OXID eSales AG. All rights reserved.
 * See LICENSE file for license details.
 */

namespace OxidEsales\EshopCommunity\Core;

/**
 * Including pictures generator functions file
 */
require_once __DIR__ . "/utils/oxpicgenerator.php";

/**
 * Image manipulation class
 */
class UtilsPic extends \OxidEsales\Eshop\Core\Base
{
    /**
     * Image types 'enum'
     *
     * @var array
     */
    protected $_aImageTypes = ["GIF" => IMAGETYPE_GIF, "JPG" => IMAGETYPE_JPEG, "PNG" => IMAGETYPE_PNG, "JPEG" => IMAGETYPE_JPEG];

    /**
     * Resizes image to desired width and height, returns true on success.
     *
     * @param string $sSrc           Source of image file
     * @param string $sTarget        Target to write resized image file
     * @param mixed  $iDesiredWidth  Width of resized image
     * @param mixed  $iDesiredHeight Height of resized image
     *
     * @return bool
     */
    public function resizeImage($sSrc, $sTarget, $iDesiredWidth, $iDesiredHeight)
    {
<<<<<<< HEAD
        // use this GD Version
        if (($iUseGDVersion = getGdVersion()) && function_exists('imagecreate') &&
            file_exists($sSrc) && ($aImageInfo = @getimagesize($sSrc))
        ) {
            $myConfig = \OxidEsales\Eshop\Core\Registry::getConfig();
=======
        if (file_exists($sSrc) && ($aImageInfo = @getimagesize($sSrc))) {
            $myConfig = $this->getConfig();
>>>>>>> e4fef582
            list($iWidth, $iHeight) = calcImageSize($iDesiredWidth, $iDesiredHeight, $aImageInfo[0], $aImageInfo[1]);

            return $this->_resize($aImageInfo, $sSrc, null, $sTarget, $iWidth, $iHeight, getGdVersion(), $myConfig->getConfigParam('blDisableTouch'), $myConfig->getConfigParam('sDefaultImageQuality'));
        }

        return false;
    }

    /**
     * deletes the given picutre and checks before if the picture is deletable
     *
     * @param string $sPicName        Name of picture file
     * @param string $sAbsDynImageDir the absolute image diectory, where to delete the given image ($myConfig->getPictureDir(false))
     * @param string $sTable          in which table
     * @param string $sField          table field value
     *
     * @return bool
     */
    public function safePictureDelete($sPicName, $sAbsDynImageDir, $sTable, $sField)
    {
        $blDelete = false;
        if ($this->_isPicDeletable($sPicName, $sTable, $sField)) {
            $blDelete = $this->_deletePicture($sPicName, $sAbsDynImageDir);
        }

        return $blDelete;
    }

    /**
     * Removes picture file from disk.
     *
     * @param string $sPicName        name of picture
     * @param string $sAbsDynImageDir the absolute image diectory, where to delete the given image ($myConfig->getPictureDir(false))
     *
     * @return null
     */
    protected function _deletePicture($sPicName, $sAbsDynImageDir)
    {
        $blDeleted = false;
        $myConfig = \OxidEsales\Eshop\Core\Registry::getConfig();

        if (!$myConfig->isDemoShop() && (strpos($sPicName, 'nopic.jpg') === false ||
                                         strpos($sPicName, 'nopic_ico.jpg') === false)
        ) {
            $sFile = "$sAbsDynImageDir/$sPicName";

            if (file_exists($sFile) && is_file($sFile)) {
                $blDeleted = unlink($sFile);
            }

            if (!$myConfig->getConfigParam('sAltImageUrl')) {
                // deleting various size generated images
                $sGenPath = str_replace('/master/', '/generated/', $sAbsDynImageDir);
                $aFiles = glob("{$sGenPath}*/{$sPicName}");
                if (is_array($aFiles)) {
                    foreach ($aFiles as $sFile) {
                        $blDeleted = unlink($sFile);
                    }
                }
            }
        }

        return $blDeleted;
    }


    /**
     * Checks if current picture file is used in more than one table entry, returns
     * true if one, false if more than one.
     *
     * @param string $sPicName Name of picture file
     * @param string $sTable   in which table
     * @param string $sField   table field value
     *
     * @return bool
     */
    protected function _isPicDeletable($sPicName, $sTable, $sField)
    {
        if (!$sPicName || strpos($sPicName, 'nopic.jpg') !== false || strpos($sPicName, 'nopic_ico.jpg') !== false) {
            return false;
        }

        $iCountUsed = $this->fetchIsImageDeletable($sPicName, $sTable, $sField);

        return $iCountUsed > 1 ? false : true;
    }

    /**
     * Fetch the information, if the given image is deletable from the database.
     *
     * @param string $sPicName Name of image file.
     * @param string $sTable   The table in which we search for the image.
     * @param string $sField   The value of the table field.
     *
     * @return mixed
     */
    protected function fetchIsImageDeletable($sPicName, $sTable, $sField)
    {
        // We force reading from master to prevent issues with slow replications or open transactions (see ESDEV-3804).
        $masterDb = \OxidEsales\Eshop\Core\DatabaseProvider::getMaster();

        $query = "SELECT count(*) FROM $sTable WHERE $sField = :picturename group by $sField ";

        return $masterDb->getOne($query, [
            ':picturename' => (string) $sPicName
        ]);
    }

    /**
     * Deletes picture if new is uploaded or changed
     *
     * @param object $oObject         in whitch obejct search for old values
     * @param string $sPicTable       pictures table
     * @param string $sPicField       where picture are stored
     * @param string $sPicType        how does it call in $_FILE array
     * @param string $sPicDir         directory of pic
     * @param array  $aParams         new input text array
     * @param string $sAbsDynImageDir the absolute image diectory, where to delete the given image ($myConfig->getPictureDir(false))
     *
     * @return null
     */
    public function overwritePic($oObject, $sPicTable, $sPicField, $sPicType, $sPicDir, $aParams, $sAbsDynImageDir)
    {
        $sPic = $sPicTable . '__' . $sPicField;
        if (isset($oObject->{$sPic}) &&
            ($_FILES['myfile']['size'][$sPicType . '@' . $sPic] > 0 || $aParams[$sPic] != $oObject->{$sPic}->value)
        ) {
            $sImgDir = $sAbsDynImageDir . \OxidEsales\Eshop\Core\Registry::getUtilsFile()->getImageDirByType($sPicType);
            return $this->safePictureDelete($oObject->{$sPic}->value, $sImgDir, $sPicTable, $sPicField);
        }

        return false;
    }

    /**
     * Resizes and saves GIF image. This method was separated due to GIF transparency problems.
     *
     * @param string $sSrc            image file
     * @param string $sTarget         destination file
     * @param int    $iNewWidth       new width
     * @param int    $iNewHeight      new height
     * @param int    $iOriginalWidth  original width
     * @param int    $iOriginalHeigth original height
     * @param int    $iGDVer          GD packet version @deprecated
     * @param bool   $blDisableTouch  false if "touch()" should be called
     *
     * @return bool
     */
    protected function _resizeGif($sSrc, $sTarget, $iNewWidth, $iNewHeight, $iOriginalWidth, $iOriginalHeigth, $iGDVer, $blDisableTouch)
    {
        return resizeGif($sSrc, $sTarget, $iNewWidth, $iNewHeight, $iOriginalWidth, $iOriginalHeigth, $iGDVer, $blDisableTouch);
    }

    /**
     * type dependant image resizing
     *
     * @param array  $aImageInfo        Contains information on image's type / width / height
     * @param string $sSrc              source image
     * @param string $hDestinationImage Destination Image
     * @param string $sTarget           Resized Image target
     * @param int    $iNewWidth         Resized Image's width
     * @param int    $iNewHeight        Resized Image's height
     * @param mixed  $iGdVer            used GDVersion, if null or false returns false @deprecated
     * @param bool   $blDisableTouch    false if "touch()" should be called for gif resizing
     * @param string $iDefQuality       quality for "imagejpeg" function
     *
     * @return bool
     */
    protected function _resize($aImageInfo, $sSrc, $hDestinationImage, $sTarget, $iNewWidth, $iNewHeight, $iGdVer, $blDisableTouch, $iDefQuality)
    {
        startProfile("PICTURE_RESIZE");

        $blSuccess = false;
        switch ($aImageInfo[2]) { //Image type
            case ($this->_aImageTypes["GIF"]):
                //php does not process gifs until 7th July 2004 (see lzh licensing)
                if (function_exists("imagegif")) {
                    $blSuccess = resizeGif($sSrc, $sTarget, $iNewWidth, $iNewHeight, $aImageInfo[0], $aImageInfo[1], $iGdVer);
                }
                break;
            case ($this->_aImageTypes["JPEG"]):
            case ($this->_aImageTypes["JPG"]):
                $blSuccess = resizeJpeg($sSrc, $sTarget, $iNewWidth, $iNewHeight, $aImageInfo, $iGdVer, $hDestinationImage, $iDefQuality);
                break;
            case ($this->_aImageTypes["PNG"]):
                $blSuccess = resizePng($sSrc, $sTarget, $iNewWidth, $iNewHeight, $aImageInfo, $iGdVer, $hDestinationImage);
                break;
        }

        if ($blSuccess && !$blDisableTouch) {
            @touch($sTarget);
        }

        stopProfile("PICTURE_RESIZE");

        return $blSuccess;
    }

    /**
     * create and copy the resized image
     *
     * @param string $sDestinationImage file + path of destination
     * @param string $sSourceImage      file + path of source
     * @param int    $iNewWidth         new width of the image
     * @param int    $iNewHeight        new height of the image
     * @param array  $aImageInfo        additional info
     * @param string $sTarget           target file path
     * @param int    $iGdVer            used gd version @deprecated
     * @param bool   $blDisableTouch    wether Touch() should be called or not
     *
     * @return null
     */
    protected function _copyAlteredImage($sDestinationImage, $sSourceImage, $iNewWidth, $iNewHeight, $aImageInfo, $sTarget, $iGdVer, $blDisableTouch)
    {
        $blSuccess = copyAlteredImage($sDestinationImage, $sSourceImage, $iNewWidth, $iNewHeight, $aImageInfo, $sTarget, $iGdVer);
        if (!$blDisableTouch && $blSuccess) {
            @touch($sTarget);
        }

        return $blSuccess;
    }
}<|MERGE_RESOLUTION|>--- conflicted
+++ resolved
@@ -35,16 +35,8 @@
      */
     public function resizeImage($sSrc, $sTarget, $iDesiredWidth, $iDesiredHeight)
     {
-<<<<<<< HEAD
-        // use this GD Version
-        if (($iUseGDVersion = getGdVersion()) && function_exists('imagecreate') &&
-            file_exists($sSrc) && ($aImageInfo = @getimagesize($sSrc))
-        ) {
+        if (file_exists($sSrc) && ($aImageInfo = @getimagesize($sSrc))) {
             $myConfig = \OxidEsales\Eshop\Core\Registry::getConfig();
-=======
-        if (file_exists($sSrc) && ($aImageInfo = @getimagesize($sSrc))) {
-            $myConfig = $this->getConfig();
->>>>>>> e4fef582
             list($iWidth, $iHeight) = calcImageSize($iDesiredWidth, $iDesiredHeight, $aImageInfo[0], $aImageInfo[1]);
 
             return $this->_resize($aImageInfo, $sSrc, null, $sTarget, $iWidth, $iHeight, getGdVersion(), $myConfig->getConfigParam('blDisableTouch'), $myConfig->getConfigParam('sDefaultImageQuality'));
