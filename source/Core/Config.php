<?php

/**
 * Copyright © OXID eSales AG. All rights reserved.
 * See LICENSE file for license details.
 */

namespace OxidEsales\EshopCommunity\Core;

use Exception;
use OxidEsales\Eshop\Application\Controller\OxidStartController;
use OxidEsales\Eshop\Application\Model\Shop;
use OxidEsales\Eshop\Core\Module\ModuleTemplatePathCalculator;
use OxidEsales\EshopCommunity\Internal\Framework\Theme\Bridge\AdminThemeBridgeInterface;
use stdClass;
use OxidEsales\Eshop\Application\Controller\FrontendController;
use OxidEsales\EshopCommunity\Internal\Framework\Config\Event\ShopConfigurationChangedEvent;
use OxidEsales\EshopCommunity\Internal\Framework\Module\Setting\Event\SettingChangedEvent;
use OxidEsales\EshopCommunity\Internal\Framework\Theme\Event\ThemeSettingChangedEvent;

//max integer
define('MAX_64BIT_INTEGER', '18446744073709551615');

/**
 * Main shop configuration class.
 *
 * @mixin \OxidEsales\EshopEnterprise\Core\Config
 * @mixin \OxidEsales\EshopProfessional\Core\Config
 */
class Config extends \OxidEsales\Eshop\Core\Base
{
    // this column of params are defined in config.inc.php file,
    // so for backwards compatibility. names starts without underscore

    /**
     * Database host name
     *
     * @var string
     */
    protected $dbHost = null;

    /**
     * Database name
     *
     * @var string
     */
    protected $dbName = null;

    /**
     * Database user name
     *
     * @var string
     */
    protected $dbUser = null;

    /**
     * Database user password
     *
     * @var string
     */
    protected $dbPwd = null;

    /**
     * Database driver type
     *
     * @var string
     */
    protected $dbType = null;

    /**
     * Shop Url
     *
     * @var string
     */
    protected $sShopURL = null;

    /**
     * Shop SSL mode Url
     *
     * @var string
     */
    protected $sSSLShopURL = null;

    /**
     * Shops admin SSL mode Url
     *
     * @var string
     */
    protected $sAdminSSLURL = null;

    /**
     * Shops install directory
     *
     * @var string
     */
    protected $sShopDir = null;

    /**
     * Shops compile directory
     *
     * @var string
     */
    protected $sCompileDir = null;

    /**
     * Debug mode (default is set depending on if it is productive mode or not):
     *  -1 = Logger Messages internal use only
     *   0 = off
     *   1 = smarty
     *   2 = SQL
     *   3 = SQL + smarty
     *   4 = SQL + smarty + shop template data
     *   5 = Delivery Cost calculation info
     *   6 = SMTP Debug Messages
     *   7 = Slow SQL query indication
     *
     * @var int
     */
    protected $iDebug = null;

    /**
     * Administrator email address, used to send critical notices
     *
     * @var string
     */
    protected $sAdminEmail = null;

    /**
     * Use cookies
     *
     * @var bool
     */
    protected $blSessionUseCookies = null;

    /**
     * Default image loading location.
     * If $blNativeImages is set to true the shop loads images from current domain,
     * otherwise images are loaded from the domain specified in config.inc.php.
     * This is applicable for different domains depending on language or mall
     * if mall mode is available.
     *
     * @var bool
     */
    protected $blNativeImages = true;

    /**
     * Only for multishops
     * Unload news from all shops in multishop.
     * If $blOtherShopNews is set to true the multishop does not load news from all shops,
     * This is applicable for depending on mall
     * if mall mode is available.
     *
     * @var bool
     */
    protected $blDoNotLoadAllShopNews = true;

    /**
     * Names of tables which are multi-shop
     *
     * @var array
     */
    protected $aMultiShopTables = ['oxarticles', 'oxdiscount', 'oxcategories', 'oxattribute',
                                        'oxlinks', 'oxvoucherseries', 'oxmanufacturers',
                                        // @deprecated since v.5.3.0 (2016-06-17); The Admin Menu: Customer Info -> News feature will be moved to a module in v6.0.0
                                        'oxnews',
                                        // END deprecated
                                        'oxselectlist', 'oxwrapping',
                                        'oxdeliveryset', 'oxdelivery', 'oxvendor', 'oxobject2category'];

    /**
     * Application starter instance
     *
     * @var OxidStartController
     */
    private $_oStart = null;

    /**
     * Active shop object.
     *
     * @var object
     */
    protected $_oActShop = null;

    /**
     * Active Views object array. Object has setters/getters for these properties:
     *   _sClass - name of current view class
     *   _sFnc   - name of current action function
     *
     * @var array
     */
    protected $_aActiveViews = [];

    /**
     * Array of global parameters.
     *
     * @var array
     */
    protected $_aGlobalParams = [];

    /**
     * Shop config parameters storage array
     *
     * @var array
     */
    protected $_aConfigParams = [];

    /**
     * Theme config parameters storage array
     *
     * @var array
     */
    protected $_aThemeConfigParams = [];

    /**
     * Current language Id
     *
     * @var int
     */
    protected $_iLanguageId = null;

    /**
     * Current shop Id
     *
     * @var int
     */
    protected $_iShopId = null;

    /**
     * Out dir name
     *
     * @var string
     */
    protected $_sOutDir = 'out';

    /**
     * Image dir name
     *
     * @var string
     */
    protected $_sImageDir = 'img';

    /**
     * Dyn Image dir name
     *
     * @var string
     */
    protected $_sPictureDir = 'pictures';

    /**
     * Master pictures dir name
     *
     * @var string
     */
    protected $_sMasterPictureDir = 'master';

    /**
     * Template dir name
     *
     * @var string
     */
    protected $_sTemplateDir = 'tpl';

    /**
     * Resource dir name
     *
     * @var string
     */
    protected $_sResourceDir = 'src';

    /**
     * Modules dir name
     *
     * @var string
     */
    protected $_sModulesDir = 'modules';

    /**
     * Whether shop is in SSL mode
     *
     * @var bool
     */
    protected $_blIsSsl = null;

    /**
     * Absolute image dirs for each shops
     *
     * @var array
     */
    protected $_aAbsDynImageDir = [];

    /**
     * Active currency object
     *
     * @var array
     */
    protected $_oActCurrencyObject = null;

    /**
     * Indicates if Config::init() method has been already run.
     * Is checked for loading config variables on demand.
     * Used in Config::getConfigParam() method
     *
     * @var bool
     */
    protected $_blInit = false;

    /**
     * prefix for oxModule field for themes in oxConfig and oxConfigDisplay tables
     *
     * @var string
     */
    const OXMODULE_THEME_PREFIX = 'theme:';

    /**
     * prefix for oxModule field for modules in oxConfig and oxConfigDisplay tables
     *
     * @var string
     */
    const OXMODULE_MODULE_PREFIX = 'module:';

    /**
     * Returns config parameter value if such parameter exists
     *
     * @param string $name    config parameter name
     * @param mixed  $default default value if no config var is found default null
     *
     * @return mixed
     */
    public function getConfigParam($name, $default = null)
    {
        $this->init();

        if (isset($this->_aConfigParams[$name])) {
            $value = $this->_aConfigParams[$name];
        } elseif (isset($this->$name)) {
            $value = $this->$name;
        } else {
            $value = $default;
        }

        return $value;
    }

    /**
     * Stores config parameter value in config
     *
     * @param string $name  config parameter name
     * @param mixed  $value config parameter value
     */
    public function setConfigParam($name, $value)
    {
        if (isset($this->_aConfigParams[$name])) {
            $this->_aConfigParams[$name] = $value;
        } elseif (isset($this->$name)) {
            $this->$name = $value;
        } else {
            $this->_aConfigParams[$name] = $value;
        }
    }

    /**
     * Parse SEO url parameters.
     */
    protected function _processSeoCall() // phpcs:ignore PSR2.Methods.MethodDeclaration.Underscore
    {
        // TODO: refactor shop bootstrap and parse url params as soon as possible
        if (isSearchEngineUrl()) {
            oxNew(\OxidEsales\Eshop\Core\SeoDecoder::class)->processSeoCall();
        }
    }

    /**
     * Initialize configuration variables
     *
     * @throws \OxidEsales\Eshop\Core\Exception\DatabaseException
     * @param int $shopId
     */
    public function initVars($shopId)
    {
        $this->_loadVarsFromFile();

        $this->_setDefaults();

        $configLoaded = $this->_loadVarsFromDb($shopId);
        // loading shop config
        if (empty($shopId) || !$configLoaded) {
            // if no config values where loaded (some problems with DB), throwing an exception
            $exception = new \OxidEsales\Eshop\Core\Exception\DatabaseException(
                "Unable to load shop config values from database",
                0,
                new \Exception()
            );
            throw $exception;
        }

        // loading theme config options
        $this->_loadVarsFromDb($shopId, null, Config::OXMODULE_THEME_PREFIX . $this->getConfigParam('sTheme'));

        // checking if custom theme (which has defined parent theme) config options should be loaded over parent theme (#3362)
        if ($this->getConfigParam('sCustomTheme')) {
            $this->_loadVarsFromDb($shopId, null, Config::OXMODULE_THEME_PREFIX . $this->getConfigParam('sCustomTheme'));
        }

        // loading modules config
        $this->_loadVarsFromDb($shopId, null, Config::OXMODULE_MODULE_PREFIX);

        $this->loadAdditionalConfiguration();

        // Admin handling
        $this->setConfigParam('blAdmin', isAdmin());

        if (defined('OX_ADMIN_DIR')) {
            $this->setConfigParam('sAdminDir', OX_ADMIN_DIR);
        }

        $this->_loadVarsFromFile();
    }

    /**
     * Starts session manager
     *
     * @return null
     */
    public function init()
    {
        // Duplicated init protection
        if ($this->_blInit) {
            return;
        }
        $this->_blInit = true;

        try {
            // config params initialization
            $this->initVars($this->getShopId());

            // application initialization
            $this->initializeShop();
            $this->_oStart = oxNew(\OxidEsales\Eshop\Application\Controller\OxidStartController::class);
            $this->_oStart->appInit();
        } catch (\OxidEsales\Eshop\Core\Exception\DatabaseException $exception) {
            $this->_handleDbConnectionException($exception);
        } catch (\OxidEsales\Eshop\Core\Exception\CookieException $exception) {
            $this->_handleCookieException($exception);
        }
    }

    /**
     * Reloads all configuration.
     */
    public function reinitialize()
    {
        $this->_blInit = false;
        $this->init();
    }

    /**
     * Load any additional configuration on Config::init.
     */
    protected function loadAdditionalConfiguration()
    {
    }

    /**
     * Initializes main shop tasks - processing of SEO calls, starting of session.
     */
    protected function initializeShop()
    {
        $this->_processSeoCall();
        $session = \OxidEsales\Eshop\Core\Registry::getSession();
        $session->start();
    }

    /**
     * Loads vars from default config file
     */
    protected function _loadVarsFromFile() // phpcs:ignore PSR2.Methods.MethodDeclaration.Underscore
    {
        //config variables from config.inc.php takes priority over the ones loaded from db
        include getShopBasePath() . '/config.inc.php';

        //adding trailing slashes
        $fileUtils = Registry::getUtilsFile();
        $this->sShopDir = $fileUtils->normalizeDir($this->sShopDir);
        $this->sCompileDir = $fileUtils->normalizeDir($this->sCompileDir);
        $this->sShopURL = $fileUtils->normalizeDir($this->sShopURL);
        $this->sSSLShopURL = $fileUtils->normalizeDir($this->sSSLShopURL);
        $this->sAdminSSLURL = $fileUtils->normalizeDir($this->sAdminSSLURL);

        $this->_loadCustomConfig();
    }

    /**
     * Set important defaults.
     */
    protected function _setDefaults() // phpcs:ignore PSR2.Methods.MethodDeclaration.Underscore
    {
        $this->setConfigParam('sTheme', 'azure');

        if (is_null($this->getConfigParam('sDefaultLang'))) {
            $this->setConfigParam('sDefaultLang', 0);
        }

        if (is_null($this->getConfigParam('blLogChangesInAdmin'))) {
            $this->setConfigParam('blLogChangesInAdmin', false);
        }

        if (is_null($this->getConfigParam('blCheckTemplates'))) {
            $this->setConfigParam('blCheckTemplates', false);
        }

        if (is_null($this->getConfigParam('blAllowArticlesubclass'))) {
            $this->setConfigParam('blAllowArticlesubclass', false);
        }

        if (is_null($this->getConfigParam('iAdminListSize'))) {
            $this->setConfigParam('iAdminListSize', 9);
        }

        // #1173M  for EE - not all pic are deleted
        if (is_null($this->getConfigParam('iPicCount'))) {
            $this->setConfigParam('iPicCount', 12);
        }

        if (is_null($this->getConfigParam('iZoomPicCount'))) {
            $this->setConfigParam('iZoomPicCount', 4);
        }

        if (is_null($this->getConfigParam('iDebug'))) {
            $this->setConfigParam('iDebug', $this->isProductiveMode() ? 0 : -1);
        }

        $this->setConfigParam('sCoreDir', __DIR__ . DIRECTORY_SEPARATOR);
    }

    /**
     * Loads vars from custom config file
     */
    protected function _loadCustomConfig() // phpcs:ignore PSR2.Methods.MethodDeclaration.Underscore
    {
        $custConfig = getShopBasePath() . '/cust_config.inc.php';
        if (is_readable($custConfig)) {
            include $custConfig;
        }
    }

    /**
     * Load config values from DB
     *
     * @param int    $shopId   shop ID to load parameters
     * @param array  $onlyVars array of params to load (optional)
     * @param string $module   module vars to load, empty for base options
     *
     * @return bool
     */
<<<<<<< HEAD
    protected function _loadVarsFromDb($shopId, $onlyVars = null, $module = '')
=======
    protected function _loadVarsFromDb($shopID, $onlyVars = null, $module = '') // phpcs:ignore PSR2.Methods.MethodDeclaration.Underscore
>>>>>>> f2e0a058
    {
        $db = \OxidEsales\Eshop\Core\DatabaseProvider::getDb();

        $params = [
          ':oxshopid' => $shopId
        ];
        $select = "select
                        oxvarname, oxvartype, oxvarvalue
                    from oxconfig
                    where oxshopid = :oxshopid and ";

        if ($module) {
            $select .= " oxmodule LIKE :oxmodule";
            $params[':oxmodule'] = $module . "%";
        } else {
            $select .= "oxmodule = ''";
        }

        $select .= $this->_getConfigParamsSelectSnippet($onlyVars);

        $result = $db->getAll($select, $params);

        foreach ($result as $value) {
            $varName = $value[0];
            $varType = $value[1];
            $varVal = $value[2];

            $this->_setConfVarFromDb($varName, $varType, $varVal);

            //setting theme options array
            if ($module) {
                $this->_aThemeConfigParams[$varName] = $module;
            }
        }

        return (bool) count($result);
    }

    /**
     * Allow loading from some vars only from baseshop
     *
     * @param array $vars
     *
     * @return string
     */
    protected function _getConfigParamsSelectSnippet($vars) // phpcs:ignore PSR2.Methods.MethodDeclaration.Underscore
    {
        $select = '';
        if (is_array($vars) && !empty($vars)) {
            foreach ($vars as &$field) {
                $field = '"' . $field . '"';
            }
            $select = ' and oxvarname in ( ' . implode(', ', $vars) . ' ) ';
        }

        return $select;
    }

    /**
     * Sets config variable to config object, first unserializing it by given type.
     * sShopURL and sSSLShopURL are skipped for admin or when URL values are not set
     *
     * @param string $varName variable name
     * @param string $varType variable type - arr, aarr, bool or str
     * @param string $varVal  serialized by type value
     *
     * @return null
     */
    protected function _setConfVarFromDb($varName, $varType, $varVal) // phpcs:ignore PSR2.Methods.MethodDeclaration.Underscore
    {
        if (
            ($varName == 'sShopURL' || $varName == 'sSSLShopURL') &&
            (!$varVal || $this->isAdmin() === true)
        ) {
            return;
        }

        switch ($varType) {
            case 'arr':
            case 'aarr':
                $this->setConfigParam($varName, unserialize($varVal));
                break;
            case 'bool':
                $this->setConfigParam($varName, ($varVal == 'true' || $varVal == '1'));
                break;
            default:
                $this->setConfigParam($varName, $varVal);
                break;
        }
    }

    /**
     * Unsets all session data.
     *
     * @return null
     */
    public function pageClose()
    {
        if ($this->hasActiveViewsChain()) {
            // do not commit session until active views chain exists
            return;
        }

        return $this->_oStart->pageClose();
    }

    /**
     * Returns value of parameter stored in POST,GET.
     * For security reasons performed Config->checkParamSpecialChars().
     * use $raw very carefully if you want to get unescaped
     * parameter.
     *
     * @param string $name Name of parameter.
     * @param bool   $raw  Get unescaped parameter.
     *
     * @deprecated on b-dev (2015-06-10); Use Request::getRequestEscapedParameter().
     *
     * @return mixed
     */
    public function getRequestParameter($name, $raw = false)
    {
        $request = Registry::get(\OxidEsales\Eshop\Core\Request::class);
        return $raw ? $request->getRequestParameter($name) : $request->getRequestEscapedParameter($name);
    }

    /**
     * Returns escaped value of parameter stored in POST,GET.
     *
     * @param string $name         Name of parameter.
     * @param string $defaultValue Default value if no value provided.
     *
     * @deprecated on 6.0.0 (2016-05-16); use OxidEsales\Eshop\Core\Request::getRequestEscapedParameter()
     *
     * @return mixed
     */
    public function getRequestEscapedParameter($name, $defaultValue = null)
    {
        return Registry::get(\OxidEsales\Eshop\Core\Request::class)->getRequestEscapedParameter($name, $defaultValue);
    }

    /**
     * Returns raw value of parameter stored in POST,GET.
     *
     * @param string $name         Name of parameter.
     * @param string $defaultValue Default value if no value provided.
     *
     * @deprecated on 6.0.0 (2016-05-16); use OxidEsales\Eshop\Core\Request::getRequestEscapedParameter()
     *
     * @return mixed
     */
    public function getRequestRawParameter($name, $defaultValue = null)
    {
        return Registry::get(\OxidEsales\Eshop\Core\Request::class)->getRequestParameter($name, $defaultValue);
    }

    /**
     * Get request 'cl' parameter which is the controller id.
     *
     * @return string|null
     */
    public function getRequestControllerId()
    {
        return $this->getRequestParameter('cl');
    }

    /**
     * Use this function to get the controller class hidden behind the request's 'cl' parameter.
     *
     * @return mixed
     */
    public function getRequestControllerClass()
    {
        $controllerId = $this->getRequestControllerId();
        $controllerClass = Registry::getControllerClassNameResolver()->getClassNameById($controllerId);

        return $controllerClass;
    }

    /**
     * Returns uploaded file parameter
     *
     * @param string $paramName param name
     *
     * @return null
     */
    public function getUploadedFile($paramName)
    {
        return $_FILES[$paramName];
    }

    /**
     * Sets global parameter value
     *
     * @param string $name  name of parameter
     * @param mixed  $value value to store
     */
    public function setGlobalParameter($name, $value)
    {
        $this->_aGlobalParams[$name] = $value;
    }

    /**
     * Returns global parameter value
     *
     * @param string $name name of cached parameter
     *
     * @return mixed
     */
    public function getGlobalParameter($name)
    {
        if (isset($this->_aGlobalParams[$name])) {
            return $this->_aGlobalParams[$name];
        } else {
            return null;
        }
    }

    /**
     * Checks if passed parameter has special chars and replaces them.
     * Returns checked value.
     *
     * @param mixed $value value to process escaping
     * @param array $raw   keys of unescaped values
     *
     * @return mixed
     */
    public function checkParamSpecialChars(&$value, $raw = null)
    {
        return Registry::get(\OxidEsales\Eshop\Core\Request::class)->checkParamSpecialChars($value, $raw);
    }

    /**
     * Active Shop id setter
     *
     * @param int    $shopId shop id
     */
    public function setShopId($shopId)
    {
        $session = \OxidEsales\Eshop\Core\Registry::getSession();
        $session->setVariable('actshop', $shopId);
        $this->_iShopId = $shopId;
    }

    /**
     * Returns active shop ID.
     *
     * @return int
     */
    public function getShopId()
    {
        if (is_null($this->_iShopId)) {
            $shopId = $this->calculateActiveShopId();
            $this->setShopId($shopId);

            if (!$this->_isValidShopId($shopId)) {
                $shopId = $this->getBaseShopId();
            }
            $this->setShopId($shopId);
        }

        return $this->_iShopId;
    }

    /**
     * Set is shop url
     *
     * @param bool $isSsl - state bool value
     */
    public function setIsSsl($isSsl = false)
    {
        $this->_blIsSsl = $isSsl;
    }

    /**
     * Checks if WEB session is SSL.
     */
    protected function _checkSsl() // phpcs:ignore PSR2.Methods.MethodDeclaration.Underscore
    {
        $myUtilsServer = Registry::getUtilsServer();
        $serverVars = $myUtilsServer->getServerVar();
        $httpsServerVar = $myUtilsServer->getServerVar('HTTPS');

        $this->setIsSsl();
        if (isset($httpsServerVar) && ($httpsServerVar === 'on' || $httpsServerVar === 'ON' || $httpsServerVar == '1')) {
            // "1&1" hoster provides "1"
            $this->setIsSsl($this->getConfigParam('sSSLShopURL') || $this->getConfigParam('sMallSSLShopURL'));
            if ($this->isAdmin() && !$this->_blIsSsl) {
                //#4026
                $this->setIsSsl(!is_null($this->getConfigParam('sAdminSSLURL')));
            }
        }

        //additional special handling for profihost customers
        if (
            isset($serverVars['HTTP_X_FORWARDED_SERVER']) &&
            (strpos($serverVars['HTTP_X_FORWARDED_SERVER'], 'ssl') !== false ||
             strpos($serverVars['HTTP_X_FORWARDED_SERVER'], 'secure-online-shopping.de') !== false)
        ) {
            $this->setIsSsl(true);
        }
    }


    /**
     * Checks if WEB session is SSL. Returns true if yes.
     *
     * @return bool
     */
    public function isSsl()
    {
        if (is_null($this->_blIsSsl)) {
            $this->_checkSsl();
        }

        return $this->_blIsSsl;
    }

    /**
     * Checks if shop runs in https only mode
     * https only mode means there is no http url but only a https url
     *
     * @return bool
     */
    public function isHttpsOnly()
    {
        return $this->isSsl() && $this->getSslShopUrl() == $this->getShopUrl();
    }

    /**
     * Compares current URL to supplied string
     *
     * @param string $url URL
     *
     * @return bool true if $url is equal to current page URL
     */
    public function isCurrentUrl($url)
    {
        /** @var UtilsServer $utilsServer */
        $utilsServer = Registry::getUtilsServer();
        return $utilsServer->isCurrentUrl($url);
    }

    /**
     * Compares current protocol to supplied url string
     *
     * @param string $url URL
     *
     * @return bool true if $url is equal to current page URL
     */
    public function isCurrentProtocol($url)
    {
        // Missing protocol, cannot proceed, assuming true.
        if (!$url || (strpos($url, "http") !== 0)) {
            return true;
        }

        return (strpos($url, "https:") === 0) == $this->isSsl();
    }

    /**
     * Returns config sShopURL or sMallShopURL if secondary shop
     *
     * @param int  $lang  language
     * @param bool $admin if set true, function returns shop url without checking language/subshops for different url.
     *
     * @return string
     */
    public function getShopUrl($lang = null, $admin = null)
    {
        $url = null;
        $admin = isset($admin) ? $admin : $this->isAdmin();

        if (!$admin) {
            $url = $this->getShopUrlByLanguage($lang);
            if (!$url) {
                $url = $this->getMallShopUrl();
            }
        }

        if (!$url) {
            $url = $this->getConfigParam('sShopURL');
        }

        return $url;
    }

    /**
     * Returns config sSSLShopURL or sMallSSLShopURL if secondary shop
     *
     * @param int $lang language (default is null)
     *
     * @return string
     */
    public function getSslShopUrl($lang = null)
    {
        $url = $this->getShopUrlByLanguage($lang, true);

        if (!$url) {
            $url = $this->getMallShopUrl(true);
        }

        if (!$url) {
            $url = $this->getMallShopUrl();
        }

        //normal section
        if (!$url) {
            $url = $this->getConfigParam('sSSLShopURL');
        }

        if (!$url) {
            $url = $this->getShopUrl($lang);
        }

        return $url;
    }

    /**
     * Returns utils dir URL
     *
     * @return string
     */
    public function getCoreUtilsUrl()
    {
        return $this->getCurrentShopUrl() . 'Core/utils/';
    }

    /**
     * Returns SSL or non SSL shop URL without index.php depending on Mall
     * affecting environment is admin mode and current ssl usage status
     *
     * @param bool $admin if admin
     *
     * @return string
     */
    public function getCurrentShopUrl($admin = null)
    {
        if ($admin === null) {
            $admin = $this->isAdmin();
        }
        if ($admin) {
            if ($this->isSsl()) {
                $url = $this->getConfigParam('sAdminSSLURL');
                if (!$url) {
                    return $this->getSslShopUrl() . $this->getConfigParam('sAdminDir') . '/';
                }

                return $url;
            } else {
                return $this->getShopUrl() . $this->getConfigParam('sAdminDir') . '/';
            }
        } else {
            return $this->isSsl() ? $this->getSslShopUrl() : $this->getShopUrl();
        }
    }

    /**
     * Returns SSL or not SSL shop URL with index.php and sid
     *
     * @param int $lang language (optional)
     *
     * @return string
     */
    public function getShopCurrentUrl($lang = null)
    {
        if ($this->isSsl()) {
            $url = $this->getSSLShopURL($lang);
        } else {
            $url = $this->getShopURL($lang);
        }

        return Registry::getUtilsUrl()->processUrl($url . 'index.php', false);
    }

    /**
     * Returns shop non SSL URL including index.php and sid.
     *
     * @param int  $lang  language
     * @param bool $admin if admin
     *
     * @return string
     */
    public function getShopHomeUrl($lang = null, $admin = null)
    {
        return Registry::getUtilsUrl()->processUrl($this->getShopUrl($lang, $admin) . 'index.php', false);
    }

    /**
     * Returns widget start non SSL URL including widget.php and sid.
     *
     * @param int   $languageId    language
     * @param bool  $inAdmin       if admin
     * @param array $urlParameters parameters which should be added to URL.
     *
     * @return string
     */
    public function getWidgetUrl($languageId = null, $inAdmin = null, $urlParameters = [])
    {
        $utilsUrl = Registry::getUtilsUrl();
        $widgetUrl = $this->isSsl() ? $this->getSslShopUrl($languageId) : $this->getShopUrl($languageId, $inAdmin);
        $widgetUrl = $utilsUrl->processUrl($widgetUrl . 'widget.php', false);

        if (!isset($languageId)) {
            $language = Registry::getLang();
            $languageId = $language->getBaseLanguage();
        }
        $urlLang = $utilsUrl->getUrlLanguageParameter($languageId);
        $widgetUrl = $utilsUrl->appendUrl($widgetUrl, $urlLang, true);

        $widgetUrl = $utilsUrl->appendUrl($widgetUrl, $urlParameters, true, true);

        return $widgetUrl;
    }

    /**
     * Returns shop SSL URL with index.php and sid.
     *
     * @return string
     */
    public function getShopSecureHomeUrl()
    {
        return Registry::getUtilsUrl()->processUrl($this->getSslShopUrl() . 'index.php', false);
    }

    /**
     * Returns active shop currency.
     *
     * @return string
     */
    public function getShopCurrency()
    {
        if ((null === ($curr = $this->getRequestParameter('cur')))) {
            if (null === ($curr = $this->getRequestParameter('currency'))) {
                $session = \OxidEsales\Eshop\Core\Registry::getSession();
                $curr = $session->getVariable('currency');
            }
        }

        return (int) $curr;
    }

    /**
     * Returns active shop currency object.
     *
     * @return stdClass
     */
    public function getActShopCurrencyObject()
    {
        if ($this->_oActCurrencyObject === null) {
            $cur = $this->getShopCurrency();
            $currencies = $this->getCurrencyArray();
            if (!isset($currencies[$cur])) {
                $this->_oActCurrencyObject = reset($currencies); // reset() returns the first element
            } else {
                $this->_oActCurrencyObject = $currencies[$cur];
            }
        }

        return $this->_oActCurrencyObject;
    }

    /**
     * Sets the actual currency
     *
     * @param int $cur 0 = EUR, 1 = GBP, 2 = CHF
     */
    public function setActShopCurrency($cur)
    {
        $currencies = $this->getCurrencyArray();
        if (isset($currencies[$cur])) {
            $session = \OxidEsales\Eshop\Core\Registry::getSession();
            $session->setVariable('currency', $cur);
            $this->_oActCurrencyObject = null;
        }
    }

    /**
     * Returns path to out dir
     *
     * @param bool $absolute mode - absolute/relative path
     *
     * @return string
     */
    public function getOutDir($absolute = true)
    {
        if ($absolute) {
            return $this->getConfigParam('sShopDir') . $this->_sOutDir . '/';
        } else {
            return $this->_sOutDir . '/';
        }
    }

    /**
     * Returns path to out dir
     *
     * @param bool $absolute mode - absolute/relative path
     *
     * @return string
     */
    public function getViewsDir($absolute = true)
    {
        if ($absolute) {
            return $this->getConfigParam('sShopDir') . 'Application/views/';
        } else {
            return 'Application/views/';
        }
    }

    /**
     * Returns path to translations dir
     *
     * @param string $file     File name
     * @param string $dir      Directory name
     * @param bool   $absolute mode - absolute/relative path
     *
     * @return string
     */
    public function getTranslationsDir($file, $dir, $absolute = true)
    {
        $path = $absolute ? $this->getConfigParam('sShopDir') : '';
        $path .= 'Application/translations/';
        if (is_readable($path . $dir . '/' . $file)) {
            return $path . $dir . '/' . $file;
        }

        return false;
    }

    /**
     * Returns path to out dir
     *
     * @param bool $absolute mode - absolute/relative path
     *
     * @return string
     */
    public function getAppDir($absolute = true)
    {
        if ($absolute) {
            return $this->getConfigParam('sShopDir') . 'Application/';
        } else {
            return 'Application/';
        }
    }

    /**
     * Returns url to out dir
     *
     * @param bool $ssl       Whether to force ssl
     * @param bool $admin     Whether to force admin
     * @param bool $nativeImg Whether to force native image dirs
     *
     * @return string
     */
    public function getOutUrl($ssl = null, $admin = null, $nativeImg = false)
    {
        $ssl = is_null($ssl) ? $this->isSsl() : $ssl;
        $admin = is_null($admin) ? $this->isAdmin() : $admin;

        if ($ssl) {
            if ($nativeImg && !$admin) {
                $url = $this->getSslShopUrl();
            } else {
                $url = $this->getConfigParam('sSSLShopURL');
                if (!$url && $admin) {
                    $url = $this->getConfigParam('sAdminSSLURL') . '../';
                }
            }
        } else {
            $url = ($nativeImg && !$admin) ? $this->getShopUrl() : $this->getConfigParam('sShopURL');
        }

        return $url . $this->_sOutDir . '/';
    }

    /**
     * Finds and returns files or folders path in out dir
     *
     * @param string $file       File name
     * @param string $dir        Directory name
     * @param bool   $admin      Whether to force admin
     * @param int    $lang       Language id
     * @param int    $shop       Shop id
     * @param string $theme      Theme name
     * @param bool   $absolute   mode - absolute/relative path
     * @param bool   $ignoreCust Ignore custom theme
     *
     * @return string
     */
    public function getDir($file, $dir, $admin, $lang = null, $shop = null, $theme = null, $absolute = true, $ignoreCust = false)
    {
        if (is_null($theme)) {
            $theme = $this->getConfigParam('sTheme');
        }

        if ($admin) {
            $theme = $this->getContainer()->get(AdminThemeBridgeInterface::class)->getActiveTheme();
        }

        if ($dir != $this->_sTemplateDir) {
            $base = $this->getOutDir($absolute);
            $absBase = $this->getOutDir();
        } else {
            $base = $this->getViewsDir($absolute);
            $absBase = $this->getViewsDir();
        }

        $langAbbr = '-';
        // false means skip language folder check
        if ($lang !== false) {
            $language = Registry::getLang();

            if (is_null($lang)) {
                $lang = $language->getEditLanguage();
            }

            $langAbbr = $language->getLanguageAbbr($lang);
        }

        if (is_null($shop)) {
            $shop = $this->getShopId();
        }

        //Load from
        $path = "{$theme}/{$shop}/{$langAbbr}/{$dir}/{$file}";
        $cacheKey = $path . "_{$ignoreCust}{$absolute}";

        if (($return = Registry::getUtils()->fromStaticCache($cacheKey)) !== null) {
            return $return;
        }

        $return = $this->getEditionTemplate("{$theme}/{$dir}/{$file}");

        // Check for custom template
        $customTheme = $this->getConfigParam('sCustomTheme');
        if (!$return && !$admin && !$ignoreCust && $customTheme && $customTheme != $theme) {
            $return = $this->getDir($file, $dir, $admin, $lang, $shop, $customTheme, $absolute);
        }

        //test lang level ..
        if (!$return && !$admin && is_readable($absBase . $path)) {
            $return = $base . $path;
        }

        //test shop level ..
        if (!$return && !$admin) {
            $return = $this->getShopLevelDir($base, $absBase, $file, $dir, $admin, $lang, $shop, $theme, $absolute, $ignoreCust);
        }

        //test theme language level ..
        $path = "$theme/$langAbbr/$dir/$file";
        if (!$return && $lang !== false && is_readable($absBase . $path)) {
            $return = $base . $path;
        }

        //test theme level ..
        $path = "$theme/$dir/$file";
        if (!$return && is_readable($absBase . $path)) {
            $return = $base . $path;
        }

        //test out language level ..
        $path = "$langAbbr/$dir/$file";
        if (!$return && $lang !== false && is_readable($absBase . $path)) {
            $return = $base . $path;
        }

        //test out level ..
        $path = "$dir/$file";
        if (!$return && is_readable($absBase . $path)) {
            $return = $base . $path;
        }

        // TODO: implement logic to log missing paths

        // to cache
        Registry::getUtils()->toStaticCache($cacheKey, $return);

        return $return;
    }

    /**
     * @param string $base
     * @param string $absBase
     * @param string $file
     * @param string $dir
     * @param bool   $admin
     * @param int    $lang
     * @param int    $shop
     * @param string $theme
     * @param bool   $absolute
     * @param bool   $ignoreCust
     *
     * @return bool|string
     */
    protected function getShopLevelDir($base, $absBase, $file, $dir, $admin, $lang, $shop, $theme, $absolute, $ignoreCust)
    {
        $return = false;

        $path = "$theme/$shop/$dir/$file";
        if (is_readable($absBase . $path)) {
            $return = $base . $path;
        }

        return $return;
    }

    /**
     * Finds and returns file or folder url in out dir
     *
     * @param string $file      File name
     * @param string $dir       Directory name
     * @param bool   $admin     Whether to force admin
     * @param bool   $ssl       Whether to force ssl
     * @param bool   $nativeImg Whether to force native image dirs
     * @param int    $lang      Language id
     * @param int    $shop      Shop id
     * @param string $theme     Theme name
     *
     * @return string
     */
    public function getUrl($file, $dir, $admin = null, $ssl = null, $nativeImg = false, $lang = null, $shop = null, $theme = null)
    {
        return str_replace(
            $this->getOutDir(),
            $this->getOutUrl($ssl, $admin, $nativeImg),
            $this->getDir($file, $dir, $admin, $lang, $shop, $theme)
        );
    }

    /**
     * Finds and returns image files or folders path
     *
     * @param string $file  File name
     * @param bool   $admin Whether to force admin
     *
     * @return string
     */
    public function getImagePath($file, $admin = false)
    {
        return $this->getDir($file, $this->_sImageDir, $admin);
    }

    /**
     * Finds and returns image folder url
     *
     * @param bool   $admin     Whether to force admin
     * @param bool   $ssl       Whether to force ssl
     * @param bool   $nativeImg Whether to force native image dirs
     * @param string $file      Image file name
     *
     * @return string
     */
    public function getImageUrl($admin = false, $ssl = null, $nativeImg = null, $file = null)
    {
        $nativeImg = is_null($nativeImg) ? $this->getConfigParam('blNativeImages') : $nativeImg;

        return $this->getUrl($file, $this->_sImageDir, $admin, $ssl, $nativeImg);
    }

    /**
     * Finds and returns image folders path
     *
     * @param bool $admin Whether to force admin
     *
     * @return string
     */
    public function getImageDir($admin = false)
    {
        return $this->getDir(null, $this->_sImageDir, $admin);
    }

    /**
     * Finds and returns product pictures files or folders path
     *
     * @param string $file  File name
     * @param bool   $admin Whether to force admin
     * @param int    $lang  Language
     * @param int    $shop  Shop id
     * @param string $theme theme name
     *
     * @return string
     */
    public function getPicturePath($file, $admin = false, $lang = null, $shop = null, $theme = null)
    {
        return $this->getDir($file, $this->_sPictureDir, $admin, $lang, $shop, $theme);
    }

    /**
     * Finds and returns master pictures folder path
     *
     * @param bool $admin Whether to force admin
     *
     * @return string
     */
    public function getMasterPictureDir($admin = false)
    {
        return $this->getDir(null, $this->_sPictureDir . "/" . $this->_sMasterPictureDir, $admin);
    }

    /**
     * Finds and returns master picture path
     *
     * @param string $file  File name
     * @param bool   $admin Whether to force admin
     *
     * @return string
     */
    public function getMasterPicturePath($file, $admin = false)
    {
        return $this->getDir($file, $this->_sPictureDir . "/" . $this->_sMasterPictureDir, $admin);
    }

    /**
     * Finds and returns product picture file or folder url
     *
     * @param string $file   File name
     * @param bool   $admin  Whether to force admin
     * @param bool   $ssl    Whether to force ssl
     * @param int    $lang   Language
     * @param int    $shopId Shop id
     * @param string $defPic Default (nopic) image path ["0/nopic.jpg"]
     *
     * @return string
     */
    public function getPictureUrl($file, $admin = false, $ssl = null, $lang = null, $shopId = null, $defPic = "master/nopic.jpg")
    {
        if ($altUrl = Registry::getPictureHandler()->getAltImageUrl('', $file, $ssl)) {
            return $altUrl;
        }

        $nativeImg = $this->getConfigParam('blNativeImages');
        $url = $this->getUrl($file, $this->_sPictureDir, $admin, $ssl, $nativeImg, $lang, $shopId);

        //anything is better than empty name, because <img src=""> calls shop once more = x2 SLOW.
        if (!$url && $defPic) {
            $url = $this->getUrl($defPic, $this->_sPictureDir, $admin, $ssl, $nativeImg, $lang, $shopId);
        }

        return $url;
    }

    /**
     * Finds and returns product pictures folders path
     *
     * @param bool $admin Whether to force admin
     *
     * @return string
     */
    public function getPictureDir($admin)
    {
        return $this->getDir(null, $this->_sPictureDir, $admin);
    }

    /**
     * Calculates and returns full path to template.
     *
     * @param string $templateName Template name
     * @param bool   $isAdmin      Whether to force admin
     *
     * @return string
     */
    public function getTemplatePath($templateName, $isAdmin)
    {
        $finalTemplatePath = $this->getDir($templateName, $this->_sTemplateDir, $isAdmin);

        if (!$finalTemplatePath) {
            $templatePathCalculator = $this->getModuleTemplatePathCalculator();
            $templatePathCalculator->setModulesPath($this->getModulesDir());
            try {
                $finalTemplatePath = $templatePathCalculator->calculateModuleTemplatePath($templateName);
            } catch (Exception $e) {
                $finalTemplatePath = '';
            }
        }

        return $finalTemplatePath;
    }

    /**
     * Get module template calculator object
     *
     * @return ModuleTemplatePathCalculator
     */
    protected function getModuleTemplatePathCalculator()
    {
        return oxNew(ModuleTemplatePathCalculator::class);
    }

    /**
     * Finds and returns templates folders path
     *
     * @param bool $admin Whether to force admin
     *
     * @return string
     */
    public function getTemplateDir($admin = false)
    {
        return $this->getDir(null, $this->_sTemplateDir, $admin);
    }

    /**
     * Finds and returns template file or folder url
     *
     * @param string $file  File name
     * @param bool   $admin Whether to force admin
     * @param bool   $ssl   Whether to force ssl
     * @param int    $lang  Language id
     *
     * @return string
     */
    public function getTemplateUrl($file = null, $admin = false, $ssl = null, $lang = null)
    {
        return $this->getShopMainUrl() . $this->getDir($file, $this->_sTemplateDir, $admin, $lang, null, null, false);
    }

    /**
     * Finds and returns base template folder url
     *
     * @param bool $admin Whether to force admin
     *
     * @return string
     */
    public function getTemplateBase($admin = false)
    {
        // Base template dir is the parent dir of template dir
        return str_replace($this->_sTemplateDir . '/', '', $this->getDir(null, $this->_sTemplateDir, $admin, null, null, null, false));
    }

    /**
     * Finds and returns resource (css, js, etc..) files or folders path
     *
     * @param string $file  File name
     * @param bool   $admin Whether to force admin
     *
     * @return string
     */
    public function getResourcePath($file = '', $admin = false)
    {
        return $this->getDir($file, $this->_sResourceDir, $admin);
    }

    /**
     * Returns path to modules dir
     *
     * @param bool $absolute mode - absolute/relative path
     *
     * @return string
     */
    public function getModulesDir($absolute = true)
    {
        if ($absolute) {
            return $this->getConfigParam('sShopDir') . $this->_sModulesDir . '/';
        } else {
            return $this->_sModulesDir . '/';
        }
    }

    /**
     * Finds and returns resource (css, js, etc..) file or folder url
     *
     * @param string $file  File name
     * @param bool   $admin Whether to force admin
     * @param bool   $ssl   Whether to force ssl
     * @param int    $lang  Language id
     *
     * @return string
     */
    public function getResourceUrl($file = '', $admin = false, $ssl = null, $lang = null)
    {
        $nativeImg = $this->getConfigParam('blNativeImages');

        return $this->getUrl($file, $this->_sResourceDir, $admin, $ssl, $nativeImg, $lang);
    }

    /**
     * Finds and returns resource (css, js, etc..) folders path
     *
     * @param bool $admin Whether to force admin
     *
     * @return string
     */
    public function getResourceDir($admin)
    {
        return $this->getDir(null, $this->_sResourceDir, $admin);
    }

    /**
     * Returns array of available currencies
     *
     * @param integer $currency Active currency number (default null)
     *
     * @return stdClass[]
     */
    public function getCurrencyArray($currency = null)
    {
        $confCurrencies = $this->getConfigParam('aCurrencies');
        if (!is_array($confCurrencies)) {
            return [];
        }

        // processing currency configuration data
        $currencies = [];
        reset($confCurrencies);
        foreach ($confCurrencies as $key => $val) {
            if ($val) {
                $cur = new stdClass();
                $cur->id = $key;
                $curValues = explode('@', $val);
                $cur->name = trim($curValues[0]);
                $cur->rate = trim($curValues[1]);
                $cur->dec = trim($curValues[2]);
                $cur->thousand = trim($curValues[3]);
                $cur->sign = trim($curValues[4]);
                $cur->decimal = trim($curValues[5]);

                // change for US version
                if (isset($curValues[6])) {
                    $cur->side = trim($curValues[6]);
                }

                if (isset($currency) && $key == $currency) {
                    $cur->selected = 1;
                } else {
                    $cur->selected = 0;
                }
                $currencies[$key] = $cur;
            }

            // #861C -  performance, do not load other currencies
            if (!$this->getConfigParam('bl_perfLoadCurrency')) {
                break;
            }
        }

        return $currencies;
    }

    /**
     * Returns currency object.
     *
     * @param string $name Name of active currency
     *
     * @return stdClass|null
     */
    public function getCurrencyObject($name)
    {
        $search = $this->getCurrencyArray();
        foreach ($search as $cur) {
            if ($cur->name == $name) {
                return $cur;
            }
        }
    }

    /**
     * Checks if the shop is in demo mode.
     *
     * @return bool
     */
    public function isDemoShop()
    {
        return $this->getConfigParam('blDemoShop');
    }

    /**
     * Returns OXID eShop edition.
     *
     * @deprecated since v6.0.0-rc.2 (2017-08-24); Use \OxidEsales\Facts\Facts::getEdition() instead.
     *
     * @return string
     */
    public function getEdition()
    {
        return "CE";
    }

    /**
     * Returns full eShop edition name
     *
     * @return string
     */
    public function getFullEdition()
    {
        $edition = $this->getEdition();
        if ($edition == "CE") {
            $edition = "Community Edition";
        }

        return $edition;
    }

    /**
     * Returns shops version number (eg. '4.4.2')
     *
     * @deprecated since v6.0.0-rc.2 (2017-08-23); Use  OxidEsales\Eshop\Core\ShopVersion::getVersion() instead.
     *
     * @return string
     */
    public function getVersion()
    {
        return oxNew(\OxidEsales\Eshop\Core\ShopVersion::class)->getVersion();
    }

    /**
     * Returns build package info file content.
     *
     * @return bool|string
     */
    public function getPackageInfo()
    {
        $fileName = $this->getConfigParam('sShopDir') . "/pkg.info";
        $rev = @file_get_contents($fileName);
        $rev = str_replace("\n", "<br>", $rev);

        if (!$rev) {
            return false;
        }

        return $rev;
    }

    /**
     * Counts OXID mandates
     *
     * @return int
     */
    public function getMandateCount()
    {
        return 1;
    }

    /**
     * Checks if shop is MALL. Returns true on success.
     *
     * @return bool
     */
    public function isMall()
    {
        return false;
    }

    /**
     * Checks version of shop, returns:
     *  0 - version is bellow 2.2
     *  1 - Demo or unlicensed
     *  2 - Pro
     *  3 - Enterprise
     */
    public function detectVersion()
    {
    }

    /**
     * Updates or adds new shop configuration parameters to DB.
     * Arrays must be passed not serialized, serialized values are supported just for backward compatibility.
     *
     * @param string $varType Variable Type
     * @param string $varName Variable name
     * @param mixed  $varVal  Variable value (can be string, integer or array)
     * @param int    $shopId  Shop ID, default is current shop
     * @param string $module  Module name (empty for base options)
     */
    public function saveShopConfVar($varType, $varName, $varVal, $shopId = null, $module = '')
    {
        switch ($varType) {
            case 'arr':
            case 'aarr':
                $value = serialize($varVal);
                break;
            case 'bool':
                //config param
                $varVal = (($varVal == 'true' || $varVal) && $varVal && strcasecmp($varVal, "false"));
                //db value
                $value = $varVal ? "1" : "";
                break;
            case 'num':
                //config param
                $varVal = $varVal != '' ? Registry::getUtils()->string2Float($varVal) : '';
                $value = $varVal;
                break;
            default:
                $value = $varVal;
                break;
        }

        if (!$shopId) {
            $shopId = $this->getShopId();
        }

        // Update value only for current shop
        if ($shopId == $this->getShopId()) {
            $this->setConfigParam($varName, $varVal);
        }

        $db = \OxidEsales\Eshop\Core\DatabaseProvider::getDb();
        $newOXID = \OxidEsales\Eshop\Core\Registry::getUtilsObject()->generateUID();

        $query = "delete from oxconfig where oxshopid = :oxshopid and oxvarname = :oxvarname and oxmodule = :oxmodule";
        $db->execute($query, [
            ':oxshopid' => $shopId,
            ':oxvarname' => $varName,
            ':oxmodule' => $module ?: ''
        ]);

        $query = "insert into oxconfig (oxid, oxshopid, oxmodule, oxvarname, oxvartype, oxvarvalue)
                  values (:oxid, :oxshopid, :oxmodule, :oxvarname, :oxvartype, :value)";
        $db->execute($query, [
            ':oxid' => $newOXID,
            ':oxshopid' => $shopId,
            ':oxmodule' => $module ?: '',
            ':oxvarname' => $varName,
            ':oxvartype' => $varType,
            ':value' => $value ?? '',
        ]);

        $this->informServicesAfterConfigurationChanged($varName, $shopId, $module);
    }

    /**
     * Retrieves shop configuration parameters from DB.
     *
     * @param string $varName Variable name
     * @param int    $shopId  Shop ID
     * @param string $module  module identifier
     *
     * @return object - raw configuration value in DB
     */
    public function getShopConfVar($varName, $shopId = null, $module = '')
    {
        if (!$shopId) {
            $shopId = $this->getShopId();
        }

        if ($shopId == $this->getShopId() && (!$module || $module == Config::OXMODULE_THEME_PREFIX . $this->getConfigParam('sTheme'))) {
            $varValue = $this->getConfigParam($varName);
            if ($varValue !== null) {
                return $varValue;
            }
        }

        $db = \OxidEsales\Eshop\Core\DatabaseProvider::getDb(\OxidEsales\Eshop\Core\DatabaseProvider::FETCH_MODE_ASSOC);

        $query = "select oxvartype, oxvarvalue from oxconfig where oxshopid = :oxshopid and oxmodule = :oxmodule and oxvarname = :oxvarname";
        $rs = $db->select($query, [
            ':oxshopid' => $shopId,
            ':oxmodule' => $module,
            ':oxvarname' => $varName
        ]);

        if ($rs != false && $rs->count() > 0) {
            return $this->decodeValue($rs->fields['oxvartype'], $rs->fields['oxvarvalue']);
        }
    }

    /**
     * Decodes and returns database value
     *
     * @param string $type       parameter type
     * @param mixed  $mOrigValue parameter db value
     *
     * @return mixed
     */
    public function decodeValue($type, $mOrigValue)
    {
        $value = $mOrigValue;
        switch ($type) {
            case 'arr':
            case 'aarr':
                $value = unserialize($mOrigValue);
                break;
            case 'bool':
                $value = ($mOrigValue == 'true' || $mOrigValue == '1');
                break;
        }

        return $value;
    }

    /**
     * Returns true if current active shop is in productive mode or false if not
     *
     * @return bool
     */
    public function isProductiveMode()
    {
        $productive = $this->getConfigParam('blProductive');
        if (!isset($productive)) {
            $query = 'select oxproductive from oxshops where oxid = :oxid';
            $productive = (bool) \OxidEsales\Eshop\Core\DatabaseProvider::getDb()->getOne($query, [
                ':oxid' => $this->getShopId()
            ]);
            $this->setConfigParam('blProductive', $productive);
        }

        return $productive;
    }

    /**
     * Function returns default shop ID
     *
     * @return string
     */
    public function getBaseShopId()
    {
        return \OxidEsales\Eshop\Core\ShopIdCalculator::BASE_SHOP_ID;
    }

    /**
     * Loads and returns active shop object
     *
     * @return Shop
     */
    public function getActiveShop()
    {
        if (
            $this->_oActShop && $this->_iShopId == $this->_oActShop->getId() &&
            $this->_oActShop->getLanguage() == Registry::getLang()->getBaseLanguage()
        ) {
            return $this->_oActShop;
        }

        $this->_oActShop = oxNew(\OxidEsales\Eshop\Application\Model\Shop::class);
        $this->_oActShop->load($this->getShopId());

        return $this->_oActShop;
    }

    /**
     * Returns active view object. If this object was not defined - returns oxubase object
     *
     * @return FrontendController
     */
    public function getActiveView()
    {
        if (count($this->_aActiveViews)) {
            $actView = end($this->_aActiveViews);
        }
        if (!isset($actView) || $actView == null) {
            $actView = oxNew(\OxidEsales\Eshop\Application\Controller\FrontendController::class);
            $this->_aActiveViews[] = $actView;
        }

        return $actView;
    }

    /**
     * Returns top active view object from views chain.
     *
     * @return FrontendController
     */
    public function getTopActiveView()
    {
        if (count($this->_aActiveViews)) {
            return reset($this->_aActiveViews);
        } else {
            return $this->getActiveView();
        }
    }

    /**
     * Returns all active views objects list.
     *
     * @return array
     */
    public function getActiveViewsList()
    {
        return $this->_aActiveViews;
    }

    /**
     * View object setter
     *
     * @param object $view view object
     */
    public function setActiveView($view)
    {
        $this->_aActiveViews[] = $view;
    }

    /**
     * Drop last active view object
     */
    public function dropLastActiveView()
    {
        array_pop($this->_aActiveViews);
    }

    /**
     * Check if there is more than one active view
     *
     * @return null
     */
    public function hasActiveViewsChain()
    {
        return (count($this->_aActiveViews) > 1);
    }

    /**
     * @deprecated since v6.0 (2017-02-3). Use Config::getActiveViewsIds() instead.
     *
     * NOTE: according to current logic, this returns the view ids.
     *
     * Get active views names list
     *
     * @return array
     */
    public function getActiveViewsNames()
    {
        $names = [];

        if (is_array($this->getActiveViewsList())) {
            foreach ($this->getActiveViewsList() as $view) {
                $names[] = $view->getClassName();
            }
        }

        return $names;
    }

    /**
     * Get active views class id list
     *
     * @return array
     */
    public function getActiveViewsIds()
    {
        $ids = [];

        if (is_array($this->getActiveViewsList())) {
            foreach ($this->getActiveViewsList() as $view) {
                $ids[] = $view->getClassKey();
            }
        }

        return $ids;
    }

    /**
     * Returns true if current installation works in utf-8 mode, or false if not.
     *
     * @deprecated since 6.0 (2016-12-07) As the shop installation is utf-8, this method will be removed.
     *
     * CAUTION: if you use this deprecated feature, you have to be sure, that there is a iUtfMode in your config.inc.php,
     *          otherwise the result of this method is always true.
     *
     * @return bool
     */
    public function isUtf()
    {
        if ($this->getConfigParam('iUtfMode') !== null) {
            return (bool) $this->getConfigParam('iUtfMode');
        }
        return true;
    }

    /**
     * Returns log files storage path
     *
     * @return string
     */
    public function getLogsDir()
    {
        return $this->getConfigParam('sShopDir') . 'log/';
    }

    /**
     * Returns true if option is theme option
     *
     * @param string $name option name
     *
     * @return bool
     */
    public function isThemeOption($name)
    {
        return (bool) isset($this->_aThemeConfigParams[$name]);
    }

    /**
     * Returns  SSL or non SSL shop main URL without index.php
     *
     * @return string
     */
    public function getShopMainUrl()
    {
        return $this->_blIsSsl ? $this->getConfigParam('sSSLShopURL') : $this->getConfigParam('sShopURL');
    }

    /**
     * Get parsed modules
     *
     * @return array
     */
    public function getModulesWithExtendedClass()
    {
        return $this->parseModuleChains($this->getConfigParam('aModules'));
    }

    /**
     * Parse array of module chains to nested array
     *
     * @deprecated on 6.0.0 (2017-03-09); use OxidEsales\Eshop\Core\ModuleList::parseModuleChains() instead.
     *
     * @param array $modules Module array (config format)
     *
     * @return array
     */
    public function parseModuleChains($modules)
    {
        $moduleList = oxNew(\OxidEsales\Eshop\Core\Module\ModuleList::class);
        return $moduleList->parseModuleChains($modules);
    }

    /**
     * Return active shop ids
     *
     * @return array
     */
    public function getShopIds()
    {
        return \OxidEsales\Eshop\Core\DatabaseProvider::getDb()->getCol("SELECT `oxid` FROM `oxshops`");
    }

    /**
     * Function returns shop url by given language.
     * #680 per language another URL
     *
     * @param integer $lang Language id.
     * @param bool    $ssl  Whether to use ssl.
     *
     * @return null|string
     */
    public function getShopUrlByLanguage($lang, $ssl = false)
    {
        $configParameter = $ssl ? 'aLanguageSSLURLs' : 'aLanguageURLs';
        $lang = isset($lang) ? $lang : Registry::getLang()->getBaseLanguage();
        $languageURLs = $this->getConfigParam($configParameter);
        if (isset($lang) && isset($languageURLs[$lang]) && !empty($languageURLs[$lang])) {
            $languageURLs[$lang] = Registry::getUtils()->checkUrlEndingSlash($languageURLs[$lang]);
            return $languageURLs[$lang];
        }
    }

    /**
     * Function returns mall shop url.
     *
     * @param bool $ssl
     *
     * @return null|string
     */
    public function getMallShopUrl($ssl = false)
    {
        $configParameter = $ssl ? 'sMallSSLShopURL' : 'sMallShopURL';
        $mallShopUrl = $this->getConfigParam($configParameter);
        if ($mallShopUrl) {
            return Registry::getUtils()->checkUrlEndingSlash($mallShopUrl);
        }
    }

    /**
     * Handle database exception.
     * At this point everything has crashed already and not much of shop business logic is left to call.
     * So just go straight and call the ExceptionHandler.
     *
     * @param \OxidEsales\Eshop\Core\Exception\DatabaseException $exception
     */
    protected function _handleDbConnectionException(\OxidEsales\Eshop\Core\Exception\DatabaseException $exception) // phpcs:ignore PSR2.Methods.MethodDeclaration.Underscore
    {
        $exceptionHandler = $this->getExceptionHandler();
        $exceptionHandler->handleDatabaseException($exception);
    }

    /**
     * Redirect to start page and display the error
     *
     * @param \OxidEsales\Eshop\Core\Exception\StandardException $ex message to show on exit
     */
    protected function _handleCookieException($ex) // phpcs:ignore PSR2.Methods.MethodDeclaration.Underscore
    {
        $this->_processSeoCall();

        //starting up the session
        $session = \OxidEsales\Eshop\Core\Registry::getSession();
        $session->start();

        // redirect to start page and display the error
        Registry::getUtilsView()->addErrorToDisplay($ex);
        Registry::getUtils()->redirect($this->getShopHomeUrl() . 'cl=start', true, 302);
    }

    /**
     * Save system configuration parameters, which is the same for sub-shops.
     *
     * @param string $parameterType  Type
     * @param string $parameterName  Name
     * @param mixed  $parameterValue Value (can be string, integer or array)
     */
    public function saveSystemConfigParameter($parameterType, $parameterName, $parameterValue)
    {
        $this->saveShopConfVar($parameterType, $parameterName, $parameterValue, $this->getBaseShopId());
    }

    /**
     * Retrieves system configuration parameters, which is the same for sub-shops.
     *
     * @param string $parameterName Variable name
     *
     * @return mixed
     */
    public function getSystemConfigParameter($parameterName)
    {
        return $this->getShopConfVar($parameterName, $this->getBaseShopId());
    }

    /**
     * Returns whether given shop id is valid.
     *
     * @param int    $shopId
     *
     * @return bool
     */
    protected function _isValidShopId($shopId) // phpcs:ignore PSR2.Methods.MethodDeclaration.Underscore
    {
        return !empty($shopId);
    }

    /**
     * Returns active shop id.
     *
     * @return string
     */
    protected function calculateActiveShopId()
    {
        return $this->getBaseShopId();
    }

    /**
     * Check and get template path by Edition if exists
     *
     * @param string $templateName
     *
     * @return false|string
     */
    protected function getEditionTemplate($templateName)
    {
        return false;
    }

    /**
     * @return \OxidEsales\Eshop\Core\Exception\ExceptionHandler
     */
    protected function getExceptionHandler()
    {
        $exceptionHandler = new \OxidEsales\Eshop\Core\Exception\ExceptionHandler();

        return $exceptionHandler;
    }

    /**
     * Inform respective services if shop/module/theme related configuration data was changed in database.
     *
     * @param string  $varName   Variable name
     * @param integer $shopId    Shop id
     * @param string  $extension Module or theme name in case of extension config change
     */
    protected function informServicesAfterConfigurationChanged($varName, $shopId, $extension = '')
    {
        if (empty($extension)) {
            $this->dispatchEvent(new ShopConfigurationChangedEvent($varName, (int) $shopId));
        } elseif (false !== strpos($extension, self::OXMODULE_MODULE_PREFIX)) {
            $moduleId = str_replace(self::OXMODULE_MODULE_PREFIX, '', $extension);
            $this->dispatchEvent(new SettingChangedEvent($varName, (int) $shopId, $moduleId));
        } elseif (false !== strpos($extension, self::OXMODULE_THEME_PREFIX)) {
            $this->dispatchEvent(new ThemeSettingChangedEvent($varName, (int) $shopId, $extension));
        }
    }
}<|MERGE_RESOLUTION|>--- conflicted
+++ resolved
@@ -552,11 +552,7 @@
      *
      * @return bool
      */
-<<<<<<< HEAD
-    protected function _loadVarsFromDb($shopId, $onlyVars = null, $module = '')
-=======
-    protected function _loadVarsFromDb($shopID, $onlyVars = null, $module = '') // phpcs:ignore PSR2.Methods.MethodDeclaration.Underscore
->>>>>>> f2e0a058
+    protected function _loadVarsFromDb($shopId, $onlyVars = null, $module = '') // phpcs:ignore PSR2.Methods.MethodDeclaration.Underscore
     {
         $db = \OxidEsales\Eshop\Core\DatabaseProvider::getDb();
 
