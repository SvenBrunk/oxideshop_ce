<?php

/**
 * Copyright © OXID eSales AG. All rights reserved.
 * See LICENSE file for license details.
 */

namespace OxidEsales\EshopCommunity\Core;

use Exception;
use OxidEsales\Eshop\Application\Controller\OxidStartController;
use OxidEsales\Eshop\Application\Model\Shop;
use OxidEsales\Eshop\Core\Module\ModuleTemplatePathCalculator;
use OxidEsales\EshopCommunity\Internal\Framework\Theme\Bridge\AdminThemeBridgeInterface;
use stdClass;
use OxidEsales\Eshop\Application\Controller\FrontendController;
use OxidEsales\EshopCommunity\Internal\Framework\Config\Event\ShopConfigurationChangedEvent;
use OxidEsales\EshopCommunity\Internal\Framework\Module\Setting\Event\SettingChangedEvent;
use OxidEsales\EshopCommunity\Internal\Framework\Theme\Event\ThemeSettingChangedEvent;

//max integer
define('MAX_64BIT_INTEGER', '18446744073709551615');

/**
 * Main shop configuration class.
 *
 * @mixin \OxidEsales\EshopEnterprise\Core\Config
 * @mixin \OxidEsales\EshopProfessional\Core\Config
 */
class Config extends \OxidEsales\Eshop\Core\Base
{
    /**
     * @deprecated since v6.5.0 (2019-11-28); Constant will be removed
     * because MySQL 8 removed ENCODE and DECODE methods
     */
    const DEFAULT_CONFIG_KEY = 'fq45QS09_fqyx09239QQ';

    // this column of params are defined in config.inc.php file,
    // so for backwards compatibility. names starts without underscore

    /**
     * Database host name
     *
     * @var string
     */
    protected $dbHost = null;

    /**
     * Database name
     *
     * @var string
     */
    protected $dbName = null;

    /**
     * Database user name
     *
     * @var string
     */
    protected $dbUser = null;

    /**
     * Database user password
     *
     * @var string
     */
    protected $dbPwd = null;

    /**
     * Database driver type
     *
     * @var string
     */
    protected $dbType = null;

    /**
     * Shop Url
     *
     * @var string
     */
    protected $sShopURL = null;

    /**
     * Shop SSL mode Url
     *
     * @var string
     */
    protected $sSSLShopURL = null;

    /**
     * Shops admin SSL mode Url
     *
     * @var string
     */
    protected $sAdminSSLURL = null;

    /**
     * Shops install directory
     *
     * @var string
     */
    protected $sShopDir = null;

    /**
     * Shops compile directory
     *
     * @var string
     */
    protected $sCompileDir = null;

    /**
     * Debug mode (default is set depending on if it is productive mode or not):
     *  -1 = Logger Messages internal use only
     *   0 = off
     *   1 = smarty
     *   2 = SQL
     *   3 = SQL + smarty
     *   4 = SQL + smarty + shop template data
     *   5 = Delivery Cost calculation info
     *   6 = SMTP Debug Messages
     *   7 = Slow SQL query indication
     *
     * @var int
     */
    protected $iDebug = null;

    /**
     * Administrator email address, used to send critical notices
     *
     * @var string
     */
    protected $sAdminEmail = null;

    /**
     * Use cookies
     *
     * @var bool
     */
    protected $blSessionUseCookies = null;

    /**
     * Default image loading location.
     * If $blNativeImages is set to true the shop loads images from current domain,
     * otherwise images are loaded from the domain specified in config.inc.php.
     * This is applicable for different domains depending on language or mall
     * if mall mode is available.
     *
     * @var bool
     */
    protected $blNativeImages = true;

    /**
     * Only for multishops
     * Unload news from all shops in multishop.
     * If $blOtherShopNews is set to true the multishop does not load news from all shops,
     * This is applicable for depending on mall
     * if mall mode is available.
     *
     * @var bool
     */
    protected $blDoNotLoadAllShopNews = true;

    /**
     * Names of tables which are multi-shop
     *
     * @var array
     */
    protected $aMultiShopTables = ['oxarticles', 'oxdiscount', 'oxcategories', 'oxattribute',
                                        'oxlinks', 'oxvoucherseries', 'oxmanufacturers',
                                        // @deprecated since v.5.3.0 (2016-06-17); The Admin Menu: Customer Info -> News feature will be moved to a module in v6.0.0
                                        'oxnews',
                                        // END deprecated
                                        'oxselectlist', 'oxwrapping',
                                        'oxdeliveryset', 'oxdelivery', 'oxvendor', 'oxobject2category'];

    /**
     * Application starter instance
     *
     * @var OxidStartController
     */
    private $_oStart = null;

    /**
     * Active shop object.
     *
     * @var object
     */
    protected $_oActShop = null;

    /**
     * Active Views object array. Object has setters/getters for these properties:
     *   _sClass - name of current view class
     *   _sFnc   - name of current action function
     *
     * @var array
     */
    protected $_aActiveViews = [];

    /**
     * Array of global parameters.
     *
     * @var array
     */
    protected $_aGlobalParams = [];

    /**
     * Shop config parameters storage array
     *
     * @var array
     */
    protected $_aConfigParams = [];

    /**
     * Theme config parameters storage array
     *
     * @var array
     */
    protected $_aThemeConfigParams = [];

    /**
     * Current language Id
     *
     * @var int
     */
    protected $_iLanguageId = null;

    /**
     * Current shop Id
     *
     * @var int
     */
    protected $_iShopId = null;

    /**
     * Out dir name
     *
     * @var string
     */
    protected $_sOutDir = 'out';

    /**
     * Image dir name
     *
     * @var string
     */
    protected $_sImageDir = 'img';

    /**
     * Dyn Image dir name
     *
     * @var string
     */
    protected $_sPictureDir = 'pictures';

    /**
     * Master pictures dir name
     *
     * @var string
     */
    protected $_sMasterPictureDir = 'master';

    /**
     * Template dir name
     *
     * @var string
     */
    protected $_sTemplateDir = 'tpl';

    /**
     * Resource dir name
     *
     * @var string
     */
    protected $_sResourceDir = 'src';

    /**
     * Modules dir name
     *
     * @var string
     */
    protected $_sModulesDir = 'modules';

    /**
     * Whether shop is in SSL mode
     *
     * @var bool
     */
    protected $_blIsSsl = null;

    /**
     * Absolute image dirs for each shops
     *
     * @var array
     */
    protected $_aAbsDynImageDir = [];

    /**
     * Active currency object
     *
     * @var array
     */
    protected $_oActCurrencyObject = null;

    /**
     * Indicates if Config::init() method has been already run.
     * Is checked for loading config variables on demand.
     * Used in Config::getConfigParam() method
     *
     * @var bool
     */
    protected $_blInit = false;

    /** @var string Default configuration encryption key for database values. */
    /**
     * @deprecated since v6.5.0 (2019-11-28); Property will be removed
     * because MySQL 8 removed ENCODE and DECODE methods
     */
    protected $sConfigKey = self::DEFAULT_CONFIG_KEY;

    /**
     * prefix for oxModule field for themes in oxConfig and oxConfigDisplay tables
     *
     * @var string
     */
    const OXMODULE_THEME_PREFIX = 'theme:';

    /**
     * prefix for oxModule field for modules in oxConfig and oxConfigDisplay tables
     *
     * @var string
     */
    const OXMODULE_MODULE_PREFIX = 'module:';

    /**
     * Returns config parameter value if such parameter exists
     *
     * @param string $name    config parameter name
     * @param mixed  $default default value if no config var is found default null
     *
     * @return mixed
     */
    public function getConfigParam($name, $default = null)
    {
        $this->init();

        if (isset($this->_aConfigParams[$name])) {
            $value = $this->_aConfigParams[$name];
        } elseif (isset($this->$name)) {
            $value = $this->$name;
        } else {
            $value = $default;
        }

        return $value;
    }

    /**
     * Stores config parameter value in config
     *
     * @param string $name  config parameter name
     * @param string $value config parameter value
     */
    public function setConfigParam($name, $value)
    {
        if (isset($this->_aConfigParams[$name])) {
            $this->_aConfigParams[$name] = $value;
        } elseif (isset($this->$name)) {
            $this->$name = $value;
        } else {
            $this->_aConfigParams[$name] = $value;
        }
    }

    /**
     * Parse SEO url parameters.
     */
    protected function _processSeoCall()
    {
        // TODO: refactor shop bootstrap and parse url params as soon as possible
        if (isSearchEngineUrl()) {
            oxNew(\OxidEsales\Eshop\Core\SeoDecoder::class)->processSeoCall();
        }
    }

    /**
     * Initialize configuration variables
     *
     * @throws \OxidEsales\Eshop\Core\Exception\DatabaseException
     * @param int $shopID
     */
    public function initVars($shopID)
    {
        $this->_loadVarsFromFile();

        $this->_setDefaults();

        $configLoaded = $this->_loadVarsFromDb($shopID);
        // loading shop config
        if (empty($shopID) || !$configLoaded) {
            // if no config values where loaded (some problems with DB), throwing an exception
            $exception = new \OxidEsales\Eshop\Core\Exception\DatabaseException(
                "Unable to load shop config values from database",
                0,
                new \Exception()
            );
            throw $exception;
        }

        // loading theme config options
        $this->_loadVarsFromDb($shopID, null, Config::OXMODULE_THEME_PREFIX . $this->getConfigParam('sTheme'));

        // checking if custom theme (which has defined parent theme) config options should be loaded over parent theme (#3362)
        if ($this->getConfigParam('sCustomTheme')) {
            $this->_loadVarsFromDb($shopID, null, Config::OXMODULE_THEME_PREFIX . $this->getConfigParam('sCustomTheme'));
        }

        // loading modules config
        $this->_loadVarsFromDb($shopID, null, Config::OXMODULE_MODULE_PREFIX);

        $this->loadAdditionalConfiguration();

        // Admin handling
        $this->setConfigParam('blAdmin', isAdmin());

        if (defined('OX_ADMIN_DIR')) {
            $this->setConfigParam('sAdminDir', OX_ADMIN_DIR);
        }

        $this->_loadVarsFromFile();
    }
<<<<<<< HEAD

    /**
     * Starts session manager
     *
     * @return null
     */
    public function init()
    {
        // Duplicated init protection
        if ($this->_blInit) {
            return;
        }
        $this->_blInit = true;

=======

    /**
     * Starts session manager
     *
     * @return null
     */
    public function init()
    {
        // Duplicated init protection
        if ($this->_blInit) {
            return;
        }
        $this->_blInit = true;

>>>>>>> 51537987
        try {
            // config params initialization
            $this->initVars($this->getShopId());

            // application initialization
            $this->initializeShop();
            $this->_oStart = oxNew(\OxidEsales\Eshop\Application\Controller\OxidStartController::class);
            $this->_oStart->appInit();
        } catch (\OxidEsales\Eshop\Core\Exception\DatabaseException $exception) {
            $this->_handleDbConnectionException($exception);
        } catch (\OxidEsales\Eshop\Core\Exception\CookieException $exception) {
            $this->_handleCookieException($exception);
        }
    }

    /**
     * Reloads all configuration.
     */
    public function reinitialize()
    {
        $this->_blInit = false;
        $this->init();
    }

    /**
     * Load any additional configuration on Config::init.
     */
    protected function loadAdditionalConfiguration()
    {
    }

    /**
     * Initializes main shop tasks - processing of SEO calls, starting of session.
     */
    protected function initializeShop()
    {
        $this->_processSeoCall();
        $this->getSession()->start();
    }

    /**
     * Loads vars from default config file
     */
    protected function _loadVarsFromFile()
    {
        //config variables from config.inc.php takes priority over the ones loaded from db
        include getShopBasePath() . '/config.inc.php';

        //adding trailing slashes
        $fileUtils = Registry::getUtilsFile();
        $this->sShopDir = $fileUtils->normalizeDir($this->sShopDir);
        $this->sCompileDir = $fileUtils->normalizeDir($this->sCompileDir);
        $this->sShopURL = $fileUtils->normalizeDir($this->sShopURL);
        $this->sSSLShopURL = $fileUtils->normalizeDir($this->sSSLShopURL);
        $this->sAdminSSLURL = $fileUtils->normalizeDir($this->sAdminSSLURL);

        $this->_loadCustomConfig();
    }

    /**
     * Set important defaults.
     */
    protected function _setDefaults()
    {
        $this->setConfigParam('sTheme', 'azure');

        if (is_null($this->getConfigParam('sDefaultLang'))) {
            $this->setConfigParam('sDefaultLang', 0);
        }

        if (is_null($this->getConfigParam('blLogChangesInAdmin'))) {
            $this->setConfigParam('blLogChangesInAdmin', false);
        }

        if (is_null($this->getConfigParam('blCheckTemplates'))) {
            $this->setConfigParam('blCheckTemplates', false);
        }

        if (is_null($this->getConfigParam('blAllowArticlesubclass'))) {
            $this->setConfigParam('blAllowArticlesubclass', false);
        }

        if (is_null($this->getConfigParam('iAdminListSize'))) {
            $this->setConfigParam('iAdminListSize', 9);
        }

        // #1173M  for EE - not all pic are deleted
        if (is_null($this->getConfigParam('iPicCount'))) {
            $this->setConfigParam('iPicCount', 12);
        }

        if (is_null($this->getConfigParam('iZoomPicCount'))) {
            $this->setConfigParam('iZoomPicCount', 4);
        }

        if (is_null($this->getConfigParam('iDebug'))) {
            $this->setConfigParam('iDebug', $this->isProductiveMode() ? 0 : -1);
        }

        $this->setConfigParam('sCoreDir', __DIR__ . DIRECTORY_SEPARATOR);
    }

    /**
     * Loads vars from custom config file
     */
    protected function _loadCustomConfig()
    {
        $custConfig = getShopBasePath() . '/cust_config.inc.php';
        if (is_readable($custConfig)) {
            include $custConfig;
        }
    }

    /**
     * Load config values from DB
     *
     * @param string $shopID   shop ID to load parameters
     * @param array  $onlyVars array of params to load (optional)
     * @param string $module   module vars to load, empty for base options
     *
     * @return bool
     */
    protected function _loadVarsFromDb($shopID, $onlyVars = null, $module = '')
    {
        $db = \OxidEsales\Eshop\Core\DatabaseProvider::getDb();

        $params = [
          ':oxshopid' => $shopID
        ];
        $select = "select
                        oxvarname, oxvartype, " . $this->getDecodeValueQuery() . " as oxvarvalue
                    from oxconfig
                    where oxshopid = :oxshopid and ";

        if ($module) {
            $select .= " oxmodule LIKE :oxmodule";
            $params[':oxmodule'] = $module . "%";
        } else {
            $select .= "oxmodule = ''";
        }

        $select .= $this->_getConfigParamsSelectSnippet($onlyVars);

        $result = $db->getAll($select, $params);

        foreach ($result as $value) {
            $varName = $value[0];
            $varType = $value[1];
            $varVal = $value[2];

            $this->_setConfVarFromDb($varName, $varType, $varVal);

            //setting theme options array
            if ($module) {
                $this->_aThemeConfigParams[$varName] = $module;
            }
        }

        return (bool) count($result);
    }

    /**
     * Allow loading from some vars only from baseshop
     *
     * @param array $vars
     *
     * @return string
     */
    protected function _getConfigParamsSelectSnippet($vars)
    {
        $select = '';
        if (is_array($vars) && !empty($vars)) {
            foreach ($vars as &$field) {
                $field = '"' . $field . '"';
            }
            $select = ' and oxvarname in ( ' . implode(', ', $vars) . ' ) ';
        }

        return $select;
    }

    /**
     * Sets config variable to config object, first unserializing it by given type.
     * sShopURL and sSSLShopURL are skipped for admin or when URL values are not set
     *
     * @param string $varName variable name
     * @param string $varType variable type - arr, aarr, bool or str
     * @param string $varVal  serialized by type value
     *
     * @return null
     */
    protected function _setConfVarFromDb($varName, $varType, $varVal)
    {
        if (
            ($varName == 'sShopURL' || $varName == 'sSSLShopURL') &&
            (!$varVal || $this->isAdmin() === true)
        ) {
            return;
        }

        switch ($varType) {
            case 'arr':
            case 'aarr':
                $this->setConfigParam($varName, unserialize($varVal));
                break;
            case 'bool':
                $this->setConfigParam($varName, ($varVal == 'true' || $varVal == '1'));
                break;
            default:
                $this->setConfigParam($varName, $varVal);
                break;
        }
    }

    /**
     * Unsets all session data.
     *
     * @return null
     */
    public function pageClose()
    {
        if ($this->hasActiveViewsChain()) {
            // do not commit session until active views chain exists
            return;
        }

        return $this->_oStart->pageClose();
    }

    /**
     * Returns value of parameter stored in POST,GET.
     * For security reasons performed Config->checkParamSpecialChars().
     * use $raw very carefully if you want to get unescaped
     * parameter.
     *
     * @param string $name Name of parameter.
     * @param bool   $raw  Get unescaped parameter.
     *
     * @deprecated on b-dev (2015-06-10); Use Request::getRequestEscapedParameter().
     *
     * @return mixed
     */
    public function getRequestParameter($name, $raw = false)
    {
        $request = Registry::get(\OxidEsales\Eshop\Core\Request::class);
        return $raw ? $request->getRequestParameter($name) : $request->getRequestEscapedParameter($name);
    }

    /**
     * Returns escaped value of parameter stored in POST,GET.
     *
     * @param string $name         Name of parameter.
     * @param string $defaultValue Default value if no value provided.
     *
     * @deprecated on 6.0.0 (2016-05-16); use OxidEsales\Eshop\Core\Request::getRequestEscapedParameter()
     *
     * @return mixed
     */
    public function getRequestEscapedParameter($name, $defaultValue = null)
    {
        return Registry::get(\OxidEsales\Eshop\Core\Request::class)->getRequestEscapedParameter($name, $defaultValue);
    }

    /**
     * Returns raw value of parameter stored in POST,GET.
     *
     * @param string $name         Name of parameter.
     * @param string $defaultValue Default value if no value provided.
     *
     * @deprecated on 6.0.0 (2016-05-16); use OxidEsales\Eshop\Core\Request::getRequestEscapedParameter()
     *
     * @return mixed
     */
    public function getRequestRawParameter($name, $defaultValue = null)
    {
        return Registry::get(\OxidEsales\Eshop\Core\Request::class)->getRequestParameter($name, $defaultValue);
    }

    /**
     * Get request 'cl' parameter which is the controller id.
     *
     * @return string|null
     */
    public function getRequestControllerId()
    {
        return $this->getRequestParameter('cl');
    }

    /**
     * Use this function to get the controller class hidden behind the request's 'cl' parameter.
     *
     * @return mixed
     */
    public function getRequestControllerClass()
    {
        $controllerId = $this->getRequestControllerId();
        $controllerClass = Registry::getControllerClassNameResolver()->getClassNameById($controllerId);

        return $controllerClass;
    }

    /**
     * Returns uploaded file parameter
     *
     * @param string $paramName param name
     *
     * @return null
     */
    public function getUploadedFile($paramName)
    {
        return $_FILES[$paramName];
    }

    /**
     * Sets global parameter value
     *
     * @param string $name  name of parameter
     * @param mixed  $value value to store
     */
    public function setGlobalParameter($name, $value)
    {
        $this->_aGlobalParams[$name] = $value;
    }

    /**
     * Returns global parameter value
     *
     * @param string $name name of cached parameter
     *
     * @return mixed
     */
    public function getGlobalParameter($name)
    {
        if (isset($this->_aGlobalParams[$name])) {
            return $this->_aGlobalParams[$name];
        } else {
            return null;
        }
    }

    /**
     * Checks if passed parameter has special chars and replaces them.
     * Returns checked value.
     *
     * @param mixed $value value to process escaping
     * @param array $raw   keys of unescaped values
     *
     * @return mixed
     */
    public function checkParamSpecialChars(&$value, $raw = null)
    {
        return Registry::get(\OxidEsales\Eshop\Core\Request::class)->checkParamSpecialChars($value, $raw);
    }

    /**
     * Active Shop id setter
     *
     * @param string $shopId shop id
     */
    public function setShopId($shopId)
    {
        $this->getSession()->setVariable('actshop', $shopId);
        $this->_iShopId = $shopId;
    }

    /**
     * Returns active shop ID.
     *
     * @return int
     */
    public function getShopId()
    {
        if (is_null($this->_iShopId)) {
            $shopId = $this->calculateActiveShopId();
            $this->setShopId($shopId);

            if (!$this->_isValidShopId($shopId)) {
                $shopId = $this->getBaseShopId();
            }
            $this->setShopId($shopId);
        }

        return $this->_iShopId;
    }

    /**
     * Set is shop url
     *
     * @param bool $isSsl - state bool value
     */
    public function setIsSsl($isSsl = false)
    {
        $this->_blIsSsl = $isSsl;
    }

    /**
     * Checks if WEB session is SSL.
     */
    protected function _checkSsl()
    {
        $myUtilsServer = Registry::getUtilsServer();
        $serverVars = $myUtilsServer->getServerVar();
        $httpsServerVar = $myUtilsServer->getServerVar('HTTPS');

        $this->setIsSsl();
        if (isset($httpsServerVar) && ($httpsServerVar === 'on' || $httpsServerVar === 'ON' || $httpsServerVar == '1')) {
            // "1&1" hoster provides "1"
            $this->setIsSsl($this->getConfigParam('sSSLShopURL') || $this->getConfigParam('sMallSSLShopURL'));
            if ($this->isAdmin() && !$this->_blIsSsl) {
                //#4026
                $this->setIsSsl(!is_null($this->getConfigParam('sAdminSSLURL')));
            }
        }

        //additional special handling for profihost customers
        if (
            isset($serverVars['HTTP_X_FORWARDED_SERVER']) &&
            (strpos($serverVars['HTTP_X_FORWARDED_SERVER'], 'ssl') !== false ||
             strpos($serverVars['HTTP_X_FORWARDED_SERVER'], 'secure-online-shopping.de') !== false)
        ) {
            $this->setIsSsl(true);
        }
    }


    /**
     * Checks if WEB session is SSL. Returns true if yes.
     *
     * @return bool
     */
    public function isSsl()
    {
        if (is_null($this->_blIsSsl)) {
            $this->_checkSsl();
        }

        return $this->_blIsSsl;
    }

    /**
     * Checks if shop runs in https only mode
     * https only mode means there is no http url but only a https url
     *
     * @return bool
     */
    public function isHttpsOnly()
    {
        return $this->isSsl() && $this->getSslShopUrl() == $this->getShopUrl();
    }

    /**
     * Compares current URL to supplied string
     *
     * @param string $url URL
     *
     * @return bool true if $url is equal to current page URL
     */
    public function isCurrentUrl($url)
    {
        /** @var UtilsServer $utilsServer */
        $utilsServer = Registry::getUtilsServer();
        return $utilsServer->isCurrentUrl($url);
    }

    /**
     * Compares current protocol to supplied url string
     *
     * @param string $url URL
     *
     * @return bool true if $url is equal to current page URL
     */
    public function isCurrentProtocol($url)
    {
        // Missing protocol, cannot proceed, assuming true.
        if (!$url || (strpos($url, "http") !== 0)) {
            return true;
        }

        return (strpos($url, "https:") === 0) == $this->isSsl();
    }

    /**
     * Returns config sShopURL or sMallShopURL if secondary shop
     *
     * @param int  $lang  language
     * @param bool $admin if set true, function returns shop url without checking language/subshops for different url.
     *
     * @return string
     */
    public function getShopUrl($lang = null, $admin = null)
    {
        $url = null;
        $admin = isset($admin) ? $admin : $this->isAdmin();

        if (!$admin) {
            $url = $this->getShopUrlByLanguage($lang);
            if (!$url) {
                $url = $this->getMallShopUrl();
            }
        }

        if (!$url) {
            $url = $this->getConfigParam('sShopURL');
        }

        return $url;
    }

    /**
     * Returns config sSSLShopURL or sMallSSLShopURL if secondary shop
     *
     * @param int $lang language (default is null)
     *
     * @return string
     */
    public function getSslShopUrl($lang = null)
    {
        $url = $this->getShopUrlByLanguage($lang, true);

        if (!$url) {
            $url = $this->getMallShopUrl(true);
        }

        if (!$url) {
            $url = $this->getMallShopUrl();
        }

        //normal section
        if (!$url) {
            $url = $this->getConfigParam('sSSLShopURL');
        }

        if (!$url) {
            $url = $this->getShopUrl($lang);
        }

        return $url;
    }

    /**
     * Returns utils dir URL
     *
     * @return string
     */
    public function getCoreUtilsUrl()
    {
        return $this->getCurrentShopUrl() . 'Core/utils/';
    }

    /**
     * Returns SSL or non SSL shop URL without index.php depending on Mall
     * affecting environment is admin mode and current ssl usage status
     *
     * @param bool $admin if admin
     *
     * @return string
     */
    public function getCurrentShopUrl($admin = null)
    {
        if ($admin === null) {
            $admin = $this->isAdmin();
        }
        if ($admin) {
            if ($this->isSsl()) {
                $url = $this->getConfigParam('sAdminSSLURL');
                if (!$url) {
                    return $this->getSslShopUrl() . $this->getConfigParam('sAdminDir') . '/';
                }

                return $url;
            } else {
                return $this->getShopUrl() . $this->getConfigParam('sAdminDir') . '/';
            }
        } else {
            return $this->isSsl() ? $this->getSslShopUrl() : $this->getShopUrl();
        }
    }

    /**
     * Returns SSL or not SSL shop URL with index.php and sid
     *
     * @param int $lang language (optional)
     *
     * @return string
     */
    public function getShopCurrentUrl($lang = null)
    {
        if ($this->isSsl()) {
            $url = $this->getSSLShopURL($lang);
        } else {
            $url = $this->getShopURL($lang);
        }

        return Registry::getUtilsUrl()->processUrl($url . 'index.php', false);
    }

    /**
     * Returns shop non SSL URL including index.php and sid.
     *
     * @param int  $lang  language
     * @param bool $admin if admin
     *
     * @return string
     */
    public function getShopHomeUrl($lang = null, $admin = null)
    {
        return Registry::getUtilsUrl()->processUrl($this->getShopUrl($lang, $admin) . 'index.php', false);
    }

    /**
     * Returns widget start non SSL URL including widget.php and sid.
     *
     * @param int   $languageId    language
     * @param bool  $inAdmin       if admin
     * @param array $urlParameters parameters which should be added to URL.
     *
     * @return string
     */
    public function getWidgetUrl($languageId = null, $inAdmin = null, $urlParameters = [])
    {
        $utilsUrl = Registry::getUtilsUrl();
        $widgetUrl = $this->isSsl() ? $this->getSslShopUrl($languageId) : $this->getShopUrl($languageId, $inAdmin);
        $widgetUrl = $utilsUrl->processUrl($widgetUrl . 'widget.php', false);

        if (!isset($languageId)) {
            $language = Registry::getLang();
            $languageId = $language->getBaseLanguage();
        }
        $urlLang = $utilsUrl->getUrlLanguageParameter($languageId);
        $widgetUrl = $utilsUrl->appendUrl($widgetUrl, $urlLang, true);

        $widgetUrl = $utilsUrl->appendUrl($widgetUrl, $urlParameters, true, true);

        return $widgetUrl;
    }

    /**
     * Returns shop SSL URL with index.php and sid.
     *
     * @return string
     */
    public function getShopSecureHomeUrl()
    {
        return Registry::getUtilsUrl()->processUrl($this->getSslShopUrl() . 'index.php', false);
    }

    /**
     * Returns active shop currency.
     *
     * @return string
     */
    public function getShopCurrency()
    {
        if ((null === ($curr = $this->getRequestParameter('cur')))) {
            if (null === ($curr = $this->getRequestParameter('currency'))) {
                $curr = $this->getSession()->getVariable('currency');
            }
        }

        return (int) $curr;
    }

    /**
     * Returns active shop currency object.
     *
     * @return object
     */
    public function getActShopCurrencyObject()
    {
        if ($this->_oActCurrencyObject === null) {
            $cur = $this->getShopCurrency();
            $currencies = $this->getCurrencyArray();
            if (!isset($currencies[$cur])) {
                $this->_oActCurrencyObject = reset($currencies); // reset() returns the first element
            } else {
                $this->_oActCurrencyObject = $currencies[$cur];
            }
        }

        return $this->_oActCurrencyObject;
    }

    /**
     * Sets the actual currency
     *
     * @param int $cur 0 = EUR, 1 = GBP, 2 = CHF
     */
    public function setActShopCurrency($cur)
    {
        $currencies = $this->getCurrencyArray();
        if (isset($currencies[$cur])) {
            $this->getSession()->setVariable('currency', $cur);
            $this->_oActCurrencyObject = null;
        }
    }

    /**
     * Returns path to out dir
     *
     * @param bool $absolute mode - absolute/relative path
     *
     * @return string
     */
    public function getOutDir($absolute = true)
    {
        if ($absolute) {
            return $this->getConfigParam('sShopDir') . $this->_sOutDir . '/';
        } else {
            return $this->_sOutDir . '/';
        }
    }

    /**
     * Returns path to out dir
     *
     * @param bool $absolute mode - absolute/relative path
     *
     * @return string
     */
    public function getViewsDir($absolute = true)
    {
        if ($absolute) {
            return $this->getConfigParam('sShopDir') . 'Application/views/';
        } else {
            return 'Application/views/';
        }
    }

    /**
     * Returns path to translations dir
     *
     * @param string $file     File name
     * @param string $dir      Directory name
     * @param bool   $absolute mode - absolute/relative path
     *
     * @return string
     */
    public function getTranslationsDir($file, $dir, $absolute = true)
    {
        $path = $absolute ? $this->getConfigParam('sShopDir') : '';
        $path .= 'Application/translations/';
        if (is_readable($path . $dir . '/' . $file)) {
            return $path . $dir . '/' . $file;
        }

        return false;
    }

    /**
     * Returns path to out dir
     *
     * @param bool $absolute mode - absolute/relative path
     *
     * @return string
     */
    public function getAppDir($absolute = true)
    {
        if ($absolute) {
            return $this->getConfigParam('sShopDir') . 'Application/';
        } else {
            return 'Application/';
        }
    }

    /**
     * Returns url to out dir
     *
     * @param bool $ssl       Whether to force ssl
     * @param bool $admin     Whether to force admin
     * @param bool $nativeImg Whether to force native image dirs
     *
     * @return string
     */
    public function getOutUrl($ssl = null, $admin = null, $nativeImg = false)
    {
        $ssl = is_null($ssl) ? $this->isSsl() : $ssl;
        $admin = is_null($admin) ? $this->isAdmin() : $admin;

        if ($ssl) {
            if ($nativeImg && !$admin) {
                $url = $this->getSslShopUrl();
            } else {
                $url = $this->getConfigParam('sSSLShopURL');
                if (!$url && $admin) {
                    $url = $this->getConfigParam('sAdminSSLURL') . '../';
                }
            }
        } else {
            $url = ($nativeImg && !$admin) ? $this->getShopUrl() : $this->getConfigParam('sShopURL');
        }

        return $url . $this->_sOutDir . '/';
    }

    /**
     * Finds and returns files or folders path in out dir
     *
     * @param string $file       File name
     * @param string $dir        Directory name
     * @param bool   $admin      Whether to force admin
     * @param int    $lang       Language id
     * @param int    $shop       Shop id
     * @param string $theme      Theme name
     * @param bool   $absolute   mode - absolute/relative path
     * @param bool   $ignoreCust Ignore custom theme
     *
     * @return string
     */
    public function getDir($file, $dir, $admin, $lang = null, $shop = null, $theme = null, $absolute = true, $ignoreCust = false)
    {
        if (is_null($theme)) {
            $theme = $this->getConfigParam('sTheme');
        }

        if ($admin) {
            $theme = $this->getContainer()->get(AdminThemeBridgeInterface::class)->getActiveTheme();
        }

        if ($dir != $this->_sTemplateDir) {
            $base = $this->getOutDir($absolute);
            $absBase = $this->getOutDir();
        } else {
            $base = $this->getViewsDir($absolute);
            $absBase = $this->getViewsDir();
        }

        $langAbbr = '-';
        // false means skip language folder check
        if ($lang !== false) {
            $language = Registry::getLang();

            if (is_null($lang)) {
                $lang = $language->getEditLanguage();
            }

            $langAbbr = $language->getLanguageAbbr($lang);
        }

        if (is_null($shop)) {
            $shop = $this->getShopId();
        }

        //Load from
        $path = "{$theme}/{$shop}/{$langAbbr}/{$dir}/{$file}";
        $cacheKey = $path . "_{$ignoreCust}{$absolute}";

        if (($return = Registry::getUtils()->fromStaticCache($cacheKey)) !== null) {
            return $return;
        }

        $return = $this->getEditionTemplate("{$theme}/{$dir}/{$file}");

        // Check for custom template
        $customTheme = $this->getConfigParam('sCustomTheme');
        if (!$return && !$admin && !$ignoreCust && $customTheme && $customTheme != $theme) {
            $return = $this->getDir($file, $dir, $admin, $lang, $shop, $customTheme, $absolute);
        }

        //test lang level ..
        if (!$return && !$admin && is_readable($absBase . $path)) {
            $return = $base . $path;
        }

        //test shop level ..
        if (!$return && !$admin) {
            $return = $this->getShopLevelDir($base, $absBase, $file, $dir, $admin, $lang, $shop, $theme, $absolute, $ignoreCust);
        }

        //test theme language level ..
        $path = "$theme/$langAbbr/$dir/$file";
        if (!$return && $lang !== false && is_readable($absBase . $path)) {
            $return = $base . $path;
        }

        //test theme level ..
        $path = "$theme/$dir/$file";
        if (!$return && is_readable($absBase . $path)) {
            $return = $base . $path;
        }

        //test out language level ..
        $path = "$langAbbr/$dir/$file";
        if (!$return && $lang !== false && is_readable($absBase . $path)) {
            $return = $base . $path;
        }

        //test out level ..
        $path = "$dir/$file";
        if (!$return && is_readable($absBase . $path)) {
            $return = $base . $path;
        }

        // TODO: implement logic to log missing paths

        // to cache
        Registry::getUtils()->toStaticCache($cacheKey, $return);

        return $return;
    }

    /**
     * @param string $base
     * @param string $absBase
     * @param string $file
     * @param string $dir
     * @param bool   $admin
     * @param int    $lang
     * @param int    $shop
     * @param string $theme
     * @param bool   $absolute
     * @param bool   $ignoreCust
     *
     * @return bool|string
     */
    protected function getShopLevelDir($base, $absBase, $file, $dir, $admin, $lang, $shop, $theme, $absolute, $ignoreCust)
    {
        $return = false;

        $path = "$theme/$shop/$dir/$file";
        if (is_readable($absBase . $path)) {
            $return = $base . $path;
        }

        return $return;
    }

    /**
     * Finds and returns file or folder url in out dir
     *
     * @param string $file      File name
     * @param string $dir       Directory name
     * @param bool   $admin     Whether to force admin
     * @param bool   $ssl       Whether to force ssl
     * @param bool   $nativeImg Whether to force native image dirs
     * @param int    $lang      Language id
     * @param int    $shop      Shop id
     * @param string $theme     Theme name
     *
     * @return string
     */
    public function getUrl($file, $dir, $admin = null, $ssl = null, $nativeImg = false, $lang = null, $shop = null, $theme = null)
    {
        return str_replace(
            $this->getOutDir(),
            $this->getOutUrl($ssl, $admin, $nativeImg),
            $this->getDir($file, $dir, $admin, $lang, $shop, $theme)
        );
    }

    /**
     * Finds and returns image files or folders path
     *
     * @param string $file  File name
     * @param bool   $admin Whether to force admin
     *
     * @return string
     */
    public function getImagePath($file, $admin = false)
    {
        return $this->getDir($file, $this->_sImageDir, $admin);
    }

    /**
     * Finds and returns image folder url
     *
     * @param bool   $admin     Whether to force admin
     * @param bool   $ssl       Whether to force ssl
     * @param bool   $nativeImg Whether to force native image dirs
     * @param string $file      Image file name
     *
     * @return string
     */
    public function getImageUrl($admin = false, $ssl = null, $nativeImg = null, $file = null)
    {
        $nativeImg = is_null($nativeImg) ? $this->getConfigParam('blNativeImages') : $nativeImg;

        return $this->getUrl($file, $this->_sImageDir, $admin, $ssl, $nativeImg);
    }

    /**
     * Finds and returns image folders path
     *
     * @param bool $admin Whether to force admin
     *
     * @return string
     */
    public function getImageDir($admin = false)
    {
        return $this->getDir(null, $this->_sImageDir, $admin);
    }

    /**
     * Finds and returns product pictures files or folders path
     *
     * @param string $file  File name
     * @param bool   $admin Whether to force admin
     * @param int    $lang  Language
     * @param int    $shop  Shop id
     * @param string $theme theme name
     *
     * @return string
     */
    public function getPicturePath($file, $admin = false, $lang = null, $shop = null, $theme = null)
    {
        return $this->getDir($file, $this->_sPictureDir, $admin, $lang, $shop, $theme);
    }

    /**
     * Finds and returns master pictures folder path
     *
     * @param bool $admin Whether to force admin
     *
     * @return string
     */
    public function getMasterPictureDir($admin = false)
    {
        return $this->getDir(null, $this->_sPictureDir . "/" . $this->_sMasterPictureDir, $admin);
    }

    /**
     * Finds and returns master picture path
     *
     * @param string $file  File name
     * @param bool   $admin Whether to force admin
     *
     * @return string
     */
    public function getMasterPicturePath($file, $admin = false)
    {
        return $this->getDir($file, $this->_sPictureDir . "/" . $this->_sMasterPictureDir, $admin);
    }

    /**
     * Finds and returns product picture file or folder url
     *
     * @param string $file   File name
     * @param bool   $admin  Whether to force admin
     * @param bool   $ssl    Whether to force ssl
     * @param int    $lang   Language
     * @param int    $shopId Shop id
     * @param string $defPic Default (nopic) image path ["0/nopic.jpg"]
     *
     * @return string
     */
    public function getPictureUrl($file, $admin = false, $ssl = null, $lang = null, $shopId = null, $defPic = "master/nopic.jpg")
    {
        if ($altUrl = Registry::getPictureHandler()->getAltImageUrl('', $file, $ssl)) {
            return $altUrl;
        }

        $nativeImg = $this->getConfigParam('blNativeImages');
        $url = $this->getUrl($file, $this->_sPictureDir, $admin, $ssl, $nativeImg, $lang, $shopId);

        //anything is better than empty name, because <img src=""> calls shop once more = x2 SLOW.
        if (!$url && $defPic) {
            $url = $this->getUrl($defPic, $this->_sPictureDir, $admin, $ssl, $nativeImg, $lang, $shopId);
        }

        return $url;
    }

    /**
     * Finds and returns product pictures folders path
     *
     * @param bool $admin Whether to force admin
     *
     * @return string
     */
    public function getPictureDir($admin)
    {
        return $this->getDir(null, $this->_sPictureDir, $admin);
    }

    /**
     * Calculates and returns full path to template.
     *
     * @param string $templateName Template name
     * @param bool   $isAdmin      Whether to force admin
     *
     * @return string
     */
    public function getTemplatePath($templateName, $isAdmin)
    {
        $finalTemplatePath = $this->getDir($templateName, $this->_sTemplateDir, $isAdmin);

        if (!$finalTemplatePath) {
            $templatePathCalculator = $this->getModuleTemplatePathCalculator();
            $templatePathCalculator->setModulesPath($this->getConfig()->getModulesDir());
            try {
                $finalTemplatePath = $templatePathCalculator->calculateModuleTemplatePath($templateName);
            } catch (Exception $e) {
                $finalTemplatePath = '';
            }
        }

        return $finalTemplatePath;
    }

    /**
     * Get module template calculator object
     *
     * @return ModuleTemplatePathCalculator
     */
    protected function getModuleTemplatePathCalculator()
    {
        return oxNew(ModuleTemplatePathCalculator::class);
    }

    /**
     * Finds and returns templates folders path
     *
     * @param bool $admin Whether to force admin
     *
     * @return string
     */
    public function getTemplateDir($admin = false)
    {
        return $this->getDir(null, $this->_sTemplateDir, $admin);
    }

    /**
     * Finds and returns template file or folder url
     *
     * @param string $file  File name
     * @param bool   $admin Whether to force admin
     * @param bool   $ssl   Whether to force ssl
     * @param int    $lang  Language id
     *
     * @return string
     */
    public function getTemplateUrl($file = null, $admin = false, $ssl = null, $lang = null)
    {
        return $this->getShopMainUrl() . $this->getDir($file, $this->_sTemplateDir, $admin, $lang, null, null, false);
    }

    /**
     * Finds and returns base template folder url
     *
     * @param bool $admin Whether to force admin
     *
     * @return string
     */
    public function getTemplateBase($admin = false)
    {
        // Base template dir is the parent dir of template dir
        return str_replace($this->_sTemplateDir . '/', '', $this->getDir(null, $this->_sTemplateDir, $admin, null, null, null, false));
    }

    /**
     * Finds and returns resource (css, js, etc..) files or folders path
     *
     * @param string $file  File name
     * @param bool   $admin Whether to force admin
     *
     * @return string
     */
    public function getResourcePath($file = '', $admin = false)
    {
        return $this->getDir($file, $this->_sResourceDir, $admin);
    }

    /**
     * Returns path to modules dir
     *
     * @param bool $absolute mode - absolute/relative path
     *
     * @return string
     */
    public function getModulesDir($absolute = true)
    {
        if ($absolute) {
            return $this->getConfigParam('sShopDir') . $this->_sModulesDir . '/';
        } else {
            return $this->_sModulesDir . '/';
        }
    }

    /**
     * Finds and returns resource (css, js, etc..) file or folder url
     *
     * @param string $file  File name
     * @param bool   $admin Whether to force admin
     * @param bool   $ssl   Whether to force ssl
     * @param int    $lang  Language id
     *
     * @return string
     */
    public function getResourceUrl($file = '', $admin = false, $ssl = null, $lang = null)
    {
        $nativeImg = $this->getConfigParam('blNativeImages');

        return $this->getUrl($file, $this->_sResourceDir, $admin, $ssl, $nativeImg, $lang);
    }

    /**
     * Finds and returns resource (css, js, etc..) folders path
     *
     * @param bool $admin Whether to force admin
     *
     * @return string
     */
    public function getResourceDir($admin)
    {
        return $this->getDir(null, $this->_sResourceDir, $admin);
    }

    /**
     * Returns array of available currencies
     *
     * @param integer $currency Active currency number (default null)
     *
     * @return array
     */
    public function getCurrencyArray($currency = null)
    {
        $confCurrencies = $this->getConfigParam('aCurrencies');
        if (!is_array($confCurrencies)) {
            return [];
        }

        // processing currency configuration data
        $currencies = [];
        reset($confCurrencies);
        foreach ($confCurrencies as $key => $val) {
            if ($val) {
                $cur = new stdClass();
                $cur->id = $key;
                $curValues = explode('@', $val);
                $cur->name = trim($curValues[0]);
                $cur->rate = trim($curValues[1]);
                $cur->dec = trim($curValues[2]);
                $cur->thousand = trim($curValues[3]);
                $cur->sign = trim($curValues[4]);
                $cur->decimal = trim($curValues[5]);

                // change for US version
                if (isset($curValues[6])) {
                    $cur->side = trim($curValues[6]);
                }

                if (isset($currency) && $key == $currency) {
                    $cur->selected = 1;
                } else {
                    $cur->selected = 0;
                }
                $currencies[$key] = $cur;
            }

            // #861C -  performance, do not load other currencies
            if (!$this->getConfigParam('bl_perfLoadCurrency')) {
                break;
            }
        }

        return $currencies;
    }

    /**
     * Returns currency object.
     *
     * @param string $name Name of active currency
     *
     * @return object
     */
    public function getCurrencyObject($name)
    {
        $search = $this->getCurrencyArray();
        foreach ($search as $cur) {
            if ($cur->name == $name) {
                return $cur;
            }
        }
    }

    /**
     * Checks if the shop is in demo mode.
     *
     * @return bool
     */
    public function isDemoShop()
    {
        return $this->getConfigParam('blDemoShop');
    }

    /**
     * Returns OXID eShop edition.
     *
     * @deprecated since v6.0.0-rc.2 (2017-08-24); Use \OxidEsales\Facts\Facts::getEdition() instead.
     *
     * @return string
     */
    public function getEdition()
    {
        return "CE";
    }

    /**
     * Returns full eShop edition name
     *
     * @return string
     */
    public function getFullEdition()
    {
        $edition = $this->getEdition();
        if ($edition == "CE") {
            $edition = "Community Edition";
        }

        return $edition;
    }

    /**
     * Returns shops version number (eg. '4.4.2')
     *
     * @deprecated since v6.0.0-rc.2 (2017-08-23); Use  OxidEsales\Eshop\Core\ShopVersion::getVersion() instead.
     *
     * @return string
     */
    public function getVersion()
    {
        return oxNew(\OxidEsales\Eshop\Core\ShopVersion::class)->getVersion();
    }

    /**
     * Returns build revision number or false on read error.
     *
     * @deprecated since v6.0.0 (2017-12-04); This functionality will be removed completely
     *
     * @return bool|string
     */
    public function getRevision()
    {
        $fileName = $this->getConfigParam('sShopDir') . "/pkg.rev";

        $rev = false;

        if (file_exists($fileName) && is_readable($fileName)) {
            $rev = trim(file_get_contents($fileName));
        }

        if (!$rev) {
            return false;
        }

        return $rev;
    }

    /**
     * Returns build package info file content.
     *
     * @return bool|string
     */
    public function getPackageInfo()
    {
        $fileName = $this->getConfigParam('sShopDir') . "/pkg.info";
        $rev = @file_get_contents($fileName);
        $rev = str_replace("\n", "<br>", $rev);

        if (!$rev) {
            return false;
        }

        return $rev;
    }

    /**
     * Counts OXID mandates
     *
     * @return int
     */
    public function getMandateCount()
    {
        return 1;
    }

    /**
     * Checks if shop is MALL. Returns true on success.
     *
     * @return bool
     */
    public function isMall()
    {
        return false;
    }

    /**
     * Checks version of shop, returns:
     *  0 - version is bellow 2.2
     *  1 - Demo or unlicensed
     *  2 - Pro
     *  3 - Enterprise
     */
    public function detectVersion()
    {
    }

    /**
     * Updates or adds new shop configuration parameters to DB.
     * Arrays must be passed not serialized, serialized values are supported just for backward compatibility.
     *
     * @param string $varType Variable Type
     * @param string $varName Variable name
     * @param mixed  $varVal  Variable value (can be string, integer or array)
     * @param string $shopId  Shop ID, default is current shop
     * @param string $module  Module name (empty for base options)
     */
    public function saveShopConfVar($varType, $varName, $varVal, $shopId = null, $module = '')
    {
        switch ($varType) {
            case 'arr':
            case 'aarr':
                $value = serialize($varVal);
                break;
            case 'bool':
                //config param
                $varVal = (($varVal == 'true' || $varVal) && $varVal && strcasecmp($varVal, "false"));
                //db value
                $value = $varVal ? "1" : "";
                break;
            case 'num':
                //config param
                $varVal = $varVal != '' ? Registry::getUtils()->string2Float($varVal) : '';
                $value = $varVal;
                break;
            default:
                $value = $varVal;
                break;
        }

        if (!$shopId) {
            $shopId = $this->getShopId();
        }

        // Update value only for current shop
        if ($shopId == $this->getShopId()) {
            $this->setConfigParam($varName, $varVal);
        }

        $db = \OxidEsales\Eshop\Core\DatabaseProvider::getDb();
        $newOXID = \OxidEsales\Eshop\Core\Registry::getUtilsObject()->generateUID();

        $query = "delete from oxconfig where oxshopid = :oxshopid and oxvarname = :oxvarname and oxmodule = :oxmodule";
        $db->execute($query, [
            ':oxshopid' => $shopId,
            ':oxvarname' => $varName,
            ':oxmodule' => $module ?: ''
        ]);

        $query = "insert into oxconfig (oxid, oxshopid, oxmodule, oxvarname, oxvartype, oxvarvalue)
                  values (:oxid, :oxshopid, :oxmodule, :oxvarname, :oxvartype, ENCODE(:value, :key))";
        $db->execute($query, [
            ':oxid' => $newOXID,
            ':oxshopid' => $shopId,
            ':oxmodule' => $module ?: '',
            ':oxvarname' => $varName,
            ':oxvartype' => $varType,
            ':value' => $value ?? '',
            ':key' => $this->getConfigParam('sConfigKey'),
        ]);

        $this->informServicesAfterConfigurationChanged($varName, $shopId, $module);
    }

    /**
     * Retrieves shop configuration parameters from DB.
     *
     * @param string $varName Variable name
     * @param string $shopId  Shop ID
     * @param string $module  module identifier
     *
     * @return object - raw configuration value in DB
     */
    public function getShopConfVar($varName, $shopId = null, $module = '')
    {
        if (!$shopId) {
            $shopId = $this->getShopId();
        }

        if ($shopId == $this->getShopId() && (!$module || $module == Config::OXMODULE_THEME_PREFIX . $this->getConfigParam('sTheme'))) {
            $varValue = $this->getConfigParam($varName);
            if ($varValue !== null) {
                return $varValue;
            }
        }

        $db = \OxidEsales\Eshop\Core\DatabaseProvider::getDb(\OxidEsales\Eshop\Core\DatabaseProvider::FETCH_MODE_ASSOC);

        $query = "select oxvartype, " . $this->getDecodeValueQuery() . " as oxvarvalue from oxconfig where oxshopid = :oxshopid and oxmodule = :oxmodule and oxvarname = :oxvarname";
        $rs = $db->select($query, [
            ':oxshopid' => $shopId,
            ':oxmodule' => $module,
            ':oxvarname' => $varName
        ]);

        if ($rs != false && $rs->count() > 0) {
            return $this->decodeValue($rs->fields['oxvartype'], $rs->fields['oxvarvalue']);
        }
    }

    /**
     * Decodes and returns database value
     *
     * @param string $type       parameter type
     * @param mixed  $mOrigValue parameter db value
     *
     * @return mixed
     */
    public function decodeValue($type, $mOrigValue)
    {
        $value = $mOrigValue;
        switch ($type) {
            case 'arr':
            case 'aarr':
                $value = unserialize($mOrigValue);
                break;
            case 'bool':
                $value = ($mOrigValue == 'true' || $mOrigValue == '1');
                break;
        }

        return $value;
    }

    /**
     * Returns decode query part user to decode config field value
     *
     * @param string $fieldName field name, default "oxvarvalue" [optional]
     *
     * @return string
     *
     * @deprecated since v6.5.0 (2019-11-28); Method will be removed
     * because MySQL 8 removed ENCODE and DECODE methods
     *
     */
    public function getDecodeValueQuery($fieldName = "oxvarvalue")
    {
        return " DECODE( {$fieldName}, '" . $this->getConfigParam('sConfigKey') . "') ";
    }

    /**
     * Returns true if current active shop is in productive mode or false if not
     *
     * @return bool
     */
    public function isProductiveMode()
    {
        $productive = $this->getConfigParam('blProductive');
        if (!isset($productive)) {
            $query = 'select oxproductive from oxshops where oxid = :oxid';
<<<<<<< HEAD
            $productive = (bool) \OxidEsales\Eshop\Core\DatabaseProvider::getDb()->getOne($query, [
=======
            $productive = ( bool ) \OxidEsales\Eshop\Core\DatabaseProvider::getDb()->getOne($query, [
>>>>>>> 51537987
                ':oxid' => $this->getShopId()
            ]);
            $this->setConfigParam('blProductive', $productive);
        }

        return $productive;
    }

    /**
     * Function returns default shop ID
     *
     * @return string
     */
    public function getBaseShopId()
    {
        return \OxidEsales\Eshop\Core\ShopIdCalculator::BASE_SHOP_ID;
    }

    /**
     * Loads and returns active shop object
     *
     * @return Shop
     */
    public function getActiveShop()
    {
        if (
            $this->_oActShop && $this->_iShopId == $this->_oActShop->getId() &&
            $this->_oActShop->getLanguage() == Registry::getLang()->getBaseLanguage()
        ) {
            return $this->_oActShop;
        }

        $this->_oActShop = oxNew(\OxidEsales\Eshop\Application\Model\Shop::class);
        $this->_oActShop->load($this->getShopId());

        return $this->_oActShop;
    }

    /**
     * Returns active view object. If this object was not defined - returns oxubase object
     *
     * @return FrontendController
     */
    public function getActiveView()
    {
        if (count($this->_aActiveViews)) {
            $actView = end($this->_aActiveViews);
        }
        if (!isset($actView) || $actView == null) {
            $actView = oxNew(\OxidEsales\Eshop\Application\Controller\FrontendController::class);
            $this->_aActiveViews[] = $actView;
        }

        return $actView;
    }

    /**
     * Returns top active view object from views chain.
     *
     * @return FrontendController
     */
    public function getTopActiveView()
    {
        if (count($this->_aActiveViews)) {
            return reset($this->_aActiveViews);
        } else {
            return $this->getActiveView();
        }
    }

    /**
     * Returns all active views objects list.
     *
     * @return array
     */
    public function getActiveViewsList()
    {
        return $this->_aActiveViews;
    }

    /**
     * View object setter
     *
     * @param object $view view object
     */
    public function setActiveView($view)
    {
        $this->_aActiveViews[] = $view;
    }

    /**
     * Drop last active view object
     */
    public function dropLastActiveView()
    {
        array_pop($this->_aActiveViews);
    }

    /**
     * Check if there is more than one active view
     *
     * @return null
     */
    public function hasActiveViewsChain()
    {
        return (count($this->_aActiveViews) > 1);
    }

    /**
     * @deprecated since v6.0 (2017-02-3). Use Config::getActiveViewsIds() instead.
     *
     * NOTE: according to current logic, this returns the view ids.
     *
     * Get active views names list
     *
     * @return array
     */
    public function getActiveViewsNames()
    {
        $names = [];

        if (is_array($this->getActiveViewsList())) {
            foreach ($this->getActiveViewsList() as $view) {
                $names[] = $view->getClassName();
            }
        }

        return $names;
    }

    /**
     * Get active views class id list
     *
     * @return array
     */
    public function getActiveViewsIds()
    {
        $ids = [];

        if (is_array($this->getActiveViewsList())) {
            foreach ($this->getActiveViewsList() as $view) {
                $ids[] = $view->getClassKey();
            }
        }

        return $ids;
    }

    /**
     * Returns true if current installation works in utf-8 mode, or false if not.
     *
     * @deprecated since 6.0 (2016-12-07) As the shop installation is utf-8, this method will be removed.
     *
     * CAUTION: if you use this deprecated feature, you have to be sure, that there is a iUtfMode in your config.inc.php,
     *          otherwise the result of this method is always true.
     *
     * @return bool
     */
    public function isUtf()
    {
        if ($this->getConfigParam('iUtfMode') !== null) {
            return (bool) $this->getConfigParam('iUtfMode');
        }
        return true;
    }

    /**
     * Returns log files storage path
     *
     * @return string
     */
    public function getLogsDir()
    {
        return $this->getConfigParam('sShopDir') . 'log/';
    }

    /**
     * Returns true if option is theme option
     *
     * @param string $name option name
     *
     * @return bool
     */
    public function isThemeOption($name)
    {
        return (bool) isset($this->_aThemeConfigParams[$name]);
    }

    /**
     * Returns  SSL or non SSL shop main URL without index.php
     *
     * @return string
     */
    public function getShopMainUrl()
    {
        return $this->_blIsSsl ? $this->getConfigParam('sSSLShopURL') : $this->getConfigParam('sShopURL');
    }

    /**
     * Get parsed modules
     *
     * @return array
     */
    public function getModulesWithExtendedClass()
    {
        return $this->parseModuleChains($this->getConfigParam('aModules'));
    }

    /**
     * Parse array of module chains to nested array
     *
     * @deprecated on 6.0.0 (2017-03-09); use OxidEsales\Eshop\Core\ModuleList::parseModuleChains() instead.
     *
     * @param array $modules Module array (config format)
     *
     * @return array
     */
    public function parseModuleChains($modules)
    {
        $moduleList = oxNew(\OxidEsales\Eshop\Core\Module\ModuleList::class);
        return $moduleList->parseModuleChains($modules);
    }

    /**
     * Return active shop ids
     *
     * @return array
     */
    public function getShopIds()
    {
        return \OxidEsales\Eshop\Core\DatabaseProvider::getDb()->getCol("SELECT `oxid` FROM `oxshops`");
    }

    /**
     * Function returns shop url by given language.
     * #680 per language another URL
     *
     * @param integer $lang Language id.
     * @param bool    $ssl  Whether to use ssl.
     *
     * @return null|string
     */
    public function getShopUrlByLanguage($lang, $ssl = false)
    {
        $configParameter = $ssl ? 'aLanguageSSLURLs' : 'aLanguageURLs';
        $lang = isset($lang) ? $lang : Registry::getLang()->getBaseLanguage();
        $languageURLs = $this->getConfigParam($configParameter);
        if (isset($lang) && isset($languageURLs[$lang]) && !empty($languageURLs[$lang])) {
            $languageURLs[$lang] = Registry::getUtils()->checkUrlEndingSlash($languageURLs[$lang]);
            return $languageURLs[$lang];
        }
    }

    /**
     * Function returns mall shop url.
     *
     * @param bool $ssl
     *
     * @return null|string
     */
    public function getMallShopUrl($ssl = false)
    {
        $configParameter = $ssl ? 'sMallSSLShopURL' : 'sMallShopURL';
        $mallShopUrl = $this->getConfigParam($configParameter);
        if ($mallShopUrl) {
            return Registry::getUtils()->checkUrlEndingSlash($mallShopUrl);
        }
    }

    /**
     * Handle database exception.
     * At this point everything has crashed already and not much of shop business logic is left to call.
     * So just go straight and call the ExceptionHandler.
     *
     * @param \OxidEsales\Eshop\Core\Exception\DatabaseException $exception
     */
    protected function _handleDbConnectionException(\OxidEsales\Eshop\Core\Exception\DatabaseException $exception)
    {
        $exceptionHandler = $this->getExceptionHandler();
        $exceptionHandler->handleDatabaseException($exception);
    }

    /**
     * Redirect to start page and display the error
     *
     * @param \OxidEsales\Eshop\Core\Exception\StandardException $ex message to show on exit
     */
    protected function _handleCookieException($ex)
    {
        $this->_processSeoCall();

        //starting up the session
        $this->getSession()->start();

        // redirect to start page and display the error
        Registry::getUtilsView()->addErrorToDisplay($ex);
        Registry::getUtils()->redirect($this->getShopHomeUrl() . 'cl=start', true, 302);
    }

    /**
     * Save system configuration parameters, which is the same for sub-shops.
     *
     * @param string $parameterType  Type
     * @param string $parameterName  Name
     * @param mixed  $parameterValue Value (can be string, integer or array)
     */
    public function saveSystemConfigParameter($parameterType, $parameterName, $parameterValue)
    {
        $this->saveShopConfVar($parameterType, $parameterName, $parameterValue, $this->getBaseShopId());
    }

    /**
     * Retrieves system configuration parameters, which is the same for sub-shops.
     *
     * @param string $parameterName Variable name
     *
     * @return mixed
     */
    public function getSystemConfigParameter($parameterName)
    {
        return $this->getShopConfVar($parameterName, $this->getBaseShopId());
    }

    /**
     * Returns whether given shop id is valid.
     *
     * @param string $shopId
     *
     * @return bool
     */
    protected function _isValidShopId($shopId)
    {
        return !empty($shopId);
    }

    /**
     * Returns active shop id.
     *
     * @return string
     */
    protected function calculateActiveShopId()
    {
        return $this->getBaseShopId();
    }

    /**
     * Check and get template path by Edition if exists
     *
     * @param string $templateName
     *
     * @return false|string
     */
    protected function getEditionTemplate($templateName)
    {
        return false;
    }

    /**
     * @return \OxidEsales\Eshop\Core\Exception\ExceptionHandler
     */
    protected function getExceptionHandler()
    {
        $exceptionHandler = new \OxidEsales\Eshop\Core\Exception\ExceptionHandler();

        return $exceptionHandler;
    }

    /**
     * Inform respective services if shop/module/theme related configuration data was changed in database.
     *
     * @param string  $varName   Variable name
     * @param integer $shopId    Shop id
     * @param string  $extension Module or theme name in case of extension config change
     */
    protected function informServicesAfterConfigurationChanged($varName, $shopId, $extension = '')
    {
        if (empty($extension)) {
            $this->dispatchEvent(new ShopConfigurationChangedEvent($varName, (int) $shopId));
        } elseif (false !== strpos($extension, self::OXMODULE_MODULE_PREFIX)) {
            $moduleId = str_replace(self::OXMODULE_MODULE_PREFIX, '', $extension);
            $this->dispatchEvent(new SettingChangedEvent($varName, (int) $shopId, $moduleId));
        } elseif (false !== strpos($extension, self::OXMODULE_THEME_PREFIX)) {
            $this->dispatchEvent(new ThemeSettingChangedEvent($varName, (int) $shopId, $extension));
        }
    }
}<|MERGE_RESOLUTION|>--- conflicted
+++ resolved
@@ -428,7 +428,6 @@
 
         $this->_loadVarsFromFile();
     }
-<<<<<<< HEAD
 
     /**
      * Starts session manager
@@ -443,22 +442,6 @@
         }
         $this->_blInit = true;
 
-=======
-
-    /**
-     * Starts session manager
-     *
-     * @return null
-     */
-    public function init()
-    {
-        // Duplicated init protection
-        if ($this->_blInit) {
-            return;
-        }
-        $this->_blInit = true;
-
->>>>>>> 51537987
         try {
             // config params initialization
             $this->initVars($this->getShopId());
@@ -2008,11 +1991,7 @@
         $productive = $this->getConfigParam('blProductive');
         if (!isset($productive)) {
             $query = 'select oxproductive from oxshops where oxid = :oxid';
-<<<<<<< HEAD
             $productive = (bool) \OxidEsales\Eshop\Core\DatabaseProvider::getDb()->getOne($query, [
-=======
-            $productive = ( bool ) \OxidEsales\Eshop\Core\DatabaseProvider::getDb()->getOne($query, [
->>>>>>> 51537987
                 ':oxid' => $this->getShopId()
             ]);
             $this->setConfigParam('blProductive', $productive);
