--- conflicted
+++ resolved
@@ -2258,13 +2258,8 @@
           WHERE `OXACTIVE` = 1 
           AND `OXUSERNAME` = :oxusername 
           AND `OXPASSWORD` != ''";
-<<<<<<< HEAD
-        if (Registry::getConfig()->getConfigParam('blMallUsers')) {
-            $select .= "ORDER BY OXSHOPID = ? DESC";
-=======
         if ($this->getConfig()->getConfigParam('blMallUsers')) {
             $select .= " ORDER BY OXSHOPID = :oxshopid DESC";
->>>>>>> 7c8c1c73
         } else {
             $select .= " AND OXSHOPID = :oxshopid";
         }
