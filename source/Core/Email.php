<?php
/**
 * Copyright © OXID eSales AG. All rights reserved.
 * See LICENSE file for license details.
 */

namespace OxidEsales\EshopCommunity\Core;

use Exception;
use OxidEsales\Eshop\Application\Model\OrderFileList;
use OxidEsales\Eshop\Core\Exception\SystemComponentException;
use OxidEsales\Eshop\Core\Str;
use OxidEsales\EshopCommunity\Internal\Framework\Templating\TemplateRendererBridgeInterface;
use OxidEsales\EshopCommunity\Internal\Framework\Templating\TemplateRendererInterface;
use PHPMailer\PHPMailer\PHPMailer;

/**
 * Mailing manager.
 * Collects mailing configuration, other parameters, performs mailing functions
 * (newsletters, ordering, registration emails, etc.).
 */
class Email extends PHPMailer
{
    /**
     * @deprecated since v6.3.2 (2018-12-14); This property will be removed completely. In v6.4 a new version of PHPMailer will be introduced, which uses const VERSION instead.
     *
     * The PHPMailer Version number.
     * @var string
     */
    public $Version = '5.2.27';

    /**
     * Default Smtp server port
     *
     * @deprecated use $smtpPort instead
     *
     * @var int
     */
    public $SMTP_PORT = 25;

    /**
     * Default Smtp server port
     *
     * @var int
     */
    public $smtpPort = 25;

    /**
     * Password reminder mail template
     *
     * @var string
     */
    protected $_sForgotPwdTemplate = "email/html/forgotpwd.tpl";

    /**
     * Password reminder plain mail template
     *
     * @var string
     */
    protected $_sForgotPwdTemplatePlain = "email/plain/forgotpwd.tpl";

    /**
     * Newsletter registration mail template
     *
     * @var string
     */
    protected $_sNewsletterOptInTemplate = "email/html/newsletteroptin.tpl";

    /**
     * Newsletter registration plain mail template
     *
     * @var string
     */
    protected $_sNewsletterOptInTemplatePlain = "email/plain/newsletteroptin.tpl";

    /**
     * Product suggest mail template
     *
     * @var string
     */
    protected $_sSuggestTemplate = "email/html/suggest.tpl";

    /**
     * Product suggest plain mail template
     *
     * @var string
     */
    protected $_sSuggestTemplatePlain = "email/plain/suggest.tpl";

    /**
     * Product suggest mail template
     *
     * @var string
     */
    protected $_sInviteTemplate = "email/html/invite.tpl";

    /**
     * Product suggest plain mail template
     *
     * @var string
     */
    protected $_sInviteTemplatePlain = "email/plain/invite.tpl";

    /**
     * Send order notification mail template
     *
     * @var string
     */
    protected $_sSenedNowTemplate = "email/html/ordershipped.tpl";

    /**
     * Send order notification plain mail template
     *
     * @var string
     */
    protected $_sSenedNowTemplatePlain = "email/plain/ordershipped.tpl";

    /**
     * Send ordered download links mail template
     *
     * @var string
     */
    protected $_sSendDownloadsTemplate = "email/html/senddownloadlinks.tpl";

    /**
     * Send ordered download links plain mail template
     *
     * @var string
     */
    protected $_sSendDownloadsTemplatePlain = "email/plain/senddownloadlinks.tpl";

    /**
     * Wishlist mail template
     *
     * @var string
     */
    protected $_sWishListTemplate = "email/html/wishlist.tpl";

    /**
     * Wishlist plain mail template
     *
     * @var string
     */
    protected $_sWishListTemplatePlain = "email/plain/wishlist.tpl";

    /**
     * Name of template used during registration
     *
     * @var string
     */
    protected $_sRegisterTemplate = "email/html/register.tpl";

    /**
     * Name of plain template used during registration
     *
     * @var string
     */
    protected $_sRegisterTemplatePlain = "email/plain/register.tpl";

    /**
     * Name of template used by reminder function (article).
     *
     * @var string
     */
    protected $_sReminderMailTemplate = "email/html/owner_reminder.tpl";

    /**
     * Order e-mail for customer HTML template
     *
     * @var string
     */
    protected $_sOrderUserTemplate = "email/html/order_cust.tpl";

    /**
     * Order e-mail for customer plain text template
     *
     * @var string
     */
    protected $_sOrderUserPlainTemplate = "email/plain/order_cust.tpl";

    /**
     * Order e-mail for shop owner HTML template
     *
     * @var string
     */
    protected $_sOrderOwnerTemplate = "email/html/order_owner.tpl";

    /**
     * Order e-mail for shop owner plain text template
     *
     * @var string
     */
    protected $_sOrderOwnerPlainTemplate = "email/plain/order_owner.tpl";

    // #586A - additional templates for more customizable subjects

    /**
     * Order e-mail subject for customer template
     *
     * @var string
     */
    protected $_sOrderUserSubjectTemplate = "email/html/order_cust_subj.tpl";

    /**
     * Order e-mail subject for shop owner template
     *
     * @var string
     */
    protected $_sOrderOwnerSubjectTemplate = "email/html/order_owner_subj.tpl";

    /**
     * Price alarm e-mail for shop owner template
     *
     * @var string
     */
    protected $_sOwnerPricealarmTemplate = "email/html/pricealarm_owner.tpl";

    /**
     * Price alarm e-mail for shop owner template
     *
     * @var string
     */
    protected $_sPricealamrCustomerTemplate = "email_pricealarm_customer.tpl";

    /**
     * Language specific viewconfig object array containing view data, view config and shop object
     *
     * @var array
     */
    protected $_aShops = [];

    /**
     * Add inline images to mail
     *
     * @var bool
     */
    protected $_blInlineImgEmail = null;

    /**
     * Array of recipient email addresses
     *
     * @var array
     */
    protected $_aRecipients = [];

    /**
     * Array of reply addresses used
     *
     * @var array
     */
    protected $_aReplies = [];

    /**
     * Attachment info array
     *
     * @var array
     */
    protected $_aAttachments = [];

    /**
     * Smarty instance
     *
     * @deprecated since v6.4 (2019-10-10); Will be removed
     *
     * @var \Smarty
     */
    protected $_oSmarty = null;

    /**
     * Email view data
     *
     * @var array
     */
    protected $_aViewData = [];

    /**
     * Shop object
     *
     * @var \OxidEsales\Eshop\Application\Model\Shop
     */
    protected $_oShop = null;

    /**
     * Email charset
     *
     * @var string
     */
    protected $_sCharSet = null;

    /**
     * Class constructor.
     */
    public function __construct()
    {
        //enabling exception handling in phpMailer class
        parent::__construct(true);

        $myConfig = Registry::getConfig();

        $this->setSmtp();

        $this->setUseInlineImages($myConfig->getConfigParam('blInlineImgEmail'));
        $this->setMailWordWrap(100);

        $this->isHTML(true);
        $this->setLanguage("en", $myConfig->getConfigParam('sShopDir') . "/Core/phpmailer/language/");

        $this->_getSmarty();

        //setting default view
        $this->setViewData('oEmailView', $this);

        $this->Encoding = 'base64';
    }

    /**
     * Only used for convenience in UNIT tests by doing so we avoid
     * writing extended classes for testing protected or private methods
     *
     * @param string $method Methods name
     * @param array  $args   Argument array
     *
     * @throws SystemComponentException Throws an exception if the called method does not exist or is not accessible in current class
     *
     * @return string
     */
    public function __call($method, $args)
    {
        if (defined('OXID_PHP_UNIT')) {
            if (substr($method, 0, 4) == "UNIT") {
                $method = str_replace("UNIT", "_", $method);
            }
            if (method_exists($this, $method)) {
                return call_user_func_array([& $this, $method], $args);
            }
        }

        throw new SystemComponentException("Function '$method' does not exist or is not accessible! (" . get_class($this) . ")" . PHP_EOL);
    }

    /**
<<<<<<< HEAD
=======
     * oxConfig instance getter
     *
     * @deprecated since v6.4.0 (2018-10-15); This method will be removed completely. Use \OxidEsales\Eshop\Core\Registry::getConfig().
     *
     * @return \OxidEsales\Eshop\Core\Config
     */
    public function getConfig()
    {
        if ($this->_oConfig == null) {
            $this->_oConfig = \OxidEsales\Eshop\Core\Registry::getConfig();
        }

        return $this->_oConfig;
    }

    /**
     * oxConfig instance setter
     *
     * @param \OxidEsales\Eshop\Core\Config $config config object
     *
     * @deprecated since v6.4.0 (2018-10-15); This method will be removed completely. Use \OxidEsales\Eshop\Core\Registry::set(\OxidEsales\Eshop\Core\Config:class, $config).
     */
    public function setConfig($config)
    {
        $this->_oConfig = $config;
    }


    /**
     * @deprecated since v6.4 (2019-10-10); Use TemplateRendererBridgeInterface
     *
>>>>>>> 4a0eb9b6
     * Smarty instance getter, assigns this oxEmail instance to "oEmailView" variable
     *
     * @return \Smarty
     */
    protected function _getSmarty()
    {
        if ($this->_oSmarty === null) {
            $this->_oSmarty = \OxidEsales\Eshop\Core\Registry::getUtilsView()->getSmarty();
        }

        return $this->_oSmarty;
    }

    /**
     * Templating instance getter
     *
     * @return TemplateRendererInterface
     */
    private function getRenderer()
    {
        $bridge = $this->getContainer()->get(TemplateRendererBridgeInterface::class);
        $bridge->setEngine($this->_getSmarty());

        return $bridge->getTemplateRenderer();
    }

    /**
     * @internal
     *
     * @return \Psr\Container\ContainerInterface
     */
    protected function getContainer()
    {
        return \OxidEsales\EshopCommunity\Internal\Container\ContainerFactory::getInstance()->getContainer();
    }

    /**
     * Outputs email fields thought email output processor, includes images, and initiate email sending
     * If fails to send mail via SMTP, tries to send via mail(). On failing to send, sends mail to
     * shop administrator about failing mail sending
     *
     * @return bool
     */
    public function send()
    {
        // if no recipients found, skipping sending
        if (count($this->getRecipient()) < 1) {
            return false;
        }

        $myConfig = Registry::getConfig();
        $this->setCharSet();

        if ($this->_getUseInlineImages()) {
            $this->_includeImages(
                $myConfig->getImageUrl(),
                $myConfig->getImageUrl(false, false),
                $myConfig->getPictureUrl(null, false),
                $myConfig->getImageDir(),
                $myConfig->getPictureDir(false)
            );
        }

        $this->_makeOutputProcessing();

        // try to send mail via SMTP
        if ($this->getMailer() == 'smtp') {
            $ret = $this->_sendMail();

            // if sending failed, try to send via mail()
            if (!$ret) {
                // failed sending via SMTP, sending notification to shop owner
                $this->_sendMailErrorMsg();

                // trying to send using standard mailer
                $this->setMailer('mail');
                $ret = $this->_sendMail();
            }
        } else {
            // sending mail via mail()
            $this->setMailer('mail');
            $ret = $this->_sendMail();
        }

        if (!$ret) {
            // failed sending, giving up, trying to send notification to shop owner
            $this->_sendMailErrorMsg();
        }

        return $ret;
    }

    /**
     * Sets smtp parameters depending on the protocol used
     * returns smtp url which should be used for fsockopen
     *
     * @param string $url initial smtp
     *
     * @return string
     */
    protected function _setSmtpProtocol($url)
    {
        $protocol = '';
        $smtpHost = $url;
        $match = [];
        if (Str::getStr()->preg_match('@^([0-9a-z]+://)?(.*)$@i', $url, $match)) {
            if ($match[1]) {
                if (($match[1] == 'ssl://') || ($match[1] == 'tls://')) {
                    $this->set("SMTPSecure", substr($match[1], 0, 3));
                } else {
                    $protocol = $match[1];
                }
            }
            $smtpHost = $match[2];
        }

        return $protocol . $smtpHost;
    }

    /**
     * Sets SMTP mailer parameters, such as user name, password, location.
     *
     * @param \OxidEsales\Eshop\Application\Model\Shop $shop Object, that keeps base shop info
     *
     * @return null
     */
    public function setSmtp($shop = null)
    {
        $myConfig = Registry::getConfig();
        $shop = ($shop) ? $shop : $this->_getShop();

        $smtpUrl = $this->_setSmtpProtocol($shop->oxshops__oxsmtp->value);

        if (!$this->_isValidSmtpHost($smtpUrl)) {
            $this->setMailer("mail");

            return;
        }

        $this->setHost($smtpUrl);
        $this->setMailer("smtp");

        if ($shop->oxshops__oxsmtpuser->value) {
            $this->_setSmtpAuthInfo($shop->oxshops__oxsmtpuser->value, $shop->oxshops__oxsmtppwd->value);
        }

        if ($myConfig->getConfigParam('iDebug') == 6) {
            $this->_setSmtpDebug(true);
        }
    }

    /**
     * Checks if smtp host is valid (tries to connect to it)
     *
     * @param string $smtpHost currently used smtp server host name
     *
     * @return bool
     */
    protected function _isValidSmtpHost($smtpHost)
    {
        $isSmtp = false;
        if ($smtpHost) {
            $match = [];
            $smtpPort = isset($this->SMTP_PORT)
                ? $this->SMTP_PORT
                : $this->smtpPort;
            if (Str::getStr()->preg_match('@^(.*?)(:([0-9]+))?$@i', $smtpHost, $match)) {
                $smtpHost = $match[1];
                if (isset($match[3]) && (int) $match[3] !== 0) {
                    $smtpPort = (int) $match[3];
                }
            }
            if ($isSmtp = (bool) ($rHandle = @fsockopen($smtpHost, $smtpPort, $errNo, $errStr, 30))) {
                // closing connection ..
                fclose($rHandle);
            }
        }

        return $isSmtp;
    }

    /**
     * Sets mailer additional settings and sends ordering mail to user.
     * Returns true on success.
     *
     * @param \OxidEsales\Eshop\Application\Model\Order $order   Order object
     * @param string                                    $subject user defined subject [optional]
     *
     * @return bool
     */
    public function sendOrderEmailToUser($order, $subject = null)
    {
        // add user defined stuff if there is any
        $order = $this->_addUserInfoOrderEMail($order);

        $shop = $this->_getShop();
        $this->_setMailParams($shop);

        $user = $order->getOrderUser();
        $this->setUser($user);

        // create messages
        $renderer = $this->getRenderer();
        $this->setViewData("order", $order);

        $this->setViewData("blShowReviewLink", $this->shouldProductReviewLinksBeIncluded());

        // Process view data array through oxOutput processor
        $this->_processViewArray();

        $this->setBody($renderer->renderTemplate($this->_sOrderUserTemplate, $this->getViewData()));
        $this->setAltBody($renderer->renderTemplate($this->_sOrderUserPlainTemplate, $this->getViewData()));

        // #586A
        if ($subject === null) {
            if ($renderer->exists($this->_sOrderUserSubjectTemplate)) {
                $subject = $renderer->renderTemplate($this->_sOrderUserSubjectTemplate, $this->getViewData());
            } else {
                $subject = $shop->oxshops__oxordersubject->getRawValue() . " (#" . $order->oxorder__oxordernr->value . ")";
            }
        }

        $this->setSubject($subject);

        $fullName = $user->oxuser__oxfname->getRawValue() . " " . $user->oxuser__oxlname->getRawValue();

        $this->setRecipient($user->oxuser__oxusername->value, $fullName);
        $this->setReplyTo($shop->oxshops__oxorderemail->value, $shop->oxshops__oxname->getRawValue());

        return $this->send();
    }

    /**
     * Sets mailer additional settings and sends ordering mail to shop owner.
     * Returns true on success.
     *
     * @param \OxidEsales\Eshop\Application\Model\Order $order   Order object
     * @param string                                    $subject user defined subject [optional]
     *
     * @return bool
     */
    public function sendOrderEmailToOwner($order, $subject = null)
    {
        $config = Registry::getConfig();

        $shop = $this->_getShop();

        // cleanup
        $this->_clearMailer();

        // add user defined stuff if there is any
        $order = $this->_addUserInfoOrderEMail($order);

        $user = $order->getOrderUser();
        $this->setUser($user);

        // send confirmation to shop owner
        // send not pretending from order user, as different email domain rise spam filters
        $this->setFrom($shop->oxshops__oxowneremail->value);

        $language = \OxidEsales\Eshop\Core\Registry::getLang();
        $orderLanguage = $language->getObjectTplLanguage();

        // if running shop language is different from admin lang. set in config
        // we have to load shop in config language
        if ($shop->getLanguage() != $orderLanguage) {
            $shop = $this->_getShop($orderLanguage);
        }

        $this->setSmtp($shop);

        // create messages
        $renderer = $this->getRenderer();
        $this->setViewData("order", $order);

        // Process view data array through oxoutput processor
        $this->_processViewArray();

        $this->setBody($renderer->renderTemplate($config->getTemplatePath($this->_sOrderOwnerTemplate, false), $this->getViewData()));
        $this->setAltBody($renderer->renderTemplate($config->getTemplatePath($this->_sOrderOwnerPlainTemplate, false), $this->getViewData()));

        //Sets subject to email
        // #586A
        if ($subject === null) {
            if ($renderer->exists($this->_sOrderOwnerSubjectTemplate)) {
                $subject = $renderer->renderTemplate($this->_sOrderOwnerSubjectTemplate, $this->getViewData());
            } else {
                $subject = $shop->oxshops__oxordersubject->getRawValue() . " (#" . $order->oxorder__oxordernr->value . ")";
            }
        }

        $this->setSubject($subject);
        $this->setRecipient($shop->oxshops__oxowneremail->value, $language->translateString("order"));

        if ($user->oxuser__oxusername->value != "admin") {
            $fullName = $user->oxuser__oxfname->getRawValue() . " " . $user->oxuser__oxlname->getRawValue();
            $this->setReplyTo($user->oxuser__oxusername->value, $fullName);
        }

        $result = $this->send();

        $this->onOrderEmailToOwnerSent($user, $order);

        if ($config->getConfigParam('iDebug') == 6) {
            \OxidEsales\Eshop\Core\Registry::getUtils()->showMessageAndExit("");
        }

        return $result;
    }

    /**
     * Method is called when order email is sent to owner.
     *
     * @param \OxidEsales\Eshop\Application\Model\User  $user
     * @param \OxidEsales\Eshop\Application\Model\Order $order
     */
    protected function onOrderEmailToOwnerSent($user, $order)
    {
        // add user history
        $remark = oxNew(\OxidEsales\Eshop\Application\Model\Remark::class);
        $remark->oxremark__oxtext = new \OxidEsales\Eshop\Core\Field($this->getAltBody(), \OxidEsales\Eshop\Core\Field::T_RAW);
        $remark->oxremark__oxparentid = new \OxidEsales\Eshop\Core\Field($user->getId(), \OxidEsales\Eshop\Core\Field::T_RAW);
        $remark->oxremark__oxtype = new \OxidEsales\Eshop\Core\Field("o", \OxidEsales\Eshop\Core\Field::T_RAW);
        $remark->save();
    }

    /**
     * Sets mailer additional settings and sends registration mail to user.
     * Returns true on success.
     *
     * @param \OxidEsales\Eshop\Application\Model\User $user    user object
     * @param string                                   $subject user defined subject [optional]
     *
     * @return bool
     */
    public function sendRegisterConfirmEmail($user, $subject = null)
    {
        // setting content ident

        $this->setViewData("contentident", "oxregisteraltemail");
        $this->setViewData("contentplainident", "oxregisterplainaltemail");

        // sending email
        return $this->sendRegisterEmail($user, $subject);
    }

    /**
     * Sets mailer additional settings and sends registration mail to user.
     * Returns true on success.
     *
     * @param \OxidEsales\Eshop\Application\Model\User $user    user object
     * @param string                                   $subject user defined subject [optional]
     *
     * @return bool
     */
    public function sendRegisterEmail($user, $subject = null)
    {
        // add user defined stuff if there is any
        $user = $this->_addUserRegisterEmail($user);

        // shop info
        $shop = $this->_getShop();

        //set mail params (from, fromName, smtp )
        $this->_setMailParams($shop);

        // create messages
        $renderer = $this->getRenderer();
        $this->setUser($user);

        // Process view data array through oxOutput processor
        $this->_processViewArray();

        $this->setBody($renderer->renderTemplate($this->_sRegisterTemplate, $this->getViewData()));
        $this->setAltBody($renderer->renderTemplate($this->_sRegisterTemplatePlain, $this->getViewData()));

        $this->setSubject(($subject !== null) ? $subject : $shop->oxshops__oxregistersubject->getRawValue());

        $fullName = $user->oxuser__oxfname->getRawValue() . " " . $user->oxuser__oxlname->getRawValue();

        $this->setRecipient($user->oxuser__oxusername->value, $fullName);
        $this->setReplyTo($shop->oxshops__oxorderemail->value, $shop->oxshops__oxname->getRawValue());

        return $this->send();
    }

    /**
     * Sets mailer additional settings and sends "forgot password" mail to user.
     * Returns true on success.
     *
     * @param string $emailAddress user email address
     * @param string $subject      user defined subject [optional]
     *
     * @return mixed true - success, false - user not found, -1 - could not send
     */
    public function sendForgotPwdEmail($emailAddress, $subject = null)
    {
        $result = false;

        $shop = $this->_addForgotPwdEmail($this->_getShop());

        $oxid = $this->getUserIdByUserName($emailAddress, $shop->getId());
        $user = oxNew(\OxidEsales\Eshop\Application\Model\User::class);
        if ($oxid && $user->load($oxid)) {
            // create messages
            $renderer = $this->getRenderer();
            $this->setUser($user);
            $this->_processViewArray();

            $this->_setMailParams($shop);
            $this->setBody($renderer->renderTemplate($this->_sForgotPwdTemplate, $this->getViewData()));
            $this->setAltBody($renderer->renderTemplate($this->_sForgotPwdTemplatePlain, $this->getViewData()));
            $this->setSubject(($subject !== null) ? $subject : $shop->oxshops__oxforgotpwdsubject->getRawValue());

            $fullName = $user->oxuser__oxfname->getRawValue() . " " . $user->oxuser__oxlname->getRawValue();
            $recipientAddress = $user->oxuser__oxusername->getRawValue();

            $this->setRecipient($recipientAddress, $fullName);
            $this->setReplyTo($shop->oxshops__oxorderemail->value, $shop->oxshops__oxname->getRawValue());

            if (!$this->send()) {
                $result = -1; // failed to send
            } else {
                $result = true; // success
            }
        }

        return $result;
    }

    /**
     * Sets mailer additional settings and sends contact info mail to user.
     * Returns true on success.
     *
     * @param string $emailAddress Email address
     * @param string $subject      Email subject
     * @param string $message      Email message text
     *
     * @return bool
     */
    public function sendContactMail($emailAddress = null, $subject = null, $message = null)
    {

        // shop info
        $shop = $this->_getShop();

        //set mail params (from, fromName, smtp)
        $this->_setMailParams($shop);

        $this->setBody($message);
        $this->setSubject($subject);

        $this->setRecipient($shop->oxshops__oxinfoemail->value, "");
        $this->setFrom($shop->oxshops__oxowneremail->value, $shop->oxshops__oxname->getRawValue());
        $this->setReplyTo($emailAddress, "");

        return $this->send();
    }

    /**
     * Sets mailer additional settings and sends "NewsletterDBOptInMail" mail to user.
     * Returns true on success.
     *
     * @param \OxidEsales\Eshop\Application\Model\User $user    user object
     * @param string                                   $subject user defined subject [optional]
     *
     * @return bool
     */
    public function sendNewsletterDbOptInMail($user, $subject = null)
    {
        // add user defined stuff if there is any
        $user = $this->_addNewsletterDbOptInMail($user);

        // shop info
        $shop = $this->_getShop();

        //set mail params (from, fromName, smtp)
        $this->_setMailParams($shop);

        // create messages
        $renderer = $this->getRenderer();
        $confirmCode = md5($user->oxuser__oxusername->value . $user->oxuser__oxpasssalt->value);
        $this->setViewData("subscribeLink", $this->_getNewsSubsLink($user->oxuser__oxid->value, $confirmCode));
        $this->setUser($user);

        // Process view data array through oxOutput processor
        $this->_processViewArray();

        $this->setBody($renderer->renderTemplate($this->_sNewsletterOptInTemplate, $this->getViewData()));
        $this->setAltBody($renderer->renderTemplate($this->_sNewsletterOptInTemplatePlain, $this->getViewData()));
        $this->setSubject(($subject !== null) ? $subject : \OxidEsales\Eshop\Core\Registry::getLang()->translateString("NEWSLETTER") . " " . $shop->oxshops__oxname->getRawValue());

        $fullName = $user->oxuser__oxfname->getRawValue() . " " . $user->oxuser__oxlname->getRawValue();

        $this->setRecipient($user->oxuser__oxusername->value, $fullName);
        $this->setFrom($shop->oxshops__oxinfoemail->value, $shop->oxshops__oxname->getRawValue());
        $this->setReplyTo($shop->oxshops__oxinfoemail->value, $shop->oxshops__oxname->getRawValue());

        return $this->send();
    }

    /**
     * Returns newsletter subscription link
     *
     * @param string $id          user id
     * @param string $confirmCode confirmation code
     *
     * @return string $url
     */
    protected function _getNewsSubsLink($id, $confirmCode = null)
    {
        $myConfig = Registry::getConfig();
        $actShopLang = $myConfig->getActiveShop()->getLanguage();

        $url = $myConfig->getShopHomeUrl() . 'cl=newsletter&amp;fnc=addme&amp;uid=' . $id;
        $url .= '&amp;lang=' . $actShopLang;
        $url .= ($confirmCode) ? '&amp;confirm=' . $confirmCode : "";

        return $url;
    }

    /**
     * Sets mailer additional settings and sends "newsletter" mail to user.
     * Returns true on success.
     *
     * @param \OxidEsales\Eshop\Application\Model\Newsletter $newsLetter newsletter object
     * @param \OxidEsales\Eshop\Application\Model\User       $user       user object
     * @param string                                         $subject    user defined subject [optional]
     *
     * @return bool
     */
    public function sendNewsletterMail($newsLetter, $user, $subject = null)
    {
        // shop info
        $shop = $this->_getShop();

        //set mail params (from, fromName, smtp)
        $this->_setMailParams($shop);

        $body = $newsLetter->getHtmlText();

        if (!empty($body)) {
            $this->setBody($body);
            $this->setAltBody($newsLetter->getPlainText());
        } else {
            $this->isHTML(false);
            $this->setBody($newsLetter->getPlainText());
        }

        $this->setSubject(($subject !== null) ? $subject : $newsLetter->oxnewsletter__oxtitle->getRawValue());

        $fullName = $user->oxuser__oxfname->getRawValue() . " " . $user->oxuser__oxlname->getRawValue();
        $this->setRecipient($user->oxuser__oxusername->value, $fullName);
        $this->setReplyTo($shop->oxshops__oxorderemail->value, $shop->oxshops__oxname->getRawValue());

        return $this->send();
    }

    /**
     * Sets mailer additional settings and sends "SuggestMail" mail to user.
     * Returns true on success.
     *
     * @param \OxidEsales\Eshop\Application\Model\User $user    Mailing parameters object
     * @param object                                   $product Product object
     *
     * @return bool
     */
    public function sendSuggestMail($user, $product)
    {
        $myConfig = Registry::getConfig();

        //sets language of shop
        $currLang = $myConfig->getActiveShop()->getLanguage();

        // shop info
        $shop = $this->_getShop($currLang);

        //sets language to article
        if ($product->getLanguage() != $currLang) {
            $product->setLanguage($currLang);
            $product->load($product->getId());
        }

        // mailer stuff
        // send not pretending from suggesting user, as different email domain rise spam filters
        $this->setFrom($shop->oxshops__oxinfoemail->value);
        $this->setSmtp();

        // create messages
        $renderer = $this->getRenderer();
        $this->setViewData("product", $product);
        $this->setUser($user);

        $articleUrl = $product->getLink();

        //setting recommended user id
        if ($myConfig->getActiveView()->isActive('Invitations') && $activeUser = $shop->getUser()) {
            $articleUrl = \OxidEsales\Eshop\Core\Registry::getUtilsUrl()->appendParamSeparator($articleUrl);
            $articleUrl .= "su=" . $activeUser->getId();
        }

        $this->setViewData("sArticleUrl", $articleUrl);

        // Process view data array through oxOutput processor
        $this->_processViewArray();

        $this->setBody($renderer->renderTemplate($this->_sSuggestTemplate, $this->getViewData()));
        $this->setAltBody($renderer->renderTemplate($this->_sSuggestTemplatePlain, $this->getViewData()));
        $this->setSubject($user->send_subject);

        $this->setRecipient($user->rec_email, $user->rec_name);
        $this->setReplyTo($user->send_email, $user->send_name);

        return $this->send();
    }

    /**
     * Sets mailer additional settings and sends "InviteMail" mail to user.
     * Returns true on success.
     *
     * @param \OxidEsales\Eshop\Application\Model\User $user Mailing parameters object
     *
     * @return bool
     */
    public function sendInviteMail($user)
    {
        $myConfig = Registry::getConfig();

        //sets language of shop
        $currLang = $myConfig->getActiveShop()->getLanguage();

        // shop info
        $shop = $this->_getShop($currLang);

        // mailer stuff
        $this->setFrom($user->send_email, $user->send_name);
        $this->setSmtp();

        // create messages
        /** @var TemplateRendererInterface $renderer */
        $renderer = $this->getContainer()->get(TemplateRendererBridgeInterface::class)->getTemplateRenderer();
        $this->setUser($user);

        $homeUrl = $this->getViewConfig()->getHomeLink();

        //setting recommended user id
        if ($myConfig->getActiveView()->isActive('Invitations') && $activeUser = $shop->getUser()) {
            $homeUrl = \OxidEsales\Eshop\Core\Registry::getUtilsUrl()->appendParamSeparator($homeUrl);
            $homeUrl .= "su=" . $activeUser->getId();
        }

        if (is_array($user->rec_email) && count($user->rec_email) > 0) {
            foreach ($user->rec_email as $email) {
                if (!empty($email)) {
                    $registerUrl = \OxidEsales\Eshop\Core\Registry::getUtilsUrl()->appendParamSeparator($homeUrl);
                    //setting recipient user email
                    $registerUrl .= "re=" . md5($email);
                    $this->setViewData("sHomeUrl", $registerUrl);

                    // Process view data array through oxoutput processor
                    $this->_processViewArray();

                    $this->setBody($renderer->renderTemplate($this->_sInviteTemplate, $this->getViewData()));

                    $this->setAltBody($renderer->renderTemplate($this->_sInviteTemplatePlain, $this->getViewData()));
                    $this->setSubject($user->send_subject);

                    $this->setRecipient($email);
                    $this->setReplyTo($user->send_email, $user->send_name);
                    $this->send();
                    $this->clearAllRecipients();
                }
            }

            return true;
        }

        return false;
    }

    /**
     * Sets mailer additional settings and sends "SendedNowMail" mail to user.
     * Returns true on success.
     *
     * @param \OxidEsales\Eshop\Application\Model\Order $order   order object
     * @param string                                    $subject user defined subject [optional]
     *
     * @return bool
     */
    public function sendSendedNowMail($order, $subject = null)
    {
        $myConfig = Registry::getConfig();

        $orderLang = (int) (isset($order->oxorder__oxlang->value) ? $order->oxorder__oxlang->value : 0);

        // shop info
        $shop = $this->_getShop($orderLang);

        //set mail params (from, fromName, smtp)
        $this->_setMailParams($shop);

        //create messages
        $lang = \OxidEsales\Eshop\Core\Registry::getLang();
        $renderer = $this->getRenderer();
        $this->setViewData("order", $order);
        $this->setViewData("shopTemplateDir", $myConfig->getTemplateDir(false));

        if ($myConfig->getConfigParam('bl_perfLoadReviews', false)) {
            $this->setViewData("blShowReviewLink", true);
            $user = oxNew(\OxidEsales\Eshop\Application\Model\User::class);
            $this->setViewData("reviewuserhash", $user->getReviewUserHash($order->oxorder__oxuserid->value));
        } else {
            $this->setViewData("blShowReviewLink", false);
        }

        // Process view data array through oxoutput processor
        $this->_processViewArray();

        //V send email in order language
        $oldTplLang = $lang->getTplLanguage();
        $oldBaseLang = $lang->getBaseLanguage();
        $lang->setTplLanguage($orderLang);
        $lang->setBaseLanguage($orderLang);

        // force non admin to get correct paths (tpl, img)
        $myConfig->setAdminMode(false);
        $this->setBody($renderer->renderTemplate($this->_sSenedNowTemplate, $this->getViewData()));
        $this->setAltBody($renderer->renderTemplate($this->_sSenedNowTemplatePlain, $this->getViewData()));
        $myConfig->setAdminMode(true);
        $lang->setTplLanguage($oldTplLang);
        $lang->setBaseLanguage($oldBaseLang);

        //Sets subject to email
        $this->setSubject(($subject !== null) ? $subject : $shop->oxshops__oxsendednowsubject->getRawValue());

        $fullName = $order->oxorder__oxbillfname->getRawValue() . " " . $order->oxorder__oxbilllname->getRawValue();

        $this->setRecipient($order->oxorder__oxbillemail->value, $fullName);
        $this->setReplyTo($shop->oxshops__oxorderemail->value, $shop->oxshops__oxname->getRawValue());

        return $this->send();
    }

    /**
     * Sets mailer additional settings and sends "SendDownloadLinks" mail to user.
     * Returns true on success.
     *
     * @param \OxidEsales\Eshop\Application\Model\Order $order   order object
     * @param string                                    $subject user defined subject [optional]
     *
     * @return bool
     */
    public function sendDownloadLinksMail($order, $subject = null)
    {
        $myConfig = Registry::getConfig();

        $orderLang = (int) (isset($order->oxorder__oxlang->value) ? $order->oxorder__oxlang->value : 0);

        // shop info
        $shop = $this->_getShop($orderLang);

        //set mail params (from, fromName, smtp)
        $this->_setMailParams($shop);

        //create messages
        $lang = \OxidEsales\Eshop\Core\Registry::getLang();
        $renderer = $this->getRenderer();
        $this->setViewData("order", $order);
        $this->setViewData("shopTemplateDir", $myConfig->getTemplateDir(false));

        $user = oxNew(\OxidEsales\Eshop\Application\Model\User::class);
        $this->setViewData("reviewuserhash", $user->getReviewUserHash($order->oxorder__oxuserid->value));

        // Process view data array through oxoutput processor
        $this->_processViewArray();

        //V send email in order language
        $oldTplLang = $lang->getTplLanguage();
        $oldBaseLang = $lang->getTplLanguage();
        $lang->setTplLanguage($orderLang);
        $lang->setBaseLanguage($orderLang);

        // force non admin to get correct paths (tpl, img)
        $myConfig->setAdminMode(false);
        $this->setBody($renderer->renderTemplate($this->_sSendDownloadsTemplate, $this->getViewData()));
        $this->setAltBody($renderer->renderTemplate($this->_sSendDownloadsTemplatePlain, $this->getViewData()));
        $myConfig->setAdminMode(true);
        $lang->setTplLanguage($oldTplLang);
        $lang->setBaseLanguage($oldBaseLang);

        //Sets subject to email
        $this->setSubject(($subject !== null) ? $subject : $lang->translateString("DOWNLOAD_LINKS", null, false));

        $fullName = $order->oxorder__oxbillfname->getRawValue() . " " . $order->oxorder__oxbilllname->getRawValue();

        $this->setRecipient($order->oxorder__oxbillemail->value, $fullName);
        $this->setReplyTo($shop->oxshops__oxorderemail->value, $shop->oxshops__oxname->getRawValue());

        return $this->send();
    }

    /**
     * Sets mailer additional settings and sends backup data to user.
     * Returns true on success.
     *
     * @param array  $attFiles     Array of file names to attach
     * @param string $attPath      Path to files to attach
     * @param string $emailAddress Email address
     * @param string $subject      Email subject
     * @param string $message      Email body message
     * @param array  $status       Pointer to mailing status array
     * @param array  $error        Pointer to error status array
     *
     * @return bool
     */
    public function sendBackupMail($attFiles, $attPath, $emailAddress, $subject, $message, &$status, &$error)
    {
        // shop info
        $shop = $this->_getShop();

        //set mail params (from, fromName, smtp)
        $this->_setMailParams($shop);

        $this->setBody($message);
        $this->setSubject($subject);

        $this->setRecipient($shop->oxshops__oxinfoemail->value, "");
        $emailAddress = $emailAddress ? $emailAddress : $shop->oxshops__oxowneremail->value;

        $this->setFrom($emailAddress, "");
        $this->setReplyTo($emailAddress, "");

        //attaching files
        $attashSucc = true;
        $attPath = \OxidEsales\Eshop\Core\Registry::getUtilsFile()->normalizeDir($attPath);
        foreach ($attFiles as $num => $attFile) {
            $fullPath = $attPath . $attFile;
            if (@is_readable($fullPath) && @is_file($fullPath)) {
                $attashSucc = $this->addAttachment($fullPath, $attFile);
            } else {
                $attashSucc = false;
                $error[] = [5, $attFile]; //"Error: backup file $attFile not found";
            }
        }

        if (!$attashSucc) {
            $error[] = [4, ""]; //"Error: backup files was not sent to email ...";
            $this->clearAttachments();

            return false;
        }

        $status[] = 3; //"Mailing backup files ...";
        $send = $this->send();
        $this->clearAttachments();

        return $send;
    }

    /**
     * Basic wrapper for email message sending with default parameters from the oxBaseShop.
     * Returns true on success.
     *
     * @param mixed  $to      Recipient or an array of the recipients
     * @param string $subject Mail subject
     * @param string $body    Mail body
     *
     * @return bool
     */
    public function sendEmail($to, $subject, $body)
    {
        //set mail params (from, fromName, smtp)
        $this->_setMailParams();

        if (is_array($to)) {
            foreach ($to as $address) {
                $this->setRecipient($address, "");
                $this->setReplyTo($address, "");
            }
        } else {
            $this->setRecipient($to, "");
            $this->setReplyTo($to, "");
        }

        //may be changed later
        $this->isHTML(false);

        $this->setSubject($subject);
        $this->setBody($body);

        return $this->send();
    }

    /**
     * Sends reminder email to shop owner.
     *
     * @param array  $basketContents array of objects to pass to template
     * @param string $subject        user defined subject [optional]
     *
     * @return bool
     */
    public function sendStockReminder($basketContents, $subject = null)
    {
        $send = false;

        $articleList = oxNew(\OxidEsales\Eshop\Application\Model\ArticleList::class);
        $articleList->loadStockRemindProducts($basketContents);

        // nothing to remind?
        if ($articleList->count()) {
            $shop = $this->_getShop();

            //set mail params (from, fromName, smtp... )
            $this->_setMailParams($shop);
            $lang = \OxidEsales\Eshop\Core\Registry::getLang();

            $renderer = $this->getRenderer();
            $this->setViewData("articles", $articleList);

            // Process view data array through oxOutput processor
            $this->_processViewArray();

            $this->setRecipient($shop->oxshops__oxowneremail->value, $shop->oxshops__oxname->getRawValue());
            $this->setFrom($shop->oxshops__oxowneremail->value, $shop->oxshops__oxname->getRawValue());
            $this->setBody($renderer->renderTemplate(Registry::getConfig()->getTemplatePath($this->_sReminderMailTemplate, false), $this->getViewData()));
            $this->setAltBody("");
            $this->setSubject(($subject !== null) ? $subject : $lang->translateString('STOCK_LOW'));

            $send = $this->send();
        }

        return $send;
    }

    /**
     * Sets mailer additional settings and sends "WishlistMail" mail to user.
     * Returns true on success.
     *
     * @param \OxidEsales\Eshop\Application\Model\User|object $params Mailing parameters object
     *
     * @return bool
     */
    public function sendWishlistMail($params)
    {
        $this->_clearMailer();

        // mailer stuff
        $this->setFrom($params->send_email, $params->send_name);
        $this->setSmtp();

        // create messages
        $renderer = $this->getRenderer();
        $this->setUser($params);

        // Process view data array through oxoutput processor
        $this->_processViewArray();

        $this->setBody($renderer->renderTemplate($this->_sWishListTemplate, $this->getViewData()));
        $this->setAltBody($renderer->renderTemplate($this->_sWishListTemplatePlain, $this->getViewData()));
        $this->setSubject($params->send_subject);

        $this->setRecipient($params->rec_email, $params->rec_name);
        $this->setReplyTo($params->send_email, $params->send_name);

        return $this->send();
    }

    /**
     * Sends a notification to the shop owner that price alarm was subscribed.
     * Returns true on success.
     *
     * @param array                                          $params  Parameters array
     * @param \OxidEsales\Eshop\Application\Model\PriceAlarm $alarm   oxPriceAlarm object
     * @param string                                         $subject user defined subject [optional]
     *
     * @return bool
     */
    public function sendPriceAlarmNotification($params, $alarm, $subject = null)
    {
        $this->_clearMailer();
        $shop = $this->_getShop();

        //set mail params (from, fromName, smtp)
        $this->_setMailParams($shop);

        $alarmLang = $alarm->oxpricealarm__oxlang->value;

        $article = oxNew(\OxidEsales\Eshop\Application\Model\Article::class);
        //$article->setSkipAbPrice( true );
        $article->loadInLang($alarmLang, $params['aid']);
        $lang = \OxidEsales\Eshop\Core\Registry::getLang();

        // create messages
        $renderer = $this->getRenderer();
        $this->setViewData("product", $article);
        $this->setViewData("email", $params['email']);
        $this->setViewData("bidprice", $lang->formatCurrency($alarm->oxpricealarm__oxprice->value));

        // Process view data array through oxOutput processor
        $this->_processViewArray();

        $this->setRecipient($shop->oxshops__oxorderemail->value, $shop->oxshops__oxname->getRawValue());
        $this->setSubject(($subject !== null) ? $subject : $lang->translateString('PRICE_ALERT_FOR_PRODUCT', $alarmLang) . " " . $article->oxarticles__oxtitle->getRawValue());
        $this->setBody($renderer->renderTemplate($this->_sOwnerPricealarmTemplate, $this->getViewData()));
        $this->setFrom($params['email'], "");
        $this->setReplyTo($params['email'], "");

        return $this->send();
    }

    /**
     * Sends price alarm to customer.
     * Returns true on success.
     *
     * @param string                                         $recipient      email
     * @param \OxidEsales\Eshop\Application\Model\PriceAlarm $alarm          oxPriceAlarm object
     * @param string                                         $body           optional mail body
     * @param bool                                           $returnMailBody returns mail body instead of sending
     *
     * @return bool
     */
    public function sendPricealarmToCustomer($recipient, $alarm, $body = null, $returnMailBody = null)
    {
        $this->_clearMailer();

        $shop = $this->_getShop();

        if ($shop->getId() != $alarm->oxpricealarm__oxshopid->value) {
            $shop = oxNew(\OxidEsales\Eshop\Application\Model\Shop::class);
            $shop->load($alarm->oxpricealarm__oxshopid->value);
            $this->setShop($shop);
        }

        //set mail params (from, fromName, smtp)
        $this->_setMailParams($shop);

        // create messages
        $renderer = $this->getRenderer();

        $this->setViewData("product", $alarm->getArticle());
        $this->setViewData("oPriceAlarm", $alarm);
        $this->setViewData("bidprice", $alarm->getFProposedPrice());
        $this->setViewData("currency", $alarm->getPriceAlarmCurrency());

        // Process view data array through oxoutput processor
        $this->_processViewArray();

        $this->setRecipient($recipient, $recipient);
        $this->setSubject($shop->oxshops__oxname->value);

        if ($body === null) {
            $body = $renderer->renderTemplate($this->_sPricealamrCustomerTemplate, $this->getViewData());
        }

        $this->setBody($body);

        $this->addAddress($recipient, $recipient);
        $this->setReplyTo($shop->oxshops__oxorderemail->value, $shop->oxshops__oxname->getRawValue());

        if ($returnMailBody) {
            return $this->getBody();
        } else {
            return $this->send();
        }
    }

    /**
     * Checks for external images and embeds them to email message if possible
     *
     * @param string $imageDir       Images directory url
     * @param string $imageDirNoSSL  Images directory url (no SSL)
     * @param string $dynImageDir    Path to Dyn images
     * @param string $absImageDir    Absolute path to images
     * @param string $absDynImageDir Absolute path to Dyn images
     */
    protected function _includeImages($imageDir = null, $imageDirNoSSL = null, $dynImageDir = null, $absImageDir = null, $absDynImageDir = null)
    {
        $body = $this->getBody();
        if (preg_match_all('/<\s*img\s+[^>]*?src[\s]*=[\s]*[\'"]?([^[\'">]]+|.*?)?[\'">]/i', $body, $matches, PREG_SET_ORDER)) {
            $fileUtils = \OxidEsales\Eshop\Core\Registry::getUtilsFile();
            $reSetBody = false;

            // preparing imput
            $dynImageDir = $fileUtils->normalizeDir($dynImageDir);
            $imageDir = $fileUtils->normalizeDir($imageDir);
            $imageDirNoSSL = $fileUtils->normalizeDir($imageDirNoSSL);

            if (is_array($matches) && count($matches)) {
                $imageCache = [];
                $myUtils = \OxidEsales\Eshop\Core\Registry::getUtils();
                $myUtilsObject = $this->getUtilsObjectInstance();
                $imgGenerator = oxNew(\OxidEsales\Eshop\Core\DynamicImageGenerator::class);

                foreach ($matches as $image) {
                    $imageName = $image[1];
                    $fileName = '';
                    if (strpos($imageName, $dynImageDir) === 0) {
                        $fileName = $fileUtils->normalizeDir($absDynImageDir) . str_replace($dynImageDir, '', $imageName);
                    } elseif (strpos($imageName, $imageDir) === 0) {
                        $fileName = $fileUtils->normalizeDir($absImageDir) . str_replace($imageDir, '', $imageName);
                    } elseif (strpos($imageName, $imageDirNoSSL) === 0) {
                        $fileName = $fileUtils->normalizeDir($absImageDir) . str_replace($imageDirNoSSL, '', $imageName);
                    }

                    if ($fileName && !@is_readable($fileName)) {
                        $fileName = $imgGenerator->getImagePath($fileName);
                    }

                    if ($fileName) {
                        if (isset($imageCache[$fileName]) && $imageCache[$fileName]) {
                            $cId = $imageCache[$fileName];
                        } else {
                            $cId = $myUtilsObject->generateUId();
                            $mIME = $myUtils->oxMimeContentType($fileName);
                            if ($mIME == 'image/jpeg' || $mIME == 'image/gif' || $mIME == 'image/png') {
                                if ($this->addEmbeddedImage($fileName, $cId, "image", "base64", $mIME)) {
                                    $imageCache[$fileName] = $cId;
                                } else {
                                    $cId = '';
                                }
                            }
                        }
                        if ($cId && $cId == $imageCache[$fileName]) {
                            if ($replTag = str_replace($imageName, 'cid:' . $cId, $image[0])) {
                                $body = str_replace($image[0], $replTag, $body);
                                $reSetBody = true;
                            }
                        }
                    }
                }
            }

            if ($reSetBody) {
                $this->setBody($body);
            }
        }
    }

    /**
     * Sets mail subject
     *
     * @param string $subject mail subject
     */
    public function setSubject($subject = null)
    {
        // A. HTML entities in subjects must be replaced
        $subject = str_replace(['&amp;', '&quot;', '&#039;', '&lt;', '&gt;'], ['&', '"', "'", '<', '>'], $subject);

        $this->set("Subject", $subject);
    }

    /**
     * Gets mail subject
     *
     * @return string
     */
    public function getSubject()
    {
        return $this->Subject;
    }

    /**
     * Set mail body. If second parameter (default value is true) is set to true,
     * performs search for "sid", removes it and adds shop id to string.
     *
     * @param string $body     mail body
     * @param bool   $clearSid clear sid in mail body
     */
    public function setBody($body = null, $clearSid = true)
    {
        if ($clearSid) {
            $body = $this->_clearSidFromBody($body);
        }

        $this->set("Body", $body);
    }

    /**
     * Gets mail body
     *
     * @return string
     */
    public function getBody()
    {
        return $this->Body;
    }

    /**
     * Sets text-only body of the message. If second parameter is set to true,
     * performs search for "sid", removes it and adds shop id to string.
     *
     * @param string $altBody  mail subject
     * @param bool   $clearSid clear sid in mail body (default value is true)
     */
    public function setAltBody($altBody = null, $clearSid = true)
    {
        if ($clearSid) {
            $altBody = $this->_clearSidFromBody($altBody);
        }

        // A. alt body is used for plain text emails so we should eliminate HTML entities
        $altBody = str_replace(['&amp;', '&quot;', '&#039;', '&lt;', '&gt;'], ['&', '"', "'", '<', '>'], $altBody);

        $this->set("AltBody", $altBody);
    }

    /**
     * Gets mail text-only body
     *
     * @return string
     */
    public function getAltBody()
    {
        return $this->AltBody;
    }

    /**
     * Sets mail recipient to recipients array
     *
     * @param string $address recipient email address
     * @param string $name    recipient name
     */
    public function setRecipient($address = null, $name = null)
    {
        try {
            $address = $this->idnToAscii($address);

            parent::addAddress($address, $name);

            // copying values as original class does not allow to access recipients array
            $this->_aRecipients[] = [$address, $name];
        } catch (Exception $exception) {
        }
    }

    /**
     * Gets recipients array.
     * Returns array of recipients
     * f.e. array( array('mail1@mail1.com', 'user1Name'), array('mail2@mail2.com', 'user2Name') )
     *
     * @return array
     */
    public function getRecipient()
    {
        return $this->_aRecipients;
    }

    /**
     * Clears all recipients assigned in the TO, CC and BCC array.
     */
    public function clearAllRecipients()
    {
        $this->_aRecipients = [];
        parent::clearAllRecipients();
    }

    /**
     * Sets user address and name to "reply to" array.
     * On error (wrong email) default shop email is added as a reply address.
     * Returns array of recipients
     * f.e. array( array('mail1@mail1.com', 'user1Name'), array('mail2@mail2.com', 'user2Name') )
     *
     * @param string $email email address
     * @param string $name  user name
     */
    public function setReplyTo($email = null, $name = null)
    {
        if (!oxNew(\OxidEsales\Eshop\Core\MailValidator::class)->isValidEmail($email)) {
            $email = $this->_getShop()->oxshops__oxorderemail->value;
        }

        $this->_aReplies[] = [$email, $name];

        try {
            parent::addReplyTo($email, $name);
        } catch (Exception $ex) {
        }
    }

    /**
     * Gets array of users for which reply is used.
     *
     * @return array
     */
    public function getReplyTo()
    {
        return $this->_aReplies;
    }

    /**
     * Clears all recipients assigned in the ReplyTo array.  Returns void.
     */
    public function clearReplyTos()
    {
        $this->_aReplies = [];
        parent::clearReplyTos();
    }

    /**
     * Preventing possible email spam over php mail() exploit (http://www.securephpwiki.com/index.php/Email_Injection)
     *
     * @param string $address
     * @param null   $name
     * @param bool   $auto
     *
     * @return bool
     */
    public function setFrom($address, $name = null, $auto = true)
    {
        $address = substr($address, 0, 150);
        $name = substr($name, 0, 150);

        $success = false;
        try {
            $success = parent::setFrom($address, $name, $auto);
        } catch (Exception $exception) {
        }

        return $success;
    }

    /**
     * Gets mail "from address" field.
     *
     * @return string
     */
    public function getFrom()
    {
        return $this->From;
    }

    /**
     * Gets mail "from name" field.
     *
     * @return string
     */
    public function getFromName()
    {
        return $this->FromName;
    }

    /**
     * Sets mail charset.
     * If $charSet is not defined, sets charset from translation file.
     *
     * @param string $charSet email charset
     */
    public function setCharSet($charSet = null)
    {
        if ($charSet) {
            $this->_sCharSet = $charSet;
        } else {
            $this->_sCharSet = \OxidEsales\Eshop\Core\Registry::getLang()->translateString("charset");
        }
        $this->set("CharSet", $this->_sCharSet);
    }

    /**
     * Sets mail mailer. Set to send mail via smtp, mail() or sendmail.
     *
     * @param string $mailer email mailer
     */
    public function setMailer($mailer = null)
    {
        $this->set("Mailer", $mailer);
    }

    /**
     * Gets mail mailer.
     *
     * @return string
     */
    public function getMailer()
    {
        return $this->Mailer;
    }

    /**
     * Sets smtp host.
     *
     * @param string $host smtp host
     */
    public function setHost($host = null)
    {
        $this->set("Host", $host);
    }

    /**
     * Gets mailing error info.
     *
     * @return string
     */
    public function getErrorInfo()
    {
        return $this->ErrorInfo;
    }

    /**
     * Sets word wrapping on the body of the message to a given number of
     * characters
     *
     * @param int $wordWrap word wrap
     */
    public function setMailWordWrap($wordWrap = null)
    {
        $this->set("WordWrap", $wordWrap);
    }

    /**
     * Sets use inline images. If true, images will be embedded into mail.
     *
     * @param bool $useImages embed or not images into mail
     */
    public function setUseInlineImages($useImages = null)
    {
        $this->_blInlineImgEmail = $useImages;
    }

    /**
     * @param string $path
     * @param string $name
     * @param string $encoding
     * @param string $type
     * @param string $disposition
     *
     * @return bool
     */
    public function addAttachment(
        $path,
        $name = '',
        $encoding = 'base64',
        $type = 'application/octet-stream',
        $disposition = 'attachment'
    ) {
        $this->_aAttachments[] = [$path, $name, $encoding, $type, $disposition];
        $result = false;

        try {
            $result = parent::addAttachment($path, $name, $encoding, $type, $disposition);
        } catch (Exception $exception) {
        }

        return $result;
    }

    /**
     * @param string $path
     * @param string $cid
     * @param string $name
     * @param string $encoding
     * @param string $type
     * @param string $disposition
     *
     * @return bool
     */
    public function addEmbeddedImage(
        $path,
        $cid,
        $name = '',
        $encoding = 'base64',
        $type = 'application/octet-stream',
        $disposition = 'inline'
    ) {
        $this->_aAttachments[] = [
            $path,
            basename($path),
            $name,
            $encoding,
            $type,
            false,
            $disposition,
            $cid
        ];

        return parent::addEmbeddedImage($path, $cid, $name, $encoding, $type, $disposition);
    }

    /**
     * Gets mail attachment.
     *
     * @return array
     */
    public function getAttachments()
    {
        return $this->_aAttachments;
    }

    /**
     * Clears all attachments from mail.
     */
    public function clearAttachments()
    {
        $this->_aAttachments = [];
        parent::clearAttachments();
    }

    /**
     * Inherited phpMailer function adding a header to email message.
     * We override it to skip X-Mailer header.
     *
     * @param string $name  header name
     * @param string $value header value
     *
     * @return string|null
     */
    public function headerLine($name, $value)
    {
        if (stripos($name, 'X-') !== false) {
            return null;
        }

        return parent::headerLine($name, $value);
    }

    /**
     * Gets use inline images.
     *
     * @return bool
     */
    protected function _getUseInlineImages()
    {
        return $this->_blInlineImgEmail;
    }

    /**
     * Try to send error message when original mailing by smtp and via mail() fails
     *
     * @return bool
     */
    protected function _sendMailErrorMsg()
    {
        // build addresses
        $recipients = $this->getRecipient();

        $ownerMessage = "Error sending eMail(" . $this->getSubject() . ") to: \n\n";

        foreach ($recipients as $eMail) {
            $ownerMessage .= $eMail[0];
            $ownerMessage .= (!empty($eMail[1])) ? ' (' . $eMail[1] . ')' : '';
            $ownerMessage .= " \n ";
        }
        $ownerMessage .= "\n\nError : " . $this->getErrorInfo();

        // shop info
        $shop = $this->_getShop();

        return @mail($shop->oxshops__oxorderemail->value, "eMail problem in shop!", $ownerMessage);
    }

    /**
     * Does nothing, returns same object as passed to method.
     * This method is called from oxEmail::sendOrderEMailToUser() to do
     * additional operation with order object before sending email
     *
     * @param \OxidEsales\Eshop\Application\Model\Order $order Ordering object
     *
     * @return \OxidEsales\Eshop\Application\Model\Order
     */
    protected function _addUserInfoOrderEMail($order)
    {
        return $order;
    }

    /**
     * Does nothing, returns same object as passed to method.
     * This method is called from oxEmail::SendRegisterEMail() to do
     * additional operation with user object before sending email
     *
     * @param \OxidEsales\Eshop\Application\Model\User $user User object
     *
     * @return \OxidEsales\Eshop\Application\Model\User
     */
    protected function _addUserRegisterEmail($user)
    {
        return $user;
    }

    /**
     * Does nothing, returns same object as passed to method.
     * This method is called from oxemail::SendForgotPWDEMail() to do
     * additional operation with shop object before sending email
     *
     * @param \OxidEsales\Eshop\Application\Model\Shop $shop Shop object
     *
     * @return \OxidEsales\Eshop\Application\Model\Shop
     */
    protected function _addForgotPwdEmail($shop)
    {
        return $shop;
    }

    /**
     * Does nothing, returns same object as passed to method.
     * This method is called from oxEmail::SendNewsletterDBOptInMail() to do
     * additional operation with user object before sending email
     *
     * @param \OxidEsales\Eshop\Application\Model\User $user User object
     *
     * @return \OxidEsales\Eshop\Application\Model\User
     */
    protected function _addNewsletterDbOptInMail($user)
    {
        return $user;
    }

    /**
     * Clears mailer settings (AllRecipients, ReplyTos, Attachments, Errors)
     */
    protected function _clearMailer()
    {
        $this->clearAllRecipients();
        $this->clearReplyTos();
        $this->clearAttachments();

        $this->ErrorInfo = '';
    }

    /**
     * Set mail From, FromName, SMTP values
     *
     * @param \OxidEsales\Eshop\Application\Model\Shop $shop Shop object
     */
    protected function _setMailParams($shop = null)
    {
        $this->_clearMailer();

        if (!$shop) {
            $shop = $this->_getShop();
        }

        $this->setFrom($shop->oxshops__oxorderemail->value, $shop->oxshops__oxname->getRawValue());
        $this->setSmtp($shop);
    }

    /**
     * Get active shop and set global params for it
     * If is set language parameter, load shop in given language
     *
     * @param int $langId language id
     * @param int $shopId shop id
     *
     * @return \OxidEsales\Eshop\Application\Model\Shop
     */
    protected function _getShop($langId = null, $shopId = null)
    {
        if ($langId === null && $shopId === null) {
            if (isset($this->_oShop)) {
                return $this->_oShop;
            } else {
                return $this->_oShop = Registry::getConfig()->getActiveShop();
            }
        }

        $myConfig = Registry::getConfig();

        $shop = oxNew(\OxidEsales\Eshop\Application\Model\Shop::class);
        if ($shopId !== null) {
            $shop->setShopId($shopId);
        }
        if ($langId !== null) {
            $shop->setLanguage($langId);
        }
        $shop->load($myConfig->getShopId());

        return $shop;
    }

    /**
     * Sets smtp authentification parameters.
     *
     * @param string                                   $userName     smtp user
     * @param \OxidEsales\Eshop\Application\Model\Shop $userPassword smtp password
     */
    protected function _setSmtpAuthInfo($userName = null, $userPassword = null)
    {
        $this->set("SMTPAuth", true);
        $this->set("Username", $userName);
        $this->set("Password", $userPassword);
    }

    /**
     * Sets SMTP class debugging on or off
     *
     * @param bool $debug show debug info or not
     */
    protected function _setSmtpDebug($debug = null)
    {
        $this->set("SMTPDebug", $debug);
    }

    /**
     * Process email body and alt body thought oxOutput.
     * Calls \OxidEsales\Eshop\Core\Output::processEmail() on class instance.
     */
    protected function _makeOutputProcessing()
    {
        $output = oxNew(\OxidEsales\Eshop\Core\Output::class);
        $this->setBody($output->process($this->getBody(), "oxemail"));
        $this->setAltBody($output->process($this->getAltBody(), "oxemail"));
        $output->processEmail($this);
    }

    /**
     * Sends email via phpmailer.
     *
     * @return bool
     */
    protected function _sendMail()
    {
        $result = false;
        try {
            $result = parent::send();
        } catch (Exception $exception) {
            $ex = oxNew(\OxidEsales\Eshop\Core\Exception\StandardException::class);
            $ex->setMessage($exception->getMessage());
            if ($this->isDebugModeEnabled()) {
                throw $ex;
            } else {
                \OxidEsales\Eshop\Core\Registry::getLogger()->error($ex->getMessage(), [$ex]);
            }
        }

        return $result;
    }

    /**
     * Process view data array through oxOutput processor
     */
    protected function _processViewArray()
    {
        $outputProcessor = oxNew(\OxidEsales\Eshop\Core\Output::class);

        // processing assigned smarty variables
        $newArray = $outputProcessor->processViewArray($this->_aViewData, "oxemail");

        $this->_aViewData = array_merge($this->_aViewData, $newArray);
    }

    /**
     * Get mail charset
     *
     * @return string
     */
    public function getCharset()
    {
        if (!$this->_sCharSet) {
            return \OxidEsales\Eshop\Core\Registry::getLang()->translateString("charset");
        } else {
            return $this->CharSet;
        }
    }

    /**
     * Get shop object
     *
     * @return \OxidEsales\Eshop\Application\Model\Shop
     */
    public function getShop()
    {
        return $this->_getShop();
    }

    /**
     * Set shop object
     *
     * @param \OxidEsales\Eshop\Application\Model\Shop $shop shop object
     */
    public function setShop($shop)
    {
        $this->_oShop = $shop;
    }

    /**
     * Gets viewConfig object
     *
     * @return object
     */
    public function getViewConfig()
    {
        return Registry::getConfig()->getActiveView()->getViewConfig();
    }

    /**
     * Get active view
     *
     * @return object
     */
    public function getView()
    {
        return Registry::getConfig()->getActiveView();
    }

    /**
     * Get active shop currency
     *
     * @return object
     */
    public function getCurrency()
    {
        $config = \OxidEsales\Eshop\Core\Registry::getConfig();

        return $config->getActShopCurrencyObject();
    }

    /**
     * Set view data to email view.
     *
     * @param string $key   key value
     * @param mixed  $value item value
     */
    public function setViewData($key, $value)
    {
        $this->_aViewData[$key] = $value;
    }

    /**
     * Get view data
     *
     * @return array
     */
    public function getViewData()
    {
        return $this->_aViewData;
    }

    /**
     * Get view data item
     *
     * @param string $key view data array key
     *
     * @return mixed
     */
    public function getViewDataItem($key)
    {
        if (isset($this->_aViewData[$key])) {
            return $this->_aViewData;
        }
    }

    /**
     * Set user to view data
     *
     * @param \OxidEsales\Eshop\Application\Model\User $user user object
     */
    public function setUser($user)
    {
        $this->_aViewData["oUser"] = $user;
    }

    /**
     * Get user
     *
     * @return \OxidEsales\Eshop\Application\Model\User
     */
    public function getUser()
    {
        return $this->_aViewData["oUser"];
    }

    /**
     * Get order files
     *
     * @param string $orderId order id
     *
     * @return bool|OrderFileList
     */
    public function getOrderFileList($orderId)
    {
        $orderFileList = oxNew(OrderFileList::class);
        $orderFileList->loadOrderFiles($orderId);

        if (count($orderFileList) > 0) {
            return $orderFileList;
        }

        return false;
    }

    /**
     * Performs search for "sid", removes it and adds shop id to string.
     *
     * @param string $altBody Body.
     *
     * @return string
     */
    private function _clearSidFromBody($altBody)
    {
        return Str::getStr()->preg_replace('/(\?|&(amp;)?)(force_)?(admin_)?sid=[A-Z0-9\.]+/i', '\1shp=' . Registry::getConfig()->getShopId(), $altBody);
    }

    /**
     * @return \OxidEsales\Eshop\Core\UtilsObject
     */
    protected function getUtilsObjectInstance()
    {
        return \OxidEsales\Eshop\Core\Registry::getUtilsObject();
    }

    /**
     * Return true if debug mode is enabled.
     *
     * @return bool
     */
    private function isDebugModeEnabled()
    {
        return Registry::getConfig()->getConfigParam('iDebug') != 0;
    }

    /**
     * @param string $userName
     * @param int    $shopId
     *
     * @return false|string
     */
    private function getUserIdByUserName($userName, $shopId)
    {
        $select = "SELECT `OXID` 
          FROM `oxuser` 
          WHERE `OXACTIVE` = 1 
          AND `OXUSERNAME` = :oxusername 
          AND `OXPASSWORD` != ''";
        if (\OxidEsales\Eshop\Core\Registry::getConfig()->getConfigParam('blMallUsers')) {
            $select .= " ORDER BY OXSHOPID = :oxshopid DESC";
        } else {
            $select .= " AND OXSHOPID = :oxshopid";
        }

        $sOxId = \OxidEsales\Eshop\Core\DatabaseProvider::getDb()->getOne($select, [
            ':oxusername' => $userName,
            ':oxshopid'   => $shopId
        ]);

        return $sOxId;
    }

    /**
     * @return bool
     */
    private function shouldProductReviewLinksBeIncluded(): bool
    {
        $config = \OxidEsales\Eshop\Core\Registry::getConfig();

        $reviewsEnabled = $config->getConfigParam('bl_perfLoadReviews', false);
        $productReviewLinkInclusionEnabled = $config->getConfigParam('includeProductReviewLinksInEmail', false);

        return $reviewsEnabled && $productReviewLinkInclusionEnabled;
    }

    /**
     * Convert domain name to IDNA ASCII form.
     *
     * @param string $idn The email address
     *
     * @return string
     */
    private function idnToAscii($idn)
    {
        if (function_exists('idn_to_ascii')) {
            // for old PHP versions support
            // remove it after the PHP 7.1 support is dropped
            if (defined('INTL_IDNA_VARIANT_UTS46')) {
                return idn_to_ascii($idn, 0, INTL_IDNA_VARIANT_UTS46);
            }

            return idn_to_ascii($idn);
        }

        return $idn;
    }
}<|MERGE_RESOLUTION|>--- conflicted
+++ resolved
@@ -339,40 +339,8 @@
     }
 
     /**
-<<<<<<< HEAD
-=======
-     * oxConfig instance getter
-     *
-     * @deprecated since v6.4.0 (2018-10-15); This method will be removed completely. Use \OxidEsales\Eshop\Core\Registry::getConfig().
-     *
-     * @return \OxidEsales\Eshop\Core\Config
-     */
-    public function getConfig()
-    {
-        if ($this->_oConfig == null) {
-            $this->_oConfig = \OxidEsales\Eshop\Core\Registry::getConfig();
-        }
-
-        return $this->_oConfig;
-    }
-
-    /**
-     * oxConfig instance setter
-     *
-     * @param \OxidEsales\Eshop\Core\Config $config config object
-     *
-     * @deprecated since v6.4.0 (2018-10-15); This method will be removed completely. Use \OxidEsales\Eshop\Core\Registry::set(\OxidEsales\Eshop\Core\Config:class, $config).
-     */
-    public function setConfig($config)
-    {
-        $this->_oConfig = $config;
-    }
-
-
-    /**
      * @deprecated since v6.4 (2019-10-10); Use TemplateRendererBridgeInterface
      *
->>>>>>> 4a0eb9b6
      * Smarty instance getter, assigns this oxEmail instance to "oEmailView" variable
      *
      * @return \Smarty
