--- conflicted
+++ resolved
@@ -19,11 +19,7 @@
  * @param integer
  * @return integer
  */
-<<<<<<< HEAD
-function smarty_modifier_smartwordwrap($string, $length = 80, $break = "\n", $cutrows = 0, $tollerance = 0, $etc = '...')
-=======
 function smarty_modifier_smartwordwrap($string, $length=80, $break="\n", $cutrows=0, $tollerance=0, $etc = '...')
->>>>>>> fc37f083
 {
     $wraptag = "<wrap>";
     $wrapchars = ["-"];
