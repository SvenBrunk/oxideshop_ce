--- conflicted
+++ resolved
@@ -19,12 +19,7 @@
  * @return string
  */
 function smarty_modifier_oxformdate($oConvObject, $sFieldType = null, $blPassedValue = false)
-<<<<<<< HEAD
-{
-   // creating fake bject
-=======
 {   // creating fake bject
->>>>>>> fc37f083
     if ($blPassedValue || is_string($oConvObject)) {
         $sValue = $oConvObject;
         $oConvObject = new \OxidEsales\Eshop\Core\Field();
