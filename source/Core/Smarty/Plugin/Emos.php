<?php

/**
 * EMOS PHP Bib 2
 *
 * Copyright (c) 2004 - 2007 ECONDA GmbH Karlsruhe
 * All rights reserved.
 *
 * ECONDA GmbH
 * Haid-und-Neu-Str. 7
 * 76131 Karlsruhe
 * Tel. +49 (721) 6630350
 * Fax +49 (721) 66303510
 * info@econda.de
 * www.econda.de
 *
 * Redistribution and use in source and binary forms, with or without modification,
 * are permitted provided that the following conditions are met:
 *
 * Redistributions of source code must retain the above copyright notice,
 * this list of conditions and the following disclaimer.
 * Redistributions in binary form must reproduce the above copyright notice,
 * this list of conditions and the following disclaimer in the documentation
 * and/or other materials provided with the distribution.
 * Neither the name of the ECONDA GmbH nor the names of its contributors may
 * be used to endorse or promote products derived from this software without
 * specific prior written permission.
 *
 * THIS SOFTWARE IS PROVIDED BY THE COPYRIGHT HOLDERS AND CONTRIBUTORS "AS IS" AND
 * ANY EXPRESS OR IMPLIED WARRANTIES, INCLUDING, BUT NOT LIMITED TO, THE IMPLIED
 * WARRANTIES OF MERCHANTABILITY AND FITNESS FOR A PARTICULAR PURPOSE ARE DISCLAIMED.
 * IN NO EVENT SHALL THE COPYRIGHT OWNER OR CONTRIBUTORS BE LIABLE FOR ANY DIRECT,
 * INDIRECT, INCIDENTAL, SPECIAL, EXEMPLARY, OR CONSEQUENTIAL DAMAGES (INCLUDING,
 * BUT NOT LIMITED TO, PROCUREMENT OF SUBSTITUTE GOODS OR SERVICES; LOSS OF USE,
 * DATA, OR PROFITS; OR BUSINESS INTERRUPTION) HOWEVER CAUSED AND ON ANY THEORY OF
 * LIABILITY, WHETHER IN CONTRACT, STRICT LIABILITY, OR TORT
 * (INCLUDING NEGLIGENCE OR OTHERWISE) ARISING IN ANY WAY OUT OF THE USE OF THIS
 * SOFTWARE, EVEN IF ADVISED OF THE POSSIBILITY OF SUCH DAMAGE.
 *
 * $Id$
 */

namespace OxidEsales\EshopCommunity\Core\Smarty\Plugin;

use OxidEsales\Eshop\Core\Str;

/**
 * PHP Helper Class to construct a ECONDA Monitor statement for the later
 * inclusion in a HTML/PHP Page.
 */
class Emos
{
    /**
     * the EMOS statement consists of 3 parts
     * 1.   the incScript :<code><script type="text/javascript" src="emos2.js"></script>
     * 2,3. a part before and after this incScript (preScript/postScript)</code>
     */

    /**
     * Here we store the call to the js lib
     *
     * @var string
     */
    protected $_sIncScript = "";

    /**
     * JS format init code goes here
     *
     * @var string
     */
    protected $_sPrescript = "";

    /**
     * JS format parameters goes here
     *
     * @var string
     */
    protected $_sPostscript = "";

    /**
     * path to the empos2.js script-file
     *
     * @var string
     */
    protected $_sPathToFile = "";

    /**
     * Name of the script-file
     *
     * @var string
     */
    protected $_sScriptFileName = "emos2.js";

    /**
     * tracker content
     *
     * @var string
     */
    protected $_content             = null;

    /**
     * order process step information
     *
     * @var string
     */
    protected $_orderProcess        = null;

    /**
     * site ID
     *
     * @var string
     */
    protected $_siteid              = null;

    /**
     * Language ID
     *
     * @var string
     */
    protected $_langid              = null;

    /**
     * Country ID
     *
     * @var string
     */
    protected $_countryid           = null;

    /**
     * Page ID
     *
     * @var string
     */
    protected $_pageid              = null;

    /**
     * Search Query string
     *
     * @var string
     */
    protected $_searchQuery         = null;

    /**
     * Number of search hits
     *
     * @var int
     */
    protected $_searchNumberOfHits   = null;

    /**
     * Register user hash
     *
     * @var string
     */
    protected $_registerUser        = null;

    /**
     * Registration result
     *
     * @var string
     */
    protected $_registerResult      = null;

    /**
     * Login user hash
     *
     * @var string
     */
    protected $_loginUser           = null;

    /**
     * Login result
     *
     * @var string
     */
    protected $_loginResult         = null;

    /**
     * Contact information
     *
     * @var string
     */
    protected $_scontact            = null;

    /**
     * Download file information
     *
     * @var string
     */
    protected $_download            = null;

    /**
     * Billing information
     *
     * @var array
     */
    protected $_billing            = null;

    /**
     * ec event array
     *
     * @var array
     */
    protected $_ecEvent             = null;

    /**
     * if we use pretty print, we will set the lineseparator
     *
     * @var string
     */
    protected $_br = "";

    /**
     * if we use pretty print, we will set the tab here
     *
     * @var string
     */
    protected $_tab = "";

    /**
     * Constructor
     * Sets the path to the emos2.js js-bib and prepares the later calls
     *
     * @param string $sPathToFile     The path to the js-bib (/opt/myjs)
     * @param string $sScriptFileName If we want to have annother Filename than emos2.js you can set it here
     */
    public function __construct($sPathToFile = "", $sScriptFileName = "emos2.js")
    {
        $this->_sPathToFile = $sPathToFile;
        $this->_sScriptFileName = $sScriptFileName;
    }

    /**
     * switch on pretty printing of generated code. If not called, the output
     * will be in one line of html.
     */
    public function prettyPrint()
    {
        $this->_br .= "\n";
        $this->_tab .= "\t";
    }

    /**
     * returns the whole statement
     *
     * @return string
     */
    public function toString()
    {
        $this->_prepareScript();

        return $this->_sPrescript .
<<<<<<< HEAD
            $this->_sIncScript .
            $this->_sPostscript;
=======
               $this->_sIncScript .
               $this->_sPostscript;
>>>>>>> f2e0a058
    }

    /**
     * sets content tracking
     *
     * @param string $sContent content to add
     */
    public function addContent($sContent)
    {
        $this->_content = $sContent;
    }

    /**
     * sets orderprocess tracking
     *
     * @param string $sProcessStep process step to add
     */
    public function addOrderProcess($sProcessStep)
    {
        $this->_orderProcess = $sProcessStep;
    }

    /**
     * sets siteid tracking
     *
     * @param string $sIiteId site id to add
     */
    public function addSiteId($sIiteId)
    {
        $this->_siteid = $sIiteId;
    }

    /**
     * sets language tracking
     *
     * @param string $sLangId language id to add
     */
    public function addLangId($sLangId)
    {
        $this->_langid = $sLangId;
    }

    /**
     * sets country tracking
     *
     * @param string $sCountryId country id to add
     */
    public function addCountryId($sCountryId)
    {
        $this->_countryid = $sCountryId;
    }

    /**
     * adds tracker Page ID
     *
     * @param string $sPageId page id to add
     */
    public function addPageId($sPageId)
    {
        $this->_pageid = $sPageId;
    }

    /**
     * sets search tracking
     *
     * @param string $sQueryString  query string
     * @param int    $iNumberOfHits number of hits
     */
    public function addSearch($sQueryString, $iNumberOfHits)
    {
        // #4018: The emospro.search string is URL-encoded forwarded to econda instead of URL-escaped
        $this->_searchQuery = $this->_emos_DataFormat($sQueryString);
        $this->_searchNumberOfHits = $iNumberOfHits;
    }

    /**
     * sets registration tracking
     * The userid gets a md5() to fullfilll german datenschutzgesetz
     *
     * @param string $sUserId user id
     * @param string $sResult registration result
     */
    public function addRegister($sUserId, $sResult)
    {
        $this->_registerUser = md5($sUserId);
        $this->_registerResult = $sResult;
    }

    /**
     * sets login tracking
     * The userid gets a md5() to fullfilll german datenschutzgesetz
     *
     * @param string $sUserId user id
     * @param string $sResult login result
     */
    public function addLogin($sUserId, $sResult)
    {
        $this->_loginUser = md5($sUserId);
        $this->_loginResult = $sResult;
    }

    /**
     * sets contact tracking
     *
     * @param string $sContactType contant type
     */
    public function addContact($sContactType)
    {
        $this->_scontact = $sContactType;
    }

    /**
     * sets download tracking
     *
     * @param string $sDownloadLabel download label
     */
    public function addDownload($sDownloadLabel)
    {
        $this->_download = $sDownloadLabel;
    }

    /**
     * adds a emosBasket Page Array to the preScript
     *
     * @param array $aBasket basket items
     *
     * @return null
     */
    public function addEmosBasketPageArray($aBasket)
    {
        if (!is_array($aBasket)) {
            return;
        }

        $aBasketItems = [];
        foreach ($aBasket as $oItem) {
            $oItem = $this->_emos_ItemFormat($oItem);
            $aBasketItems[] = ["buy", $oItem->productId, $oItem->productName,
                $oItem->price, $oItem->productGroup, $oItem->quantity,
                $oItem->variant1, $oItem->variant2, $oItem->variant3 ];
        }

        $this->_ecEvent = $aBasketItems;
    }

    /**
     * adds a detailView to the preScript
     *
     * @param \OxidEsales\Eshop\Core\Smarty\Plugin\EmosItem $oItem item to add to view
     */
    public function addDetailView($oItem)
    {
        $this->_setEmosECPageArray($oItem, "view");
    }

    /**
     * adds a removeFromBasket to the preScript
     *
     * @param \OxidEsales\Eshop\Core\Smarty\Plugin\EmosItem $oItem item to remove from basket
     */
    public function removeFromBasket($oItem)
    {
        $this->_setEmosECPageArray($oItem, "c_rmv");
    }

    /**
     * adds a addToBasket to the preScript
     *
     * @param \OxidEsales\Eshop\Core\Smarty\Plugin\EmosItem $oItem item to add to basket
     */
    public function addToBasket($oItem)
    {
        $this->_setEmosECPageArray($oItem, "c_add");
    }

    /**
     * constructs a emosBillingPageArray of given $sEvent type
     *
     * @param string $sBillingId      billing id
     * @param string $sCustomerNumber customer number
     * @param int    $iTotal          total number
     * @param string $sCountry        customer country title
     * @param string $sCip            customer ip
     * @param string $sCity           customer city title
     */
    public function addEmosBillingPageArray($sBillingId = "", $sCustomerNumber = "", $iTotal = 0, $sCountry = "", $sCip = "", $sCity = "")
    {
        $this->_setEmosBillingArray($sBillingId, $sCustomerNumber, $iTotal, $sCountry, $sCip, $sCity);
    }

    /**
     * set a emosBillingArray
     *
     * @param string $sBillingId      billing id
     * @param string $sCustomerNumber customer number
     * @param int    $iTotal          total number
     * @param string $sCountry        customer country title
     * @param string $sCip            customer ip
     * @param string $sCity           customer city title
     */
    protected function _setEmosBillingArray($sBillingId = "", $sCustomerNumber = "", $iTotal = 0, $sCountry = "", $sCip = "", $sCity = "") // phpcs:ignore PSR2.Methods.MethodDeclaration.Underscore
    {
        /******************* prepare data *************************************/
        /* md5 the customer id to fullfill requirements of german datenschutzgeesetz */
        $sCustomerNumber = md5($sCustomerNumber);

        $sCountry = $this->_emos_DataFormat($sCountry);
        $sCip = $this->_emos_DataFormat($sCip) ;
        $sCity = $this->_emos_DataFormat($sCity);

        /* get a / separated location stzring for later drilldown */
        $ort = "";
        if ($sCountry) {
            $ort .= "$sCountry/";
        }

        if ($sCip) {
<<<<<<< HEAD
            $ort .= Str::getStr()->substr($sCip, 0, 1) . "/" . Str::getStr()->substr($sCip, 0, 2) . "/";
=======
            $ort .= getStr()->substr($sCip, 0, 1) . "/" . getStr()->substr($sCip, 0, 2) . "/";
>>>>>>> f2e0a058
        }

        if ($sCity) {
            $ort .= "$sCity/";
        }

        if ($sCip) {
            $ort .= $sCip;
        }

        $this->_billing = [$sBillingId, $sCustomerNumber, $ort, $iTotal];
    }

    /**
     * constructs a emosECPageArray of given $sEvent type
     *
     * @param \OxidEsales\Eshop\Core\Smarty\Plugin\EmosItem $oItem      an instance of class EMOS_Item
     * @param string    $sEvent     Type of this event ("view","c_rmv","c_add")
     */
    protected function _setEmosECPageArray($oItem, $sEvent) // phpcs:ignore PSR2.Methods.MethodDeclaration.Underscore
    {
        $oItem = $this->_emos_ItemFormat($oItem);

        $this->_ecEvent = [[$sEvent, $oItem->productId, $oItem->productName,
            $oItem->price, $oItem->productGroup,
            $oItem->quantity, $oItem->variant1,
            $oItem->variant2, $oItem->variant3]];
    }

    /**
     * formats data/values/params by eliminating named entities and xml-entities
     *
     * @param \OxidEsales\Eshop\Core\Smarty\Plugin\EmosItem $oItem item to format its parameters
     *
     * @return null
     */
    protected function _emos_ItemFormat($oItem) // phpcs:ignore PSR1.Methods.CamelCapsMethodName.NotCamelCaps,PSR2.Methods.MethodDeclaration.Underscore
    {
        $oItem->productId = $this->_emos_DataFormat($oItem->productId);
        $oItem->productName = $this->_emos_DataFormat($oItem->productName);
        $oItem->productGroup = $this->_emos_DataFormat($oItem->productGroup);
        $oItem->variant1 = $this->_emos_DataFormat($oItem->variant1);
        $oItem->variant2 = $this->_emos_DataFormat($oItem->variant2);
        $oItem->variant3 = $this->_emos_DataFormat($oItem->variant3);

        return $oItem;
    }

    /**
     * formats data/values/params by eliminating named entities and xml-entities
     *
     * @param string $sStr data input to format
     *
     * @return null
     */
    protected function _emos_DataFormat($sStr) //phpcs:ignore PSR1.Methods.CamelCapsMethodName.NotCamelCaps,PSR2.Methods.MethodDeclaration.Underscore
    {
        //null check
        if (is_null($sStr)) {
            return null;
        }

        //$sStr = urldecode($sStr);
        $sStr = htmlspecialchars_decode($sStr, ENT_QUOTES);
        $sStr = Str::getStr()->html_entity_decode($sStr);
        $sStr = strip_tags($sStr);
        $sStr = trim($sStr);

        //2007-05-10 replace translated &nbsp; with spaces
        $nbsp = chr(0xa0);
        $sStr = str_replace($nbsp, " ", $sStr);
        $sStr = str_replace("\"", "", $sStr);
        $sStr = str_replace("'", "", $sStr);
        $sStr = str_replace("%", "", $sStr);
        $sStr = str_replace(",", "", $sStr);
        $sStr = str_replace(";", "", $sStr);
        /* remove unnecessary white spaces*/
        while (true) {
            $sStr_temp = $sStr;
            $sStr = str_replace("  ", " ", $sStr);

            if ($sStr == $sStr_temp) {
                break;
            }
        }
        $sStr = str_replace(" / ", "/", $sStr);
        $sStr = str_replace(" /", "/", $sStr);
        $sStr = str_replace("/ ", "/", $sStr);

        $sStr = Str::getStr()->substr($sStr, 0, 254);
        //$sStr = rawurlencode( $sStr );
        return $sStr;
    }

    /**
     * formats up the connector script in a Econda ver 2 JS format
     */
    public function _prepareScript() // phpcs:ignore PSR2.Methods.MethodDeclaration.Underscore
    {
        $this->_sPrescript =  '<script type="text/javascript">window.emosTrackVersion = 2;</script>' . $this->_br;

        $this->_sIncScript .= "<script type=\"text/javascript\" " .
            "src=\"" . $this->_sPathToFile . $this->_sScriptFileName . "\">" .
            "</script>" . $this->_br;

        $this->_sPostscript  = '<script type="text/javascript"><!--' . $this->_br;
        $this->_sPostscript .= $this->_tab . 'var emospro = {};' . $this->_br;

        $this->_sPostscript .= $this->_addJsFormat("content", $this->_content);
        $this->_sPostscript .= $this->_addJsFormat("orderProcess", $this->_orderProcess);
        $this->_sPostscript .= $this->_addJsFormat("siteid", $this->_siteid);
        $this->_sPostscript .= $this->_addJsFormat("langid", $this->_langid);
        $this->_sPostscript .= $this->_addJsFormat("countryid", $this->_countryid);
        $this->_sPostscript .= $this->_addJsFormat("pageId", $this->_pageid);
        $this->_sPostscript .= $this->_addJsFormat("scontact", $this->_scontact);
        $this->_sPostscript .= $this->_addJsFormat("download", $this->_download);
        $this->_sPostscript .= $this->_addJsFormat("billing", [$this->_billing]);

        $this->_sPostscript .= $this->_addJsFormat("search", [[$this->_searchQuery, $this->_searchNumberOfHits]]);
        $this->_sPostscript .= $this->_addJsFormat("register", [[$this->_registerUser, $this->_registerResult]]);
        $this->_sPostscript .= $this->_addJsFormat("login", [[$this->_loginUser, $this->_loginResult]]);

        $this->_sPostscript .= $this->_addJsFormat("ec_Event", $this->_ecEvent);

        $this->_sPostscript .= $this->_tab . 'window.emosPropertiesEvent(emospro);' . $this->_br;
        $this->_sPostscript .= '//-->' . $this->_br . '</script>' . $this->_br;
    }

    /**
     * Formats a line in JS format
     *
     * @param string $sVarName  Variable name
     * @param mixed  $mContents Variable value
     *
     * @return string
     */
    protected function _addJsFormat($sVarName, $mContents) // phpcs:ignore PSR2.Methods.MethodDeclaration.Underscore
    {
        //get the first non array $mContents element
        $mVal = $mContents;
        while (is_array($mVal)) {
            $mVal = $mVal[0];
        }

        if (is_null($mVal)) {
            return;
        }

        $sEncoded = $this->_jsEncode(($mContents));

        return $this->_tab . 'emospro.' . $sVarName . ' = ' . $sEncoded . ';' . $this->_br;
    }

    /**
     * Encode contents $mContents to string for JS export
     *
     * @param mixed $mContents Input contents
     *
     * @return string
     */
    protected function _jsEncode($mContents) // phpcs:ignore PSR2.Methods.MethodDeclaration.Underscore
    {
        return json_encode($mContents);
    }
}<|MERGE_RESOLUTION|>--- conflicted
+++ resolved
@@ -250,13 +250,8 @@
         $this->_prepareScript();
 
         return $this->_sPrescript .
-<<<<<<< HEAD
-            $this->_sIncScript .
-            $this->_sPostscript;
-=======
                $this->_sIncScript .
                $this->_sPostscript;
->>>>>>> f2e0a058
     }
 
     /**
@@ -474,11 +469,7 @@
         }
 
         if ($sCip) {
-<<<<<<< HEAD
             $ort .= Str::getStr()->substr($sCip, 0, 1) . "/" . Str::getStr()->substr($sCip, 0, 2) . "/";
-=======
-            $ort .= getStr()->substr($sCip, 0, 1) . "/" . getStr()->substr($sCip, 0, 2) . "/";
->>>>>>> f2e0a058
         }
 
         if ($sCity) {
