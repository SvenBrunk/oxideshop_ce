<?php

/**
 * Copyright © OXID eSales AG. All rights reserved.
 * See LICENSE file for license details.
 */

namespace OxidEsales\EshopCommunity\Core;

use OxidEsales\EshopCommunity\Application\Model\User;

/**
 * Server data manipulation class
 */
class UtilsServer extends \OxidEsales\Eshop\Core\Base
{
    /**
     * user cookies
     *
     * @var array
     */
    protected $_aUserCookie = [];

    /**
     * Session cookie parameter name
     *
     * @var string
     */
    protected $_sSessionCookiesName = 'aSessionCookies';

    /**
     * Session stored cookies
     *
     * @var array
     */
    protected $_sSessionCookies = [];

    /**
     * sets cookie
     *
     * @param string $sName       cookie name
     * @param string $sValue      value
     * @param int    $iExpire     expire time
     * @param string $sPath       The path on the server in which the cookie will be available on
     * @param string $sDomain     The domain that the cookie is available.
     * @param bool   $blToSession is true, records cookie information to session
     * @param bool   $blSecure    if true, transfer cookie only via SSL
     * @param bool   $blHttpOnly  if true, only accessible via HTTP
     *
     * @return bool
     */
    public function setOxCookie($sName, $sValue = "", $iExpire = 0, $sPath = '/', $sDomain = null, $blToSession = true, $blSecure = false, $blHttpOnly = true)
    {
        if ($blToSession && !$this->isAdmin()) {
            $this->_saveSessionCookie($sName, $sValue, $iExpire, $sPath, $sDomain);
        }

        if (defined('OXID_PHP_UNIT') || php_sapi_name() === 'cli') {
            // do NOT set cookies in php unit or in cli because it would issue warnings
            return;
        }
        $config = \OxidEsales\Eshop\Core\Registry::getConfig();
        //if shop runs in https only mode we can set secure flag to all cookies
        $blSecure = $blSecure || ($config->isSsl() && $config->getSslShopUrl() == $config->getShopUrl());
        return setcookie(
            $sName,
            $sValue,
            $iExpire,
            $this->_getCookiePath($sPath),
            $this->_getCookieDomain($sDomain),
            $blSecure,
            $blHttpOnly
        );
    }

    protected $_blSaveToSession = null;

    /**
     * Checks if cookie must be saved to session in order to transfer it to different domain
     *
     * @return bool
     */
    protected function _mustSaveToSession()
    {
        if ($this->_blSaveToSession === null) {
            $this->_blSaveToSession = false;

            $myConfig = \OxidEsales\Eshop\Core\Registry::getConfig();
            if ($sSslUrl = $myConfig->getSslShopUrl()) {
                $sUrl = $myConfig->getShopUrl();

                $sHost = parse_url($sUrl, PHP_URL_HOST);
                $sSslHost = parse_url($sSslUrl, PHP_URL_HOST);

                // testing if domains matches..
                if ($sHost != $sSslHost) {
                    $oUtils = \OxidEsales\Eshop\Core\Registry::getUtils();
                    $this->_blSaveToSession = $oUtils->extractDomain($sHost) != $oUtils->extractDomain($sSslHost);
                }
            }
        }

        return $this->_blSaveToSession;
    }

    /**
     * Returns session cookie key
     *
     * @param bool $blGet mode - true - get, false - set cookie
     *
     * @return string
     */
    protected function _getSessionCookieKey($blGet)
    {
        $blSsl = \OxidEsales\Eshop\Core\Registry::getConfig()->isSsl();
        $sKey = $blSsl ? 'nossl' : 'ssl';

        if ($blGet) {
            $sKey = $blSsl ? 'ssl' : 'nossl';
        }

        return $sKey;
    }

    /**
     * Copies cookie info to session
     *
     * @param string $sName   cookie name
     * @param string $sValue  cookie value
     * @param int    $iExpire expiration time
     * @param string $sPath   cookie path
     * @param string $sDomain cookie domain
     */
    protected function _saveSessionCookie($sName, $sValue, $iExpire, $sPath, $sDomain)
    {
        if ($this->_mustSaveToSession()) {
            $aCookieData = ['value' => $sValue, 'expire' => $iExpire, 'path' => $sPath, 'domain' => $sDomain];

            $aSessionCookies = (array) \OxidEsales\Eshop\Core\Registry::getSession()->getVariable($this->_sSessionCookiesName);
            $aSessionCookies[$this->_getSessionCookieKey(false)][$sName] = $aCookieData;

            \OxidEsales\Eshop\Core\Registry::getSession()->setVariable($this->_sSessionCookiesName, $aSessionCookies);
        }
    }

    /**
     * Stored all session cookie info to cookies
     */
    public function loadSessionCookies()
    {
        if (($aSessionCookies = \OxidEsales\Eshop\Core\Registry::getSession()->getVariable($this->_sSessionCookiesName))) {
            $sKey = $this->_getSessionCookieKey(true);
            if (isset($aSessionCookies[$sKey])) {
                // writing session data to cookies
                foreach ($aSessionCookies[$sKey] as $sName => $aCookieData) {
                    $this->setOxCookie($sName, $aCookieData['value'], $aCookieData['expire'], $aCookieData['path'], $aCookieData['domain'], false);
                    $this->_sSessionCookies[$sName] = $aCookieData['value'];
                }

                // cleanup
                unset($aSessionCookies[$sKey]);
                \OxidEsales\Eshop\Core\Registry::getSession()->setVariable($this->_sSessionCookiesName, $aSessionCookies);
            }
        }
    }

    /**
     * Returns cookie path. If user did not set path, or set it to null, according to php
     * documentation empty string will be returned, marking to skip argument. Additionally
     * path can be defined in config.inc.php file as "sCookiePath" param. Please check cookie
     * documentation for more details about current parameter
     *
     * @param string $sPath user defined cookie path
     *
     * @return string
     */
    protected function _getCookiePath($sPath)
    {
        if ($aCookiePaths = \OxidEsales\Eshop\Core\Registry::getConfig()->getConfigParam('aCookiePaths')) {
            // in case user wants to have shop specific setup
            $sShopId = \OxidEsales\Eshop\Core\Registry::getConfig()->getShopId();
            $sPath = isset($aCookiePaths[$sShopId]) ? $aCookiePaths[$sShopId] : $sPath;
        }

        // from php doc: .. You may also replace an argument with an empty string ("") in order to skip that argument..
        return $sPath ? $sPath : "";
    }

    /**
     * Returns domain that cookie available. If user did not set domain, or set it to null, according to php
     * documentation empty string will be returned, marking to skip argument. Additionally domain can be defined
     * in config.inc.php file as "sCookieDomain" param. Please check cookie documentation for more details about
     * current parameter
     *
     * @param string $sDomain the domain that the cookie is available.
     *
     * @return string
     */
    protected function _getCookieDomain($sDomain)
    {
        $sDomain = $sDomain ? $sDomain : "";

        // on special cases, like separate domain for SSL, cookies must be defined on domain specific path
        // please have a look at
        if (!$sDomain) {
            if ($aCookieDomains = \OxidEsales\Eshop\Core\Registry::getConfig()->getConfigParam('aCookieDomains')) {
                // in case user wants to have shop specific setup
                $sShopId = \OxidEsales\Eshop\Core\Registry::getConfig()->getShopId();
                $sDomain = isset($aCookieDomains[$sShopId]) ? $aCookieDomains[$sShopId] : $sDomain;
            }
        }

        return $sDomain;
    }

    /**
     * Returns cookie $sName value.
     * If optional parameter $sName is not set then getCookie() returns whole cookie array
     *
     * @param string $sName cookie param name
     *
     * @return mixed
     */
    public function getOxCookie($sName = null)
    {
        $sValue = null;
        if ($sName && isset($_COOKIE[$sName])) {
            $sValue = \OxidEsales\Eshop\Core\Registry::getConfig()->checkParamSpecialChars($_COOKIE[$sName]);
        } elseif ($sName && !isset($_COOKIE[$sName])) {
            $sValue = isset($this->_sSessionCookies[$sName]) ? $this->_sSessionCookies[$sName] : null;
        } elseif (!$sName && isset($_COOKIE)) {
            $sValue = $_COOKIE;
        }

        return $sValue;
    }

    /**
     * Returns remote IP address
     *
     * @return string
     */
    public function getRemoteAddress()
    {
        if (isset($_SERVER["HTTP_X_FORWARDED_FOR"])) {
            $sIP = $_SERVER["HTTP_X_FORWARDED_FOR"];
            $sIP = preg_replace('/,.*$/', '', $sIP);
        } elseif (isset($_SERVER["HTTP_CLIENT_IP"])) {
            $sIP = $_SERVER["HTTP_CLIENT_IP"];
        } else {
            $sIP = $_SERVER["REMOTE_ADDR"];
        }

        return $sIP;
    }

    /**
     * returns a server constant
     *
     * @param string $sServVar optional - which server var should be returned, if null returns whole $_SERVER
     *
     * @return mixed
     */
    public function getServerVar($sServVar = null)
    {
        $sValue = null;
        if (isset($_SERVER)) {
            if ($sServVar && isset($_SERVER[$sServVar])) {
                $sValue = $_SERVER[$sServVar];
            } elseif (!$sServVar) {
                $sValue = $_SERVER;
            }
        }

        return $sValue;
    }

    /**
     * Sets user info into cookie
     *
     * @param string  $userName     user name
     * @param string  $passwordHash password hash
     * @param int     $shopId       shop ID (default null)
     * @param integer $timeout      timeout value (default 31536000)
     * @param string  $salt
     */
    public function setUserCookie($userName, $passwordHash, $shopId = null, $timeout = 31536000, $salt = User::USER_COOKIE_SALT)
    {
        $myConfig = \OxidEsales\Eshop\Core\Registry::getConfig();
        $shopId = $shopId ?? $myConfig->getShopId();
        $sSslUrl = $myConfig->getSslShopUrl();
        if (stripos($sSslUrl, 'https') === 0) {
            $blSsl = true;
        } else {
            $blSsl = false;
        }

        $this->_aUserCookie[$shopId] = $userName . '@@@' . crypt($passwordHash, $salt);
        $this->setOxCookie('oxid_' . $shopId, $this->_aUserCookie[$shopId], \OxidEsales\Eshop\Core\Registry::getUtilsDate()->getTime() + $timeout, '/', null, true, $blSsl);
        $this->setOxCookie('oxid_' . $shopId . '_autologin', '1', \OxidEsales\Eshop\Core\Registry::getUtilsDate()->getTime() + $timeout, '/', null, true, false);
    }

    /**
     * Deletes user cookie data
     *
     * @param string $sShopId shop ID (default null)
     */
    public function deleteUserCookie($sShopId = null)
    {
        $myConfig = \OxidEsales\Eshop\Core\Registry::getConfig();
        $sShopId = (!$sShopId) ? \OxidEsales\Eshop\Core\Registry::getConfig()->getShopId() : $sShopId;
        $sSslUrl = $myConfig->getSslShopUrl();
        if (stripos($sSslUrl, 'https') === 0) {
            $blSsl = true;
        } else {
            $blSsl = false;
        }

        $this->_aUserCookie[$sShopId] = '';
        $this->setOxCookie('oxid_' . $sShopId, '', \OxidEsales\Eshop\Core\Registry::getUtilsDate()->getTime() - 3600, '/', null, true, $blSsl);
        $this->setOxCookie('oxid_' . $sShopId . '_autologin', '0', \OxidEsales\Eshop\Core\Registry::getUtilsDate()->getTime() - 3600, '/', null, true, false);
    }

    /**
     * Returns cookie stored used login data
     *
     * @param string $sShopId shop ID (default null)
     *
     * @return string
     */
    public function getUserCookie($sShopId = null)
    {
        $myConfig = Registry::getConfig();
        $sShopId = (!$sShopId) ? $myConfig->getShopId() : $sShopId;
        // check for SSL connection
        if (!$myConfig->isSsl() && $this->getOxCookie('oxid_' . $sShopId . '_autologin') == '1') {
            $sSslUrl = rtrim($myConfig->getSslShopUrl(), '/') . $_SERVER['REQUEST_URI'];
            if (stripos($sSslUrl, 'https') === 0) {
                \OxidEsales\Eshop\Core\Registry::getUtils()->redirect($sSslUrl, true, 302);
            }
        }

        if (array_key_exists($sShopId, $this->_aUserCookie) && $this->_aUserCookie[$sShopId] !== null) {
            return $this->_aUserCookie[$sShopId] ? $this->_aUserCookie[$sShopId] : null;
        }

        return $this->_aUserCookie[$sShopId] = $this->getOxCookie('oxid_' . $sShopId);
    }

    /**
     * Checks if current client ip is in trusted IPs list.
     * IP list is defined in config file as "aTrustedIPs" parameter
     *
     * @return bool
     */
    public function isTrustedClientIp()
    {
        $blTrusted = false;
<<<<<<< HEAD
        $aTrustedIPs = ( array ) \OxidEsales\Eshop\Core\Registry::getConfig()->getConfigParam("aTrustedIPs");
=======
        $aTrustedIPs = (array) $this->getConfig()->getConfigParam("aTrustedIPs");
>>>>>>> 2f7163c9
        if (count($aTrustedIPs)) {
            $blTrusted = in_array($this->getRemoteAddress(), $aTrustedIPs);
        }

        return $blTrusted;
    }

    /**
     * Removes MSIE(\s)?(\S)*(\s) from browser agent information
     *
     * @param string $sAgent browser user agent idenfitier
     *
     * @return string
     */
    public function processUserAgentInfo($sAgent)
    {
        if ($sAgent) {
            $sAgent = getStr()->preg_replace("/MSIE(\s)?(\S)*(\s)/", "", (string) $sAgent);
        }

        return $sAgent;
    }

    /**
     * Compares current URL to supplied string
     *
     * @param string $sURL URL
     *
     * @return bool true if $sURL is equal to current page URL
     */
    public function isCurrentUrl($sURL)
    {
        // Missing protocol, cannot proceed, assuming true.
        if (!$sURL || (strpos($sURL, "http") !== 0)) {
            return true;
        }

        $sServerHost = $this->getServerVar('HTTP_HOST');
        $blIsCurrentUrl = $this->_isCurrentUrl($sURL, $sServerHost);
        if (!$blIsCurrentUrl) {
            $sServerHost = $this->getServerVar('HTTP_X_FORWARDED_HOST');
            if ($sServerHost) {
                $blIsCurrentUrl = $this->_isCurrentUrl($sURL, $sServerHost);
            }
        }

        return $blIsCurrentUrl;
    }

    /**
      * Check if the given URL is same as used for request.
      * The URL in this context is the base address for the shop e.g. https://www.domain.com/shop/
      * the protocol is optional (www.domain.com/shop/)
      * but the protocol relative syntax (//www.domain.com/shop/) is not yet supported.
      *
      * @param string $sURL        URL to check if is same as request.
      * @param string $sServerHost request host.
      *
      * @return bool true if $sURL is equal to current page URL
      */
    public function _isCurrentUrl($sURL, $sServerHost)
    {
        // #4010: force_sid added in https to every link
        preg_match("/^(https?:\/\/)?(www\.)?([^\/]+)/i", $sURL, $matches);
        $sUrlHost = isset($matches[3]) ? $matches[3] : null;

        preg_match("/^(https?:\/\/)?(www\.)?([^\/]+)/i", $sServerHost, $matches);
        $sRealHost =  isset($matches[3]) ? $matches[3] : null;


        //fetch the path from SCRIPT_NAME and ad it to the $sServerHost
        $sScriptName = $this->getServerVar('SCRIPT_NAME');
        $sCurrentHost = preg_replace('/\/(modules\/[\w\/]*)?\w*\.php.*/', '', $sServerHost . $sScriptName);

        //remove double slashes all the way
        $sCurrentHost = str_replace('/', '', $sCurrentHost);
        $sURL = str_replace('/', '', $sURL);

        if ($sURL && $sCurrentHost && strpos($sURL, $sCurrentHost) !== false) {
            //bug fix #0002991
            if ($sUrlHost == $sRealHost) {
                return true;
            }
        }

        return false;
    }

    /**
     * Return server id by server system information.
     *
     * @return string
     */
    public function getServerNodeId()
    {
        return md5($this->getServerName() . $this->getServerIp());
    }

    /**
     * Return local machine ip.
     *
     * @return string
     */
    public function getServerIp()
    {
        return $this->getServerVar('SERVER_ADDR');
    }

    /**
     * Return server system parameter similar as unix uname.
     *
     * @return string
     */
    private function getServerName()
    {
        return php_uname();
    }
}<|MERGE_RESOLUTION|>--- conflicted
+++ resolved
@@ -356,11 +356,7 @@
     public function isTrustedClientIp()
     {
         $blTrusted = false;
-<<<<<<< HEAD
-        $aTrustedIPs = ( array ) \OxidEsales\Eshop\Core\Registry::getConfig()->getConfigParam("aTrustedIPs");
-=======
-        $aTrustedIPs = (array) $this->getConfig()->getConfigParam("aTrustedIPs");
->>>>>>> 2f7163c9
+        $aTrustedIPs = (array) \OxidEsales\Eshop\Core\Registry::getConfig()->getConfigParam("aTrustedIPs");
         if (count($aTrustedIPs)) {
             $blTrusted = in_array($this->getRemoteAddress(), $aTrustedIPs);
         }
