--- conflicted
+++ resolved
@@ -407,27 +407,6 @@
         } else {
             return true;
         }
-<<<<<<< HEAD
-=======
-
-        return $validationResult;
-    }
-
-    /**
-     * Used to collect user validation errors. This method is called from all of
-     * the input checking functionality to report found error.
-     *
-     * @deprecated since v6.0.0(2017-12-22); Use addValidationError.
-     *
-     * @param string            $fieldName Field name.
-     * @param StandardException $error     Exception.
-     *
-     * @return StandardException
-     */
-    protected function _addValidationError($fieldName, $error) // phpcs:ignore PSR2.Methods.MethodDeclaration.Underscore
-    {
-        return $this->addValidationError($fieldName, $error);
->>>>>>> f2e0a058
     }
 
     /**
