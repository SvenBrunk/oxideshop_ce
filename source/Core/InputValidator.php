<?php
/**
 * Copyright © OXID eSales AG. All rights reserved.
 * See LICENSE file for license details.
 */

namespace OxidEsales\EshopCommunity\Core;

use OxidEsales\Eshop\Application\Model\Address;
use OxidEsales\Eshop\Application\Model\User;
use OxidEsales\Eshop\Core\Exception\ArticleInputException;
use OxidEsales\Eshop\Core\Exception\StandardException;

/**
 * Class for validating input.
 */
class InputValidator extends \OxidEsales\Eshop\Core\Base
{
    /**
     * Invalid account number error code for template.
     */
    const INVALID_ACCOUNT_NUMBER = -5;

    /**
     * Invalid bank number error code for template.
     */
    const INVALID_BANK_CODE = -4;

    /**
     * Required fields for credit card payment.
     *
     * @var array
     */
    protected $_aRequiredCCFields = ['kktype',
                                          'kknumber',
                                          'kkmonth',
                                          'kkyear',
                                          'kkname',
                                          'kkpruef'
    ];

    /**
     * Input validation errors.
     *
     * @var array
     */
    protected $_aInputValidationErrors = [];


    protected $_oCompanyVatInValidator = null;

    /**
     * Possible credit card types
     *
     * @var array
     */
    protected $_aPossibleCCType = ['mcd', // Master Card
                                        'vis', // Visa
                                        'amx', // American Express
                                        'dsc', // Discover
                                        'dnc', // Diners Club
                                        'jcb', // JCB
                                        'swi', // Switch
                                        'dlt', // Delta
                                        'enr' // EnRoute
    ];

    /**
     * Required fields for debit cards.
     *
     * @var array
     */
    protected $_aRequiredDCFields = ['lsbankname',
                                          'lsktonr',
                                          'lsktoinhaber'
    ];

    /**
     * Class constructor. The constructor is defined in order to be possible to call parent::__construct() in modules.
     *
     */
    public function __construct()
    {
    }

    /**
     * Validates basket amount.
     *
     * @param float $amount Amount of article.
     *
     * @throws ArticleInputException If amount is not numeric or smaller 0.
     *
     * @return float
     */
    public function validateBasketAmount($amount)
    {
        $amount = str_replace(',', '.', $amount);

        if (!is_numeric($amount) || $amount < 0) {
            /**
             * @var \OxidEsales\Eshop\Core\Exception\ArticleInputException $exception
             */
            $exception = oxNew(\OxidEsales\Eshop\Core\Exception\ArticleInputException::class);
            $exception->setMessage(\OxidEsales\Eshop\Core\Registry::getLang()->translateString('ERROR_MESSAGE_INPUT_INVALIDAMOUNT'));
            throw $exception;
        }

        if (!\OxidEsales\Eshop\Core\Registry::getConfig()->getConfigParam('blAllowUnevenAmounts')) {
            $amount = round(( string ) $amount);
        }

        //negative amounts are not allowed
        //$dAmount = abs($dAmount);

        return $amount;
    }

    /**
     * Checks if user name does not break logic:
     *  - if user wants to UPDATE his login name, performing check if
     *    user entered correct password
     *  - additionally checking for user name duplicates. This is usually
     *    needed when creating new users.
     * On any error exception is thrown.
     *
     * @param User   $user       Active user.
     * @param string $login      User preferred login name.
     * @param array  $invAddress User information.
     *
     * @return string login name
     */
    public function checkLogin($user, $login, $invAddress)
    {
        $login = (isset($invAddress['oxuser__oxusername'])) ? $invAddress['oxuser__oxusername'] : $login;

        // check only for users with password during registration
        // if user wants to change user name - we must check if passwords are ok before changing
        if ($user->oxuser__oxpassword->value && $login != $user->oxuser__oxusername->value) {
            // on this case password must be taken directly from request
            $newPassword = (isset($invAddress['oxuser__oxpassword']) && $invAddress['oxuser__oxpassword']) ? $invAddress['oxuser__oxpassword'] : \OxidEsales\Eshop\Core\Registry::getConfig()->getRequestParameter('user_password');
            if (!$newPassword) {
                // 1. user forgot to enter password
                $exception = oxNew(\OxidEsales\Eshop\Core\Exception\InputException::class);
                $exception->setMessage(\OxidEsales\Eshop\Core\Registry::getLang()->translateString('ERROR_MESSAGE_INPUT_NOTALLFIELDS'));

<<<<<<< HEAD
                return $this->addValidationError("oxuser__oxpassword", $oEx);
=======
                return $this->_addValidationError("oxuser__oxpassword", $exception);
>>>>>>> 7300903a
            } else {
                // 2. entered wrong password
                if (!$user->isSamePassword($newPassword)) {
                    $exception = oxNew(\OxidEsales\Eshop\Core\Exception\UserException::class);
                    $exception->setMessage(\OxidEsales\Eshop\Core\Registry::getLang()->translateString('ERROR_MESSAGE_PASSWORD_DO_NOT_MATCH'));

<<<<<<< HEAD
                    return $this->addValidationError("oxuser__oxpassword", $oEx);
=======
                    return $this->_addValidationError("oxuser__oxpassword", $exception);
>>>>>>> 7300903a
                }
            }
        }

        if ($user->checkIfEmailExists($login)) {
            //if exists then we do not allow to do that
            $exception = oxNew(\OxidEsales\Eshop\Core\Exception\UserException::class);
            $exception->setMessage(sprintf(\OxidEsales\Eshop\Core\Registry::getLang()->translateString('ERROR_MESSAGE_USER_USEREXISTS'), $login));

<<<<<<< HEAD
            return $this->addValidationError("oxuser__oxusername", $oEx);
=======
            return $this->_addValidationError("oxuser__oxusername", $exception);
>>>>>>> 7300903a
        }

        return $login;
    }

    /**
     * Checks if email (used as login) is not empty and is
     * valid.
     *
     * @param User   $user  Active user.
     * @param string $email User email/login.
     *
     * @return null
     */
    public function checkEmail($user, $email)
    {
        // missing email address (user login name) ?
        if (!$email) {
            $exception = oxNew(\OxidEsales\Eshop\Core\Exception\InputException::class);
            $exception->setMessage(\OxidEsales\Eshop\Core\Registry::getLang()->translateString('ERROR_MESSAGE_INPUT_NOTALLFIELDS'));

<<<<<<< HEAD
            return $this->addValidationError("oxuser__oxusername", $oEx);
=======
            return $this->_addValidationError("oxuser__oxusername", $exception);
>>>>>>> 7300903a
        }

        // invalid email address ?
        if (!oxNew(\OxidEsales\Eshop\Core\MailValidator::class)->isValidEmail($email)) {
            $exception = oxNew(\OxidEsales\Eshop\Core\Exception\InputException::class);
            $exception->setMessage(\OxidEsales\Eshop\Core\Registry::getLang()->translateString('ERROR_MESSAGE_INPUT_NOVALIDEMAIL'));

<<<<<<< HEAD
            return $this->addValidationError("oxuser__oxusername", $oEx);
=======
            return $this->_addValidationError("oxuser__oxusername", $exception);
>>>>>>> 7300903a
        }
    }

    /**
     * Checking if user password is fine. In case of error
     * exception is thrown
     *
     * @param User   $user                      Active user.
     * @param string $newPassword               New user password.
     * @param string $confirmationPassword      Retyped user password.
     * @param bool   $shouldCheckPasswordLength Option to check password length.
     *
     * @return Exception\StandardException|null
     */
    public function checkPassword($user, $newPassword, $confirmationPassword, $shouldCheckPasswordLength = false)
    {
        //  no password at all
        if ($shouldCheckPasswordLength && getStr()->strlen($newPassword) == 0) {
            $exception = oxNew(\OxidEsales\Eshop\Core\Exception\InputException::class);
            $exception->setMessage(\OxidEsales\Eshop\Core\Registry::getLang()->translateString('ERROR_MESSAGE_INPUT_EMPTYPASS'));

<<<<<<< HEAD
            return $this->addValidationError("oxuser__oxpassword", $oEx);
=======
            return $this->_addValidationError("oxuser__oxpassword", $exception);
>>>>>>> 7300903a
        }

        if ($shouldCheckPasswordLength && getStr()->strlen($newPassword) < $this->getPasswordLength()) {
            $exception = oxNew(\OxidEsales\Eshop\Core\Exception\InputException::class);
            $exception->setMessage(\OxidEsales\Eshop\Core\Registry::getLang()->translateString('ERROR_MESSAGE_PASSWORD_TOO_SHORT'));

<<<<<<< HEAD
            return $this->addValidationError("oxuser__oxpassword", $oEx);
=======
            return $this->_addValidationError("oxuser__oxpassword", $exception);
>>>>>>> 7300903a
        }

        //  passwords do not match ?
        if ($newPassword != $confirmationPassword) {
            $exception = oxNew(\OxidEsales\Eshop\Core\Exception\UserException::class);
            $exception->setMessage(\OxidEsales\Eshop\Core\Registry::getLang()->translateString('ERROR_MESSAGE_PASSWORD_DO_NOT_MATCH'));

<<<<<<< HEAD
            return $this->addValidationError("oxuser__oxpassword", $oEx);
=======
            return $this->_addValidationError("oxuser__oxpassword", $exception);
>>>>>>> 7300903a
        }
    }

    /**
     * Min length of password.
     *
     * @return int
     */
    public function getPasswordLength()
    {
        return \OxidEsales\Eshop\Core\Registry::getConfig()->getConfigParam("iPasswordLength") ?: 6;
    }

    /**
     * Checking if all required fields were filled. In case of error
     * exception is thrown
     *
     * @param User  $user            Active user.
     * @param array $billingAddress  Billing address.
     * @param array $deliveryAddress Delivery address.
     */
    public function checkRequiredFields($user, $billingAddress, $deliveryAddress)
    {
        /** @var \OxidEsales\Eshop\Application\Model\RequiredAddressFields $requiredAddressFields */
        $requiredAddressFields = oxNew(\OxidEsales\Eshop\Application\Model\RequiredAddressFields::class);

        /** @var \OxidEsales\Eshop\Application\Model\RequiredFieldsValidator $fieldsValidator */
        $fieldsValidator = oxNew(\OxidEsales\Eshop\Application\Model\RequiredFieldsValidator::class);

        /** @var User $user */
        $user = oxNew(User::class);
        $billingAddress = $this->_setFields($user, $billingAddress);
        $fieldsValidator->setRequiredFields($requiredAddressFields->getBillingFields());
        $fieldsValidator->validateFields($billingAddress);
        $invalidFields = $fieldsValidator->getInvalidFields();

        if (!empty($deliveryAddress)) {
            /** @var \OxidEsales\Eshop\Application\Model\Address $deliveryAddress */
            $deliveryAddress = $this->_setFields(oxNew(\OxidEsales\Eshop\Application\Model\Address::class), $deliveryAddress);
            $fieldsValidator->setRequiredFields($requiredAddressFields->getDeliveryFields());
            $fieldsValidator->validateFields($deliveryAddress);
            $invalidFields = array_merge($invalidFields, $fieldsValidator->getInvalidFields());
        }

        foreach ($invalidFields as $sField) {
            $exception = oxNew(\OxidEsales\Eshop\Core\Exception\InputException::class);
            $exception->setMessage(\OxidEsales\Eshop\Core\Registry::getLang()->translateString('ERROR_MESSAGE_INPUT_NOTALLFIELDS'));

<<<<<<< HEAD
            $this->addValidationError($sField, $oEx);
=======
            $this->_addValidationError($sField, $exception);
>>>>>>> 7300903a
        }
    }

    /**
     * Creates oxAddress object from given array.
     *
     * @param User|Address $object
     * @param array        $fields
     *
     * @return User|Address
     */
    private function _setFields($object, $fields)
    {
        $fields = is_array($fields) ? $fields : [];
        foreach ($fields as $sKey => $sValue) {
            $object->$sKey = oxNew('oxField', $sValue);
        }

        return $object;
    }

    /**
     * Checks if user defined countries (billing and delivery) are active.
     *
     * @param User  $user            Active user.
     * @param array $invAddress      Billing address info.
     * @param array $deliveryAddress Delivery address info.
     */
    public function checkCountries($user, $invAddress, $deliveryAddress)
    {
        $billingCountry = isset($invAddress['oxuser__oxcountryid']) ? $invAddress['oxuser__oxcountryid'] : null;
        $deliveryCountry = isset($deliveryAddress['oxaddress__oxcountryid']) ? $deliveryAddress['oxaddress__oxcountryid'] : null;

        if ($billingCountry || $deliveryCountry) {
            $database = \OxidEsales\Eshop\Core\DatabaseProvider::getDb();

            if (($billingCountry == $deliveryCountry) || (!$billingCountry && $deliveryCountry) || ($billingCountry && !$deliveryCountry)) {
                $billingCountry = $billingCountry ? $billingCountry : $deliveryCountry;
                $query = "select oxactive from oxcountry where oxid = " . $database->quote($billingCountry) . " ";
            } else {
                $query = "select ( select oxactive from oxcountry where oxid = " . $database->quote($billingCountry) . " ) and
                              ( select oxactive from oxcountry where oxid = " . $database->quote($deliveryCountry) . " ) ";
            }

            if (!$database->getOne($query)) {
                $exception = oxNew(\OxidEsales\Eshop\Core\Exception\UserException::class);
                $exception->setMessage(\OxidEsales\Eshop\Core\Registry::getLang()->translateString('ERROR_MESSAGE_INPUT_NOTALLFIELDS'));

<<<<<<< HEAD
                $this->addValidationError("oxuser__oxcountryid", $oEx);
=======
                $this->_addValidationError("oxuser__oxcountryid", $exception);
>>>>>>> 7300903a
            }
        }
    }

    /**
     * Checks if user passed VAT id is valid. Exception is thrown
     * if id is not valid.
     *
     * @param User  $user       Active user.
     * @param array $invAddress User input array.
     *
     * @return null
     */
    public function checkVatId($user, $invAddress)
    {
        if ($this->_hasRequiredParametersForVatInCheck($invAddress)) {
            $country = $this->_getCountry($invAddress['oxuser__oxcountryid']);

            if ($country && $country->isInEU()) {
                $vatInValidator = $this->getCompanyVatInValidator($country);

                /** @var \OxidEsales\Eshop\Application\Model\CompanyVatIn $oVatIn */
                $oVatIn = oxNew('oxCompanyVatIn', $invAddress['oxuser__oxustid']);

                if (!$vatInValidator->validate($oVatIn)) {
                    /** @var \OxidEsales\Eshop\Core\Exception\InputException $exception */
                    $exception = oxNew(\OxidEsales\Eshop\Core\Exception\InputException::class);
                    $exception->setMessage(\OxidEsales\Eshop\Core\Registry::getLang()->translateString('VAT_MESSAGE_' . $vatInValidator->getError()));

<<<<<<< HEAD
                    return $this->addValidationError("oxuser__oxustid", $oEx);
=======
                    return $this->_addValidationError("oxuser__oxustid", $exception);
>>>>>>> 7300903a
                }
            }
        } elseif ($invAddress['oxuser__oxustid'] && !$invAddress['oxuser__oxcompany']) {
            /** @var \OxidEsales\Eshop\Core\Exception\InputException $exception */
            $exception = oxNew(\OxidEsales\Eshop\Core\Exception\InputException::class);
            $exception->setMessage(\OxidEsales\Eshop\Core\Registry::getLang()->translateString('VAT_MESSAGE_COMPANY_MISSING'));

<<<<<<< HEAD
            return $this->addValidationError("oxuser__oxcompany", $oEx);
=======
            return $this->_addValidationError("oxuser__oxcompany", $exception);
>>>>>>> 7300903a
        }
    }


    /**
     * Load and return Country object.
     *
     * @param string $countryId
     *
     * @return \OxidEsales\Eshop\Application\Model\Country
     */
    protected function _getCountry($countryId)
    {
        $country = oxNew(\OxidEsales\Eshop\Application\Model\Country::class);
        $country->load($countryId);

        return $country;
    }

    /**
     * Returns error array if input validation for current field and rule reported an error
     *
     * @return array
     */
    public function getFieldValidationErrors()
    {
        return $this->_aInputValidationErrors;
    }

    /**
     * Returns first user input validation error.
     *
     * @return StandardException
     */
    public function getFirstValidationError()
    {
        $aErr = reset($this->_aInputValidationErrors);
        if (is_array($aErr)) {
            return reset($aErr);
        }
    }

    /**
     * Validates payment input data for credit card and debit note.
     *
     * @param string $paymentId    The payment id of current payment.
     * @param array  $dynamicValue Values of payment.
     *
     * @return bool
     */
    public function validatePaymentInputData($paymentId, & $dynamicValue)
    {
        $validationResult = true;

        switch ($paymentId) {
            case 'oxidcreditcard':
                $validationResult = false;

                $idAllCreditCardInformationSet = $this->_isAllBankInformationSet($this->_aRequiredCCFields, $dynamicValue);
                $doesCreditCardTypeExist = in_array($dynamicValue['kktype'], $this->_aPossibleCCType);

                if ($idAllCreditCardInformationSet && $doesCreditCardTypeExist) {
                    $cardValidator = oxNew(\OxidEsales\Eshop\Core\CreditCardValidator::class);
                    $validationResult = $cardValidator->isValidCard(
                        $dynamicValue['kknumber'],
                        $dynamicValue['kktype'],
                        $dynamicValue['kkmonth'] . substr($dynamicValue['kkyear'], 2, 2)
                    );
                }
                break;

            case "oxiddebitnote":
                $validationResult = false;

                if ($this->_isAllBankInformationSet($this->_aRequiredDCFields, $dynamicValue)) {
                    $validationResult = $this->_validateDebitNote($dynamicValue);
                }

                break;
        }

        return $validationResult;
    }

    /**
     * Used to collect user validation errors. This method is called from all of
     * the input checking functionality to report found error.
     *
     * @param string     $sFieldName field name
     * @param \Exception $oErr       exception
     *
<<<<<<< HEAD
     * @return \Exception
=======
     * @param string            $fieldName Field name.
     * @param StandardException $error     Exception.
     *
     * @return StandardException
     */
    protected function _addValidationError($fieldName, $error)
    {
        return $this->addValidationError($fieldName, $error);
    }

    /**
     * Used to collect user validation errors. This method is called from all of
     * the input checking functionality to report found error.
     *
     * @param string            $fieldName
     * @param StandardException $error
     *
     * @return StandardException
>>>>>>> 7300903a
     */
    public function addValidationError($fieldName, $error)
    {
        return $this->_aInputValidationErrors[$fieldName][] = $error;
    }
    
    /**
     * Validates debit note.
     *
     * @param array $debitInformation Debit information
     *
     * @return bool|int
     */
    protected function _validateDebitNote($debitInformation)
    {
        $debitInformation = $this->_cleanDebitInformation($debitInformation);
        $bankCode = $debitInformation['lsblz'];
        $sAccountNumber = $debitInformation['lsktonr'];
        $sepaValidator = oxNew(\OxidEsales\Eshop\Core\SepaValidator::class);

        if (empty($bankCode) || $sepaValidator->isValidBIC($bankCode)) {
            $validationResult = true;
            if (!$sepaValidator->isValidIBAN($sAccountNumber)) {
                $validationResult = self::INVALID_ACCOUNT_NUMBER;
            }
        } else {
            $validationResult = self::INVALID_BANK_CODE;
            if (!\OxidEsales\Eshop\Core\Registry::getConfig()->getConfigParam('blSkipDebitOldBankInfo')) {
                $validationResult = $this->_validateOldDebitInfo($debitInformation);
            }
        }

        return $validationResult;
    }

    /**
     * Validates old debit info.
     *
     * @param array $debitInfo Debit info
     *
     * @return bool|int
     */
    protected function _validateOldDebitInfo($debitInfo)
    {
        $stringHelper = getStr();
        $debitInfo = $this->_fixAccountNumber($debitInfo);

        $validationResult = true;

        if (!$stringHelper->preg_match("/^\d{5,8}$/", $debitInfo['lsblz'])) {
            // Bank code is invalid
            $validationResult = self::INVALID_BANK_CODE;
        }

        if (true === $validationResult && !$stringHelper->preg_match("/^\d{10,12}$/", $debitInfo['lsktonr'])) {
            // Account number is invalid
            $validationResult = self::INVALID_ACCOUNT_NUMBER;
        }


        return $validationResult;
    }

    /**
     * If account number is shorter than 10, add zeros in front of number.
     *
     * @param array $debitInfo Debit info.
     *
     * @return array
     */
    protected function _fixAccountNumber($debitInfo)
    {
        $oStr = getStr();

        if ($oStr->strlen($debitInfo['lsktonr']) < 10) {
            $sNewNum = str_repeat(
                '0',
                10 - $oStr->strlen($debitInfo['lsktonr'])
            ) . $debitInfo['lsktonr'];
            $debitInfo['lsktonr'] = $sNewNum;
        }

        return $debitInfo;
    }

    /**
     * Checks if all bank information is set.
     *
     * @param array $requiredFields  fields must be set.
     * @param array $bankInformation actual information.
     *
     * @return bool
     */
    protected function _isAllBankInformationSet($requiredFields, $bankInformation)
    {
        $isSet = true;
        foreach ($requiredFields as $fieldName) {
            if (!isset($bankInformation[$fieldName]) || !trim($bankInformation[$fieldName])) {
                $isSet = false;
                break;
            }
        }

        return $isSet;
    }

    /**
     * Clean up spaces.
     *
     * @param array $debitInformation Debit information.
     *
     * @return mixed
     */
    protected function _cleanDebitInformation($debitInformation)
    {
        $debitInformation['lsblz'] = str_replace(' ', '', $debitInformation['lsblz']);
        $debitInformation['lsktonr'] = str_replace(' ', '', $debitInformation['lsktonr']);

        return $debitInformation;
    }

    /**
     * Check if all need parameters entered.
     *
     * @param array $invAddress Address.
     *
     * @return bool
     */
    protected function _hasRequiredParametersForVatInCheck($invAddress)
    {
        return $invAddress['oxuser__oxustid'] && $invAddress['oxuser__oxcountryid'] && $invAddress['oxuser__oxcompany'];
    }

    /**
     * VAT IN validator setter.
     *
     * @param \OxidEsales\Eshop\Core\CompanyVatInValidator $companyVatInValidator validator
     */
    public function setCompanyVatInValidator($companyVatInValidator)
    {
        $this->_oCompanyVatInValidator = $companyVatInValidator;
    }

    /**
     * Return VAT IN validator.
     *
     * @param \OxidEsales\Eshop\Application\Model\Country $country Country according which VAT id should be checked.
     *
     * @return \OxidEsales\Eshop\Core\CompanyVatInValidator
     */
    public function getCompanyVatInValidator($country)
    {
        if (is_null($this->_oCompanyVatInValidator)) {
            /** @var \OxidEsales\Eshop\Core\CompanyVatInValidator $vatInValidator */
            $vatInValidator = oxNew('oxCompanyVatInValidator', $country);

            /** @var \OxidEsales\Eshop\Core\CompanyVatInCountryChecker $validator */
            $validator = oxNew(\OxidEsales\Eshop\Core\CompanyVatInCountryChecker::class);

            $vatInValidator->addChecker($validator);

            /** @var \OxidEsales\Eshop\Core\OnlineVatIdCheck $onlineValidator */
            if (!\OxidEsales\Eshop\Core\Registry::getConfig()->getConfigParam("blVatIdCheckDisabled")) {
                $onlineValidator = oxNew(\OxidEsales\Eshop\Core\OnlineVatIdCheck::class);
                $vatInValidator->addChecker($onlineValidator);
            }

            $this->setCompanyVatInValidator($vatInValidator);
        }

        return $this->_oCompanyVatInValidator;
    }
}<|MERGE_RESOLUTION|>--- conflicted
+++ resolved
@@ -143,22 +143,14 @@
                 $exception = oxNew(\OxidEsales\Eshop\Core\Exception\InputException::class);
                 $exception->setMessage(\OxidEsales\Eshop\Core\Registry::getLang()->translateString('ERROR_MESSAGE_INPUT_NOTALLFIELDS'));
 
-<<<<<<< HEAD
-                return $this->addValidationError("oxuser__oxpassword", $oEx);
-=======
-                return $this->_addValidationError("oxuser__oxpassword", $exception);
->>>>>>> 7300903a
+                return $this->addValidationError("oxuser__oxpassword", $exception);
             } else {
                 // 2. entered wrong password
                 if (!$user->isSamePassword($newPassword)) {
                     $exception = oxNew(\OxidEsales\Eshop\Core\Exception\UserException::class);
                     $exception->setMessage(\OxidEsales\Eshop\Core\Registry::getLang()->translateString('ERROR_MESSAGE_PASSWORD_DO_NOT_MATCH'));
 
-<<<<<<< HEAD
-                    return $this->addValidationError("oxuser__oxpassword", $oEx);
-=======
-                    return $this->_addValidationError("oxuser__oxpassword", $exception);
->>>>>>> 7300903a
+                    return $this->addValidationError("oxuser__oxpassword", $exception);
                 }
             }
         }
@@ -168,11 +160,7 @@
             $exception = oxNew(\OxidEsales\Eshop\Core\Exception\UserException::class);
             $exception->setMessage(sprintf(\OxidEsales\Eshop\Core\Registry::getLang()->translateString('ERROR_MESSAGE_USER_USEREXISTS'), $login));
 
-<<<<<<< HEAD
-            return $this->addValidationError("oxuser__oxusername", $oEx);
-=======
-            return $this->_addValidationError("oxuser__oxusername", $exception);
->>>>>>> 7300903a
+            return $this->addValidationError("oxuser__oxusername", $exception);
         }
 
         return $login;
@@ -194,11 +182,7 @@
             $exception = oxNew(\OxidEsales\Eshop\Core\Exception\InputException::class);
             $exception->setMessage(\OxidEsales\Eshop\Core\Registry::getLang()->translateString('ERROR_MESSAGE_INPUT_NOTALLFIELDS'));
 
-<<<<<<< HEAD
-            return $this->addValidationError("oxuser__oxusername", $oEx);
-=======
-            return $this->_addValidationError("oxuser__oxusername", $exception);
->>>>>>> 7300903a
+            return $this->addValidationError("oxuser__oxusername", $exception);
         }
 
         // invalid email address ?
@@ -206,11 +190,7 @@
             $exception = oxNew(\OxidEsales\Eshop\Core\Exception\InputException::class);
             $exception->setMessage(\OxidEsales\Eshop\Core\Registry::getLang()->translateString('ERROR_MESSAGE_INPUT_NOVALIDEMAIL'));
 
-<<<<<<< HEAD
-            return $this->addValidationError("oxuser__oxusername", $oEx);
-=======
-            return $this->_addValidationError("oxuser__oxusername", $exception);
->>>>>>> 7300903a
+            return $this->addValidationError("oxuser__oxusername", $exception);
         }
     }
 
@@ -232,22 +212,14 @@
             $exception = oxNew(\OxidEsales\Eshop\Core\Exception\InputException::class);
             $exception->setMessage(\OxidEsales\Eshop\Core\Registry::getLang()->translateString('ERROR_MESSAGE_INPUT_EMPTYPASS'));
 
-<<<<<<< HEAD
-            return $this->addValidationError("oxuser__oxpassword", $oEx);
-=======
-            return $this->_addValidationError("oxuser__oxpassword", $exception);
->>>>>>> 7300903a
+            return $this->addValidationError("oxuser__oxpassword", $exception);
         }
 
         if ($shouldCheckPasswordLength && getStr()->strlen($newPassword) < $this->getPasswordLength()) {
             $exception = oxNew(\OxidEsales\Eshop\Core\Exception\InputException::class);
             $exception->setMessage(\OxidEsales\Eshop\Core\Registry::getLang()->translateString('ERROR_MESSAGE_PASSWORD_TOO_SHORT'));
 
-<<<<<<< HEAD
-            return $this->addValidationError("oxuser__oxpassword", $oEx);
-=======
-            return $this->_addValidationError("oxuser__oxpassword", $exception);
->>>>>>> 7300903a
+            return $this->addValidationError("oxuser__oxpassword", $exception);
         }
 
         //  passwords do not match ?
@@ -255,11 +227,7 @@
             $exception = oxNew(\OxidEsales\Eshop\Core\Exception\UserException::class);
             $exception->setMessage(\OxidEsales\Eshop\Core\Registry::getLang()->translateString('ERROR_MESSAGE_PASSWORD_DO_NOT_MATCH'));
 
-<<<<<<< HEAD
-            return $this->addValidationError("oxuser__oxpassword", $oEx);
-=======
-            return $this->_addValidationError("oxuser__oxpassword", $exception);
->>>>>>> 7300903a
+            return $this->addValidationError("oxuser__oxpassword", $exception);
         }
     }
 
@@ -308,11 +276,7 @@
             $exception = oxNew(\OxidEsales\Eshop\Core\Exception\InputException::class);
             $exception->setMessage(\OxidEsales\Eshop\Core\Registry::getLang()->translateString('ERROR_MESSAGE_INPUT_NOTALLFIELDS'));
 
-<<<<<<< HEAD
-            $this->addValidationError($sField, $oEx);
-=======
-            $this->_addValidationError($sField, $exception);
->>>>>>> 7300903a
+            $this->addValidationError($sField, $exception);
         }
     }
 
@@ -361,11 +325,7 @@
                 $exception = oxNew(\OxidEsales\Eshop\Core\Exception\UserException::class);
                 $exception->setMessage(\OxidEsales\Eshop\Core\Registry::getLang()->translateString('ERROR_MESSAGE_INPUT_NOTALLFIELDS'));
 
-<<<<<<< HEAD
-                $this->addValidationError("oxuser__oxcountryid", $oEx);
-=======
-                $this->_addValidationError("oxuser__oxcountryid", $exception);
->>>>>>> 7300903a
+                $this->addValidationError("oxuser__oxcountryid", $exception);
             }
         }
     }
@@ -395,11 +355,7 @@
                     $exception = oxNew(\OxidEsales\Eshop\Core\Exception\InputException::class);
                     $exception->setMessage(\OxidEsales\Eshop\Core\Registry::getLang()->translateString('VAT_MESSAGE_' . $vatInValidator->getError()));
 
-<<<<<<< HEAD
-                    return $this->addValidationError("oxuser__oxustid", $oEx);
-=======
-                    return $this->_addValidationError("oxuser__oxustid", $exception);
->>>>>>> 7300903a
+                    return $this->addValidationError("oxuser__oxustid", $exception);
                 }
             }
         } elseif ($invAddress['oxuser__oxustid'] && !$invAddress['oxuser__oxcompany']) {
@@ -407,11 +363,7 @@
             $exception = oxNew(\OxidEsales\Eshop\Core\Exception\InputException::class);
             $exception->setMessage(\OxidEsales\Eshop\Core\Registry::getLang()->translateString('VAT_MESSAGE_COMPANY_MISSING'));
 
-<<<<<<< HEAD
-            return $this->addValidationError("oxuser__oxcompany", $oEx);
-=======
-            return $this->_addValidationError("oxuser__oxcompany", $exception);
->>>>>>> 7300903a
+            return $this->addValidationError("oxuser__oxcompany", $exception);
         }
     }
 
@@ -500,31 +452,10 @@
      * Used to collect user validation errors. This method is called from all of
      * the input checking functionality to report found error.
      *
-     * @param string     $sFieldName field name
-     * @param \Exception $oErr       exception
-     *
-<<<<<<< HEAD
-     * @return \Exception
-=======
-     * @param string            $fieldName Field name.
-     * @param StandardException $error     Exception.
-     *
-     * @return StandardException
-     */
-    protected function _addValidationError($fieldName, $error)
-    {
-        return $this->addValidationError($fieldName, $error);
-    }
-
-    /**
-     * Used to collect user validation errors. This method is called from all of
-     * the input checking functionality to report found error.
-     *
      * @param string            $fieldName
      * @param StandardException $error
      *
      * @return StandardException
->>>>>>> 7300903a
      */
     public function addValidationError($fieldName, $error)
     {
