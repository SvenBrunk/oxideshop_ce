<?php

/**
 * Copyright © OXID eSales AG. All rights reserved.
 * See LICENSE file for license details.
 */

namespace OxidEsales\EshopCommunity\Core;

use OxidEsales\Eshop\Application\Model\Address;
use OxidEsales\Eshop\Application\Model\User;
use OxidEsales\Eshop\Core\Exception\ArticleInputException;
use OxidEsales\Eshop\Core\Exception\StandardException;

/**
 * Class for validating input.
 */
class InputValidator extends \OxidEsales\Eshop\Core\Base
{
    /**
     * Invalid account number error code for template.
     */
    const INVALID_ACCOUNT_NUMBER = -5;

    /**
     * Invalid bank number error code for template.
     */
    const INVALID_BANK_CODE = -4;

    /**
     * Required fields for credit card payment.
     *
     * @var array
     */
    protected $_aRequiredCCFields = ['kktype',
                                          'kknumber',
                                          'kkmonth',
                                          'kkyear',
                                          'kkname',
                                          'kkpruef'
    ];

    /**
     * Input validation errors.
     *
     * @var array
     */
    protected $_aInputValidationErrors = [];


    protected $_oCompanyVatInValidator = null;

    /**
     * Possible credit card types
     *
     * @var array
     */
    protected $_aPossibleCCType = ['mcd', // Master Card
                                        'vis', // Visa
                                        'amx', // American Express
                                        'dsc', // Discover
                                        'dnc', // Diners Club
                                        'jcb', // JCB
                                        'swi', // Switch
                                        'dlt', // Delta
                                        'enr' // EnRoute
    ];

    /**
     * Required fields for debit cards.
     *
     * @var array
     */
    protected $_aRequiredDCFields = ['lsbankname',
                                          'lsktonr',
                                          'lsktoinhaber'
    ];

    /**
     * Class constructor. The constructor is defined in order to be possible to call parent::__construct() in modules.
     *
     */
    public function __construct()
    {
    }

    /**
     * Validates basket amount.
     *
     * @param float $amount Amount of article.
     *
     * @throws ArticleInputException If amount is not numeric or smaller 0.
     *
     * @return float
     */
    public function validateBasketAmount($amount)
    {
        $amount = str_replace(',', '.', $amount);

        if (!is_numeric($amount) || $amount < 0) {
            /**
             * @var \OxidEsales\Eshop\Core\Exception\ArticleInputException $exception
             */
            $exception = oxNew(\OxidEsales\Eshop\Core\Exception\ArticleInputException::class);
            $exception->setMessage(\OxidEsales\Eshop\Core\Registry::getLang()->translateString('ERROR_MESSAGE_INPUT_INVALIDAMOUNT'));
            throw $exception;
        }

        if (!\OxidEsales\Eshop\Core\Registry::getConfig()->getConfigParam('blAllowUnevenAmounts')) {
<<<<<<< HEAD
            $amount = round((string) $amount);
=======
            $amount = round(( string ) $amount);
>>>>>>> 51537987
        }

        //negative amounts are not allowed
        //$dAmount = abs($dAmount);

        return $amount;
    }

    /**
     * Checks if user name does not break logic:
     *  - if user wants to UPDATE his login name, performing check if
     *    user entered correct password
     *  - additionally checking for user name duplicates. This is usually
     *    needed when creating new users.
     * On any error exception is thrown.
     *
     * @param User   $user       Active user.
     * @param string $login      User preferred login name.
     * @param array  $invAddress User information.
     *
     * @return string login name
     */
    public function checkLogin($user, $login, $invAddress)
    {
        $login = (isset($invAddress['oxuser__oxusername'])) ? $invAddress['oxuser__oxusername'] : $login;

        // check only for users with password during registration
        // if user wants to change user name - we must check if passwords are ok before changing
        if ($user->oxuser__oxpassword->value && $login != $user->oxuser__oxusername->value) {
            // on this case password must be taken directly from request
            $newPassword = (isset($invAddress['oxuser__oxpassword']) && $invAddress['oxuser__oxpassword']) ? $invAddress['oxuser__oxpassword'] : \OxidEsales\Eshop\Core\Registry::getConfig()->getRequestParameter('user_password');
            if (!$newPassword) {
                // 1. user forgot to enter password
                $exception = oxNew(\OxidEsales\Eshop\Core\Exception\InputException::class);
                $exception->setMessage(\OxidEsales\Eshop\Core\Registry::getLang()->translateString('ERROR_MESSAGE_INPUT_NOTALLFIELDS'));

                return $this->_addValidationError("oxuser__oxpassword", $exception);
            } else {
                // 2. entered wrong password
                if (!$user->isSamePassword($newPassword)) {
                    $exception = oxNew(\OxidEsales\Eshop\Core\Exception\UserException::class);
                    $exception->setMessage(\OxidEsales\Eshop\Core\Registry::getLang()->translateString('ERROR_MESSAGE_PASSWORD_DO_NOT_MATCH'));

                    return $this->_addValidationError("oxuser__oxpassword", $exception);
                }
            }
        }

        if ($user->checkIfEmailExists($login)) {
            //if exists then we do not allow to do that
            $exception = oxNew(\OxidEsales\Eshop\Core\Exception\UserException::class);
            $exception->setMessage(sprintf(\OxidEsales\Eshop\Core\Registry::getLang()->translateString('ERROR_MESSAGE_USER_USEREXISTS'), $login));

            return $this->_addValidationError("oxuser__oxusername", $exception);
        }

        return $login;
    }

    /**
     * Checks if email (used as login) is not empty and is
     * valid.
     *
     * @param User   $user  Active user.
     * @param string $email User email/login.
     *
     * @return null
     */
    public function checkEmail($user, $email)
    {
        // missing email address (user login name) ?
        if (!$email) {
            $exception = oxNew(\OxidEsales\Eshop\Core\Exception\InputException::class);
            $exception->setMessage(\OxidEsales\Eshop\Core\Registry::getLang()->translateString('ERROR_MESSAGE_INPUT_NOTALLFIELDS'));

            return $this->_addValidationError("oxuser__oxusername", $exception);
        }

        // invalid email address ?
        if (!oxNew(\OxidEsales\Eshop\Core\MailValidator::class)->isValidEmail($email)) {
            $exception = oxNew(\OxidEsales\Eshop\Core\Exception\InputException::class);
            $exception->setMessage(\OxidEsales\Eshop\Core\Registry::getLang()->translateString('ERROR_MESSAGE_INPUT_NOVALIDEMAIL'));

            return $this->_addValidationError("oxuser__oxusername", $exception);
        }
    }

    /**
     * Checking if user password is fine. In case of error
     * exception is thrown
     *
     * @param User   $user                      Active user.
     * @param string $newPassword               New user password.
     * @param string $confirmationPassword      Retyped user password.
     * @param bool   $shouldCheckPasswordLength Option to check password length.
     *
     * @return Exception\StandardException|null
     */
    public function checkPassword($user, $newPassword, $confirmationPassword, $shouldCheckPasswordLength = false)
    {
        //  no password at all
        if ($shouldCheckPasswordLength && getStr()->strlen($newPassword) == 0) {
            $exception = oxNew(\OxidEsales\Eshop\Core\Exception\InputException::class);
            $exception->setMessage(\OxidEsales\Eshop\Core\Registry::getLang()->translateString('ERROR_MESSAGE_INPUT_EMPTYPASS'));

            return $this->_addValidationError("oxuser__oxpassword", $exception);
        }

        if ($shouldCheckPasswordLength && getStr()->strlen($newPassword) < $this->getPasswordLength()) {
            $exception = oxNew(\OxidEsales\Eshop\Core\Exception\InputException::class);
            $exception->setMessage(\OxidEsales\Eshop\Core\Registry::getLang()->translateString('ERROR_MESSAGE_PASSWORD_TOO_SHORT'));

            return $this->_addValidationError("oxuser__oxpassword", $exception);
        }

        //  passwords do not match ?
        if ($newPassword != $confirmationPassword) {
            $exception = oxNew(\OxidEsales\Eshop\Core\Exception\UserException::class);
            $exception->setMessage(\OxidEsales\Eshop\Core\Registry::getLang()->translateString('ERROR_MESSAGE_PASSWORD_DO_NOT_MATCH'));

            return $this->_addValidationError("oxuser__oxpassword", $exception);
        }
    }

    /**
     * Min length of password.
     *
     * @return int
     */
    public function getPasswordLength()
    {
        return $this->getConfig()->getConfigParam("iPasswordLength") ?: 6;
    }

    /**
     * Checking if all required fields were filled. In case of error
     * exception is thrown
     *
     * @param User  $user            Active user.
     * @param array $billingAddress  Billing address.
     * @param array $deliveryAddress Delivery address.
     */
    public function checkRequiredFields($user, $billingAddress, $deliveryAddress)
    {
        /** @var \OxidEsales\Eshop\Application\Model\RequiredAddressFields $requiredAddressFields */
        $requiredAddressFields = oxNew(\OxidEsales\Eshop\Application\Model\RequiredAddressFields::class);

        /** @var \OxidEsales\Eshop\Application\Model\RequiredFieldsValidator $fieldsValidator */
        $fieldsValidator = oxNew(\OxidEsales\Eshop\Application\Model\RequiredFieldsValidator::class);

        /** @var User $user */
        $user = oxNew(User::class);
        $billingAddress = $this->_setFields($user, $billingAddress);
        $fieldsValidator->setRequiredFields($requiredAddressFields->getBillingFields());
        $fieldsValidator->validateFields($billingAddress);
        $invalidFields = $fieldsValidator->getInvalidFields();

        if (!empty($deliveryAddress)) {
            /** @var \OxidEsales\Eshop\Application\Model\Address $deliveryAddress */
            $deliveryAddress = $this->_setFields(oxNew(\OxidEsales\Eshop\Application\Model\Address::class), $deliveryAddress);
            $fieldsValidator->setRequiredFields($requiredAddressFields->getDeliveryFields());
            $fieldsValidator->validateFields($deliveryAddress);
            $invalidFields = array_merge($invalidFields, $fieldsValidator->getInvalidFields());
        }

        foreach ($invalidFields as $sField) {
            $exception = oxNew(\OxidEsales\Eshop\Core\Exception\InputException::class);
            $exception->setMessage(\OxidEsales\Eshop\Core\Registry::getLang()->translateString('ERROR_MESSAGE_INPUT_NOTALLFIELDS'));

            $this->_addValidationError($sField, $exception);
        }
    }

    /**
     * Creates oxAddress object from given array.
     *
     * @param User|Address $object
     * @param array        $fields
     *
     * @return User|Address
     */
    private function _setFields($object, $fields)
    {
        $fields = is_array($fields) ? $fields : [];
        foreach ($fields as $sKey => $sValue) {
            $object->$sKey = oxNew('oxField', $sValue);
        }

        return $object;
    }

    /**
     * Checks if user defined countries (billing and delivery) are active.
     *
     * @param User  $user            Active user.
     * @param array $invAddress      Billing address info.
     * @param array $deliveryAddress Delivery address info.
     */
    public function checkCountries($user, $invAddress, $deliveryAddress)
    {
        $billingCountry = isset($invAddress['oxuser__oxcountryid']) ? $invAddress['oxuser__oxcountryid'] : null;
        $deliveryCountry = isset($deliveryAddress['oxaddress__oxcountryid']) ? $deliveryAddress['oxaddress__oxcountryid'] : null;

        if ($billingCountry || $deliveryCountry) {
            $database = \OxidEsales\Eshop\Core\DatabaseProvider::getDb();

            if (($billingCountry == $deliveryCountry) || (!$billingCountry && $deliveryCountry) || ($billingCountry && !$deliveryCountry)) {
                $billingCountry = $billingCountry ? $billingCountry : $deliveryCountry;
                $query = "select oxactive from oxcountry where oxid = :oxbillingid";
                $params = [
                    ':oxbillingid' => $billingCountry
                ];
            } else {
                $query = "select ( select oxactive from oxcountry where oxid = :oxbillingid ) and
                              ( select oxactive from oxcountry where oxid = :oxdeliveryid ) ";
                $params = [
                    ':oxbillingid' => $billingCountry,
                    ':oxdeliveryid' => $deliveryCountry,
                ];
            }

            if (!$database->getOne($query, $params)) {
                $exception = oxNew(\OxidEsales\Eshop\Core\Exception\UserException::class);
                $exception->setMessage(\OxidEsales\Eshop\Core\Registry::getLang()->translateString('ERROR_MESSAGE_INPUT_NOTALLFIELDS'));

                $this->_addValidationError("oxuser__oxcountryid", $exception);
            }
        }
    }

    /**
     * Checks if user passed VAT id is valid. Exception is thrown
     * if id is not valid.
     *
     * @param User  $user       Active user.
     * @param array $invAddress User input array.
     *
     * @return null
     */
    public function checkVatId($user, $invAddress)
    {
        if ($this->_hasRequiredParametersForVatInCheck($invAddress)) {
            $country = $this->_getCountry($invAddress['oxuser__oxcountryid']);

            if ($country && $country->isInEU()) {
                $vatInValidator = $this->getCompanyVatInValidator($country);

                /** @var \OxidEsales\Eshop\Application\Model\CompanyVatIn $oVatIn */
                $oVatIn = oxNew('oxCompanyVatIn', $invAddress['oxuser__oxustid']);

                if (!$vatInValidator->validate($oVatIn)) {
                    /** @var \OxidEsales\Eshop\Core\Exception\InputException $exception */
                    $exception = oxNew(\OxidEsales\Eshop\Core\Exception\InputException::class);
                    $exception->setMessage(\OxidEsales\Eshop\Core\Registry::getLang()->translateString('VAT_MESSAGE_' . $vatInValidator->getError()));

                    return $this->_addValidationError("oxuser__oxustid", $exception);
                }
            }
        } elseif ($invAddress['oxuser__oxustid'] && !$invAddress['oxuser__oxcompany']) {
            /** @var \OxidEsales\Eshop\Core\Exception\InputException $exception */
            $exception = oxNew(\OxidEsales\Eshop\Core\Exception\InputException::class);
            $exception->setMessage(\OxidEsales\Eshop\Core\Registry::getLang()->translateString('VAT_MESSAGE_COMPANY_MISSING'));

            return $this->_addValidationError("oxuser__oxcompany", $exception);
        }
    }


    /**
     * Load and return Country object.
     *
     * @param string $countryId
     *
     * @return \OxidEsales\Eshop\Application\Model\Country
     */
    protected function _getCountry($countryId)
    {
        $country = oxNew(\OxidEsales\Eshop\Application\Model\Country::class);
        $country->load($countryId);

        return $country;
    }

    /**
     * Returns error array if input validation for current field and rule reported an error
     *
     * @return array
     */
    public function getFieldValidationErrors()
    {
        return $this->_aInputValidationErrors;
    }

    /**
     * Returns first user input validation error.
     *
     * @return StandardException
     */
    public function getFirstValidationError()
    {
        $aErr = reset($this->_aInputValidationErrors);
        if (is_array($aErr)) {
            return reset($aErr);
        }
    }

    /**
     * Validates payment input data for credit card and debit note.
     *
     * @param string $paymentId    The payment id of current payment.
     * @param array  $dynamicValue Values of payment.
<<<<<<< HEAD
=======
     *
     * @deprecated since v6.5.0 (2019-11-28); oxidcreditcard will be no longer supported
>>>>>>> 51537987
     *
     * @return bool
     */
    public function validatePaymentInputData($paymentId, &$dynamicValue)
    {
        $validationResult = true;

        switch ($paymentId) {
            case 'oxidcreditcard':
                $validationResult = false;

                $idAllCreditCardInformationSet = $this->_isAllBankInformationSet($this->_aRequiredCCFields, $dynamicValue);
                $doesCreditCardTypeExist = in_array($dynamicValue['kktype'], $this->_aPossibleCCType);

                if ($idAllCreditCardInformationSet && $doesCreditCardTypeExist) {
                    $cardValidator = oxNew(\OxidEsales\Eshop\Core\CreditCardValidator::class);
                    $validationResult = $cardValidator->isValidCard(
                        $dynamicValue['kknumber'],
                        $dynamicValue['kktype'],
                        $dynamicValue['kkmonth'] . substr($dynamicValue['kkyear'], 2, 2)
                    );
                }
                break;

            case "oxiddebitnote":
                $validationResult = false;

                if ($this->_isAllBankInformationSet($this->_aRequiredDCFields, $dynamicValue)) {
                    $validationResult = $this->_validateDebitNote($dynamicValue);
                }

                break;
        }

        return $validationResult;
    }

    /**
     * Used to collect user validation errors. This method is called from all of
     * the input checking functionality to report found error.
     *
     * @deprecated since v6.0.0(2017-12-22); Use addValidationError.
     *
     * @param string            $fieldName Field name.
     * @param StandardException $error     Exception.
     *
     * @return StandardException
     */
    protected function _addValidationError($fieldName, $error)
    {
        return $this->addValidationError($fieldName, $error);
    }

    /**
     * Used to collect user validation errors. This method is called from all of
     * the input checking functionality to report found error.
     *
     * @param string            $fieldName
     * @param StandardException $error
     *
     * @return StandardException
     */
    public function addValidationError($fieldName, $error)
    {
        return $this->_aInputValidationErrors[$fieldName][] = $error;
    }

    /**
     * Validates debit note.
     *
     * @param array $debitInformation Debit information
     *
     * @return bool|int
     */
    protected function _validateDebitNote($debitInformation)
    {
        $debitInformation = $this->_cleanDebitInformation($debitInformation);
        $bankCode = $debitInformation['lsblz'];
        $accountNumber = $debitInformation['lsktonr'];
        $sepaValidator = oxNew(SepaValidator::class);

        if ($sepaValidator->isValidBIC($bankCode)) {
            $validateResult = true;
            if (!$sepaValidator->isValidIBAN($accountNumber)) {
                $validateResult = self::INVALID_ACCOUNT_NUMBER;
            }
        } else {
            $validateResult = self::INVALID_BANK_CODE;
            if (!\OxidEsales\Eshop\Core\Registry::getConfig()->getConfigParam('blSkipDebitOldBankInfo')) {
                $validateResult = $this->_validateOldDebitInfo($debitInformation);
            }
        }

        return $validateResult;
    }

    /**
     * Validates old debit info.
     *
     * @param array $debitInfo Debit info
     *
     * @return bool|int
     */
    protected function _validateOldDebitInfo($debitInfo)
    {
        $stringHelper = getStr();
        $debitInfo = $this->_fixAccountNumber($debitInfo);

        $validationResult = true;

        if (!$stringHelper->preg_match("/^\d{5,8}$/", $debitInfo['lsblz'])) {
            // Bank code is invalid
            $validationResult = self::INVALID_BANK_CODE;
        }

        if (true === $validationResult && !$stringHelper->preg_match("/^\d{10,12}$/", $debitInfo['lsktonr'])) {
            // Account number is invalid
            $validationResult = self::INVALID_ACCOUNT_NUMBER;
        }


        return $validationResult;
    }

    /**
     * If account number is shorter than 10, add zeros in front of number.
     *
     * @param array $debitInfo Debit info.
     *
     * @return array
     */
    protected function _fixAccountNumber($debitInfo)
    {
        $oStr = getStr();

        if ($oStr->strlen($debitInfo['lsktonr']) < 10) {
            $sNewNum = str_repeat(
                '0',
                10 - $oStr->strlen($debitInfo['lsktonr'])
            ) . $debitInfo['lsktonr'];
            $debitInfo['lsktonr'] = $sNewNum;
        }

        return $debitInfo;
    }

    /**
     * Checks if all bank information is set.
     *
     * @param array $requiredFields  fields must be set.
     * @param array $bankInformation actual information.
     *
     * @return bool
     */
    protected function _isAllBankInformationSet($requiredFields, $bankInformation)
    {
        $isSet = true;
        foreach ($requiredFields as $fieldName) {
            if (!isset($bankInformation[$fieldName]) || !trim($bankInformation[$fieldName])) {
                $isSet = false;
                break;
            }
        }

        return $isSet;
    }

    /**
     * Clean up spaces.
     *
     * @param array $debitInformation Debit information.
     *
     * @return mixed
     */
    protected function _cleanDebitInformation($debitInformation)
    {
        $debitInformation['lsblz'] = str_replace(' ', '', $debitInformation['lsblz']);
        $debitInformation['lsktonr'] = str_replace(' ', '', $debitInformation['lsktonr']);

        return $debitInformation;
    }

    /**
     * Check if all need parameters entered.
     *
     * @param array $invAddress Address.
     *
     * @return bool
     */
    protected function _hasRequiredParametersForVatInCheck($invAddress)
    {
        return $invAddress['oxuser__oxustid'] && $invAddress['oxuser__oxcountryid'] && $invAddress['oxuser__oxcompany'];
    }

    /**
     * VAT IN validator setter.
     *
     * @param \OxidEsales\Eshop\Core\CompanyVatInValidator $companyVatInValidator validator
     */
    public function setCompanyVatInValidator($companyVatInValidator)
    {
        $this->_oCompanyVatInValidator = $companyVatInValidator;
    }

    /**
     * Return VAT IN validator.
     *
     * @param \OxidEsales\Eshop\Application\Model\Country $country Country according which VAT id should be checked.
     *
     * @return \OxidEsales\Eshop\Core\CompanyVatInValidator
     */
    public function getCompanyVatInValidator($country)
    {
        if (is_null($this->_oCompanyVatInValidator)) {
            /** @var \OxidEsales\Eshop\Core\CompanyVatInValidator $vatInValidator */
            $vatInValidator = oxNew('oxCompanyVatInValidator', $country);

            /** @var \OxidEsales\Eshop\Core\CompanyVatInCountryChecker $validator */
            $validator = oxNew(\OxidEsales\Eshop\Core\CompanyVatInCountryChecker::class);

            $vatInValidator->addChecker($validator);

            /** @var \OxidEsales\Eshop\Core\OnlineVatIdCheck $onlineValidator */
            if (!\OxidEsales\Eshop\Core\Registry::getConfig()->getConfigParam("blVatIdCheckDisabled")) {
                $onlineValidator = oxNew(\OxidEsales\Eshop\Core\OnlineVatIdCheck::class);
                $vatInValidator->addChecker($onlineValidator);
            }

            $this->setCompanyVatInValidator($vatInValidator);
        }

        return $this->_oCompanyVatInValidator;
    }
}<|MERGE_RESOLUTION|>--- conflicted
+++ resolved
@@ -107,11 +107,7 @@
         }
 
         if (!\OxidEsales\Eshop\Core\Registry::getConfig()->getConfigParam('blAllowUnevenAmounts')) {
-<<<<<<< HEAD
             $amount = round((string) $amount);
-=======
-            $amount = round(( string ) $amount);
->>>>>>> 51537987
         }
 
         //negative amounts are not allowed
@@ -423,11 +419,8 @@
      *
      * @param string $paymentId    The payment id of current payment.
      * @param array  $dynamicValue Values of payment.
-<<<<<<< HEAD
-=======
      *
      * @deprecated since v6.5.0 (2019-11-28); oxidcreditcard will be no longer supported
->>>>>>> 51537987
      *
      * @return bool
      */
