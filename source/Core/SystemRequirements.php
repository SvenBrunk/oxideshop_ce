<?php

/**
 * Copyright © OXID eSales AG. All rights reserved.
 * See LICENSE file for license details.
 */

namespace OxidEsales\EshopCommunity\Core;

use OxidEsales\Eshop\Core\Database\Adapter\ResultSetInterface;
use OxidEsales\Eshop\Core\DatabaseProvider as DatabaseConnectionProvider;
use OxidEsales\Eshop\Core\Exception\DatabaseConnectionException;
use OxidEsales\Eshop\Core\Exception\SystemComponentException;
use OxidEsales\EshopCommunity\Internal\Container\ContainerFactory;
use OxidEsales\EshopCommunity\Internal\Framework\Templating\Loader\TemplateLoaderInterface;

/**
 * System requirements class.
 */
class SystemRequirements
{
    const MODULE_STATUS_UNABLE_TO_DETECT = -1;
    const MODULE_STATUS_BLOCKS_SETUP = 0;
    const MODULE_STATUS_FITS_MINIMUM_REQUIREMENTS = 1;
    const MODULE_STATUS_OK = 2;

    const MODULE_GROUP_ID_SERVER_CONFIG = 'server_config';
    const MODULE_ID_MOD_REWRITE = 'mod_rewrite';
    const MODULE_ID_MYSQL_VERSION = 'mysql_version';

    /**
     * System required modules
     *
     * @var array
     */
    protected $_aRequiredModules = null;

    /**
     * System requirements status
     *
     * @var bool
     */
    protected $_blSysReqStatus = null;

    /**
     * Columns that should not be check for collation
     *
     * @var array
     */
    protected $_aException = ['OXDELIVERY' => 'OXDELTYPE', 'OXSELECTLIST' => 'OXIDENT'];

    /**
     * Columns to check for collation
     *
     * @var array
     */
    protected $_aColumns = [
        'OXID',
        'OXOBJECTID',
        'OXARTICLENID',
        'OXACTIONID',
        'OXARTID',
        'OXUSERID',
        'OXADDRESSUSERID',
        'OXCOUNTRYID',
        'OXSESSID',
        'OXITMID',
        'OXPARENTID',
        'OXAMITEMID',
        'OXAMTASKID',
        'OXVENDORID',
        'OXMANUFACTURERID',
        'OXROOTID',
        'OXATTRID',
        'OXCATID',
        'OXDELID',
        'OXDELSETID',
        'OXITMARTID',
        'OXFIELDID',
        'OXROLEID',
        'OXCNID',
        'OXANID',
        'OXARTICLENID',
        'OXCATNID',
        'OXDELIVERYID',
        'OXDISCOUNTID',
        'OXGROUPSID',
        'OXLISTID',
        'OXPAYMENTID',
        'OXDELTYPE',
        'OXROLEID',
        'OXSELNID',
        'OXBILLCOUNTRYID',
        'OXDELCOUNTRYID',
        'OXPAYMENTID',
        'OXCARDID',
        'OXPAYID',
        'OXIDENT',
        'OXDEFCAT',
        'OXBASKETID',
        'OXPAYMENTSID',
        'OXORDERID',
        'OXVOUCHERSERIEID',
    ];

    /**
     * Installation info url
     *
     * @var string
     */
    protected $_sReqInfoUrl = "https://oxidforge.org/en/system-requirements";

    /**
     * Module or system configuration mapping with installation info url anchor
     *
     * @var array
     */
    protected $_aInfoMap = [
        "php_version"        => "PHP_version_at_least_7.0",
        "php_xml"            => "DOM",
        "open_ssl"           => "OpenSSL",
        "soap"               => "SOAP",
        "j_son"              => "JSON",
        "i_conv"             => "ICONV",
        "tokenizer"          => "Tokenizer",
        "mysql_connect"      => "MySQL_client_connector_for_MySQL_5",
        "gd_info"            => "GDlib_v2_.5Bv1.5D_incl._JPEG_support",
        "mb_string"          => "mbstring",
        "bc_math"            => "BCMath",
        "allow_url_fopen"    => "allow_url_fopen_or_fsockopen_to_port_80",
        "request_uri"        => "REQUEST_URI_set",
        "ini_set"            => "ini_set_allowed",
        "memory_limit"       => "PHP_Memory_limit_.28min._32MB.2C_60MB_recommended.29",
        "unicode_support"    => "UTF-8_support",
        "file_uploads"       => "file_uploads_on",
        "mod_rewrite"        => "apache_mod_rewrite_module",
        "server_permissions" => "Files_.26_Folder_Permission_Setup",
        "zend_optimizer"     => "Zend_Optimizer",
        "session_autostart"  => "session.auto_start_must_be_off",
        "mysql_version"      => "Not_recommended_MySQL_versions",
    ];

    /**
     * Class constructor. The constructor is defined in order to be possible to call parent::__construct() in modules.
     *
     * @return null;
     */
    public function __construct()
    {
    }

    /**
     * Only used for convenience in UNIT tests by doing so we avoid
     * writing extended classes for testing protected or private methods
     *
     * @param string $sMethod Methods name
     * @param array  $aArgs   Argument array
     *
     * @throws SystemComponentException Throws an exception if the called method does not exist or is not accessible
     * in current class
     *
     * @return string
     */
    public function __call($sMethod, $aArgs)
    {
        if (defined('OXID_PHP_UNIT')) {
            if (substr($sMethod, 0, 4) == "UNIT") {
                $sMethod = str_replace("UNIT", "_", $sMethod);
            }
            if (method_exists($this, $sMethod)) {
                return call_user_func_array([& $this, $sMethod], $aArgs);
            }
        }

        throw new \OxidEsales\Eshop\Core\Exception\SystemComponentException(
            "Function '$sMethod' does not exist or is not accessible! (" . get_class($this) . ")" . PHP_EOL
        );
    }

    /**
     * Possibility to mock isAdmin() function as we do not extend oxsuperconfig.
     *
     * @return bool
     */
    public function isAdmin()
    {
        return isAdmin();
    }

    /**
     * Sets system required modules
     *
     * @return array
     */
    public function getRequiredModules()
    {
        if ($this->_aRequiredModules == null) {
            $aRequiredPHPExtensions = [
                'php_xml',
                'j_son',
                'i_conv',
                'tokenizer',
                'mysql_connect',
                'gd_info',
                'mb_string',
                'curl',
                'bc_math',
                'open_ssl',
                'soap',
            ];

            $aRequiredPHPConfigs = [
                'allow_url_fopen',
                'request_uri',
                'ini_set',
                'memory_limit',
                'unicode_support',
                'file_uploads',
                'session_autostart',
            ];

            $aRequiredServerConfigs = [
                'php_version',
                'mod_rewrite',
                'server_permissions'
            ];

            if ($this->isAdmin()) {
                $aRequiredServerConfigs[] = 'mysql_version';
            }
            $this->_aRequiredModules = array_fill_keys($aRequiredServerConfigs, 'server_config') +
                                       array_fill_keys($aRequiredPHPConfigs, 'php_config') +
                                       array_fill_keys($aRequiredPHPExtensions, 'php_extennsions')
                                       ;
        }

        return $this->_aRequiredModules;
    }

    /**
     * Checks if curl extension is loaded
     *
     * @return integer
     */
    public function checkCurl()
    {
        return extension_loaded('curl') ? 2 : 1;
    }

    /**
     * Checks if mbstring extension is loaded
     *
     * @return integer
     */
    public function checkMbString()
    {
        return extension_loaded('mbstring') ? 2 : 1;
    }

    /**
     * Checks if permissions on servers are correctly setup
     *
     * @param string $sPath    check path [optional]
     * @param int    $iMinPerm min permission level, default 777 [optional]
     *
     * @return int
     */
    public function checkServerPermissions($sPath = null, $iMinPerm = 777)
    {
        clearstatcache();
        $sPath = $sPath ? $sPath : getShopBasePath();

        // special config file check
        $sFullPath = $sPath . "config.inc.php";
        if (
            !is_readable($sFullPath) ||
            ($this->isAdmin() && is_writable($sFullPath)) ||
            (!$this->isAdmin() && !is_writable($sFullPath))
        ) {
            return 0;
        }

        $sTmp = "$sPath/tmp/";
        $config = new \OxidEsales\Eshop\Core\ConfigFile(getShopBasePath() . "/config.inc.php");
        $sCfgTmp = $config->getVar('sCompileDir');
        if ($sCfgTmp && strpos($sCfgTmp, '<sCompileDir') === false) {
            $sTmp = $sCfgTmp;
        }

        $aPathsToCheck = [
            $sPath . 'out/pictures/promo/',
            $sPath . 'out/pictures/master/',
            $sPath . 'out/pictures/generated/',
            $sPath . 'out/pictures/media/', // @deprecated, use out/media instead
            $sPath . 'out/media/',
            $sPath . 'log/',
            $sPath . '../var/',
            $sTmp
        ];
        $iModStat = 2;
        $sPathToCheck = reset($aPathsToCheck);
        while ($sPathToCheck) {
            // missing file/folder?
            if (!file_exists($sPathToCheck)) {
                $iModStat = 0;
                break;
            }

            if (is_dir($sPathToCheck)) {
                // adding subfolders
                $aSubF = glob($sPathToCheck . "*", GLOB_ONLYDIR);
                if (is_array($aSubF)) {
                    foreach ($aSubF as $sNewFolder) {
                        $aPathsToCheck[] = $sNewFolder . "/";
                    }
                }
            }

            // testing if file permissions >= $iMinPerm
            if (!is_readable($sPathToCheck) || !is_writable($sPathToCheck)) {
                $iModStat = 0;
                break;
            }

            $sPathToCheck = next($aPathsToCheck);
        }

        return $iModStat;
    }


    /**
     * returns host, port, base dir, ssl information as assotiative array, false on error
     * takes this info from eShop config.inc.php (via oxConfig class)
     *
     * @return array
     */
    protected function _getShopHostInfoFromConfig()
    {
        $sShopURL = Registry::getConfig()->getConfigParam('sShopURL');
        if (preg_match('#^(https?://)?([^/:]+)(:([0-9]+))?(/.*)?$#i', $sShopURL, $m)) {
            $sHost = $m[2];
            $iPort = (int) $m[4];
            $blSsl = (strtolower($m[1]) == 'https://');
            if (!$iPort) {
                $iPort = $blSsl ? 443 : 80;
            }
            $sScript = rtrim($m[5], '/') . '/';

            return [
                'host' => $sHost,
                'port' => $iPort,
                'dir'  => $sScript,
                'ssl'  => $blSsl,
            ];
        }

        return false;
    }

    /**
     * returns host, port, base dir, ssl information as assotiative array, false on error
     * takes this info from eShop config.inc.php (via oxConfig class)
     *
     * @return array
     */
    protected function _getShopSSLHostInfoFromConfig()
    {
        $sSSLShopURL = Registry::getConfig()->getConfigParam('sSSLShopURL');
        if (preg_match('#^(https?://)?([^/:]+)(:([0-9]+))?(/.*)?$#i', $sSSLShopURL, $m)) {
            $sHost = $m[2];
            $iPort = (int) $m[4];
            $blSsl = (strtolower($m[1]) == 'https://');
            if (!$iPort) {
                $iPort = $blSsl ? 443 : 80;
            }
            $sScript = rtrim($m[5], '/') . '/';

            return [
                'host' => $sHost,
                'port' => $iPort,
                'dir'  => $sScript,
                'ssl'  => $blSsl,
            ];
        }

        return false;
    }

    /**
     * returns host, port, base dir, ssl information as assotiative array, false on error
     * takes this info from _SERVER variable
     *
     * @return array
     */
    protected function _getShopHostInfoFromServerVars()
    {
        // got here from setup dir
        $sScript = $_SERVER['SCRIPT_NAME'];
        $iPort = (int) $_SERVER['SERVER_PORT'];
        $blSsl = (isset($_SERVER['HTTPS']) && ($_SERVER['HTTPS'] == 'on'));
        if (!$iPort) {
            $iPort = $blSsl ? 443 : 80;
        }
        $sScript = rtrim(dirname(dirname($sScript)), '/') . '/';

        return [
            'host' => $_SERVER['HTTP_HOST'],
            'port' => $iPort,
            'dir'  => $sScript,
            'ssl'  => $blSsl,
        ];
    }

    /**
     * returns host, port, current script, ssl information as assotiative array, false on error
     *
     * @return array
     */
    protected function _getShopHostInfo()
    {
        if ($this->isAdmin()) {
            return $this->_getShopHostInfoFromConfig();
        }

        return $this->_getShopHostInfoFromServerVars();
    }

    /**
     * returns host, port, current script, ssl information as assotiative array, false on error
     * Takes ssl address from config so important only in admin.
     *
     * @return array
     */
    protected function _getShopSSLHostInfo()
    {
        if ($this->isAdmin()) {
            return $this->_getShopSSLHostInfoFromConfig();
        }

        return false;
    }

    /**
     * Checks if mod_rewrite extension is loaded.
     * Checks for all address.
     *
     * @return integer
     */
    public function checkModRewrite()
    {
        $iModStat = null;
        $aHostInfo = $this->_getShopHostInfo();
        $iModStat = $this->_checkModRewrite($aHostInfo);

        $aSSLHostInfo = $this->_getShopSSLHostInfo();
        // Don't need to check if mod status is already failed.
        if (0 != $iModStat && $aSSLHostInfo) {
            $iSSLModStat = $this->_checkModRewrite($aSSLHostInfo);

            // Send if failed, even if couldn't check another
            if (0 == $iSSLModStat) {
                return 0;
            } elseif (1 == $iSSLModStat || 1 == $iModStat) {
                return 1;
            }

            return min($iModStat, $iSSLModStat);
        }

        return $iModStat;
    }

    /**
     * Checks if mod_rewrite extension is loaded.
     * Checks for one address.
     *
     * @param array $aHostInfo host info to open socket
     *
     * @return integer
     */
    protected function _checkModRewrite($aHostInfo)
    {
        $sHostname = ($aHostInfo['ssl'] ? 'ssl://' : '') . $aHostInfo['host'];
        if ($rFp = @fsockopen($sHostname, $aHostInfo['port'], $iErrNo, $sErrStr, 10)) {
            $sReq = "POST {$aHostInfo['dir']}oxseo.php?mod_rewrite_module_is=off HTTP/1.1\r\n";
            $sReq .= "Host: {$aHostInfo['host']}\r\n";
            $sReq .= "User-Agent: OXID eShop setup\r\n";
            $sReq .= "Content-Type: application/x-www-form-urlencoded\r\n";
            $sReq .= "Content-Length: 0\r\n"; // empty post
            $sReq .= "Connection: close\r\n\r\n";

            $sOut = '';
            fwrite($rFp, $sReq);
            while (!feof($rFp)) {
                $sOut .= fgets($rFp, 100);
            }
            fclose($rFp);

            $iModStat = (strpos($sOut, 'mod_rewrite_on') !== false) ? 2 : 0;
        } else {
            if (function_exists('apache_get_modules')) {
                // it does not assure that mod_rewrite is enabled on current host, so setting 1
                $iModStat = in_array('mod_rewrite', apache_get_modules()) ? 1 : 0;
            } else {
                $iModStat = -1;
            }
        }

        return $iModStat;
    }

    /**
     * Checks if activated allow_url_fopen and fsockopen on port 80 possible
     *
     * @return integer
     */
    public function checkAllowUrlFopen()
    {
        $resultAllowUrlFopen = @ini_get('allow_url_fopen');
        $resultAllowUrlFopen = strcasecmp('1', $resultAllowUrlFopen);

        if (0 === $resultAllowUrlFopen && 2 === $this->checkFsockopen()) {
            return 2;
        }
        return 1;
    }

    /**
     * Check if fsockopen on port 80 possible
     *
     * @return integer
     */
    public function checkFsockopen()
    {
        $result = 1;
        $iErrNo = 0;
        $sErrStr = '';
        if ($oRes = @fsockopen('olc.oxid-esales.com', 80, $iErrNo, $sErrStr, 10)) {
            $result = 2;
            fclose($oRes);
        }
        return $result;
    }

    /**
     * Checks supported PHP versions.
     *
     * @return integer
     */
    public function checkPhpVersion()
    {
        $requirementFits = null;

        $minimalRequiredVersion = '7.1.0';
        $minimalRecommendedVersion = '7.1.0';
        $maximalRecommendedVersion = '7.4.9999';

        $installedPhpVersion = $this->getPhpVersion();

        if (version_compare($installedPhpVersion, $minimalRequiredVersion, '<')) {
            $requirementFits = static::MODULE_STATUS_BLOCKS_SETUP;
        }

        if (
            is_null($requirementFits) &&
            version_compare($installedPhpVersion, $minimalRecommendedVersion, '>=') &&
            version_compare($installedPhpVersion, $maximalRecommendedVersion, '<=')
        ) {
            $requirementFits = static::MODULE_STATUS_OK;
        }

        if (is_null($requirementFits)) {
            $requirementFits = static::MODULE_STATUS_FITS_MINIMUM_REQUIREMENTS;
        }

        return $requirementFits;
    }

    /**
     * Gets PHP version.
     *
     * @return float|string
     */
    public function getPhpVersion()
    {
        return PHP_VERSION;
    }

    /**
     * Checks if apache server variables REQUEST_URI or SCRIPT_URI are set
     *
     * @return integer
     */
    public function checkRequestUri()
    {
        return (isset($_SERVER['REQUEST_URI']) || isset($_SERVER['SCRIPT_URI'])) ? 2 : 0;
    }

    /**
     * Check if DOM extension is loaded
     *
     * @return integer
     */
    public function checkPhpXml()
    {
        return extension_loaded('dom') ? 2 : 0;
    }

    /**
     * Checks if JSON extension is loaded
     *
     * @return integer
     */
    public function checkJSon()
    {
        return extension_loaded('json') ? 2 : 0;
    }

    /**
     * Checks if iconv extension is loaded
     *
     * @return integer
     */
    public function checkIConv()
    {
        return extension_loaded('iconv') ? 2 : 0;
    }

    /**
     * Checks if tokenizer extension is loaded
     *
     * @return integer
     */
    public function checkTokenizer()
    {
        return extension_loaded('tokenizer') ? 2 : 0;
    }

    /**
     * Checks if bcmath extension is loaded
     *
     * @return integer
     */
    public function checkBcMath()
    {
        return extension_loaded('bcmath') ? 2 : 1;
    }

    /**
     * Checks if openssl extension is loaded
     *
     * @return integer
     */
    public function checkOpenSsl()
    {
        return extension_loaded('openssl') ? 2 : 1;
    }

    /**
     * Checks if SOAP extension is loaded
     *
     * @return integer
     */
    public function checkSoap()
    {
        return extension_loaded('soap') ? 2 : 1;
    }

    /**
     * Checks if mysql5 extension is loaded.
     *
     * @return integer
     */
    public function checkMysqlConnect()
    {
        $iModStat = extension_loaded('pdo_mysql') ? 2 : 0;
        return $iModStat;
    }

    /**
     * Checks if current mysql version matches requirements
<<<<<<< HEAD
     * @param null $installedVersion
     * @return int|null
     * @throws DatabaseConnectionException
     * @deprecated since v6.6.0 (2019-12-12) use
     * \OxidEsales\EshopCommunity\Internal\Framework\Database\CompatibilityChecker\Bridge\DatabaseCheckerBridgeInterface
     * instead
=======
     *
     * @param string $installedVersion MySQL version
     *
     * @deprecated since v6.5.1 (2020-02-07) use
     * \OxidEsales\EshopCommunity\Internal\Framework\Database\CompatibilityChecker\Bridge\DatabaseCheckerBridgeInterface
     * instead
     *
     * @return int
>>>>>>> c7a99db4
     */
    public function checkMysqlVersion($installedVersion = null)
    {
        $requirementFits = null;

        $minimalRequiredVersion = '5.5.0';

        if ($installedVersion === null) {
            $resultContainingDatabaseVersion = DatabaseConnectionProvider::getDb()->getRow("SHOW VARIABLES LIKE 'version'");
            $installedVersion = $resultContainingDatabaseVersion[1];
        }

        if (version_compare($installedVersion, $minimalRequiredVersion, '<')) {
            $requirementFits = static::MODULE_STATUS_BLOCKS_SETUP;
        }

        /**
         * There is a bug in MySQL 5.6,* which under certain conditions affects OXID eShop Enterprise Edition.
         * Version MySQL 5.6.* in neither recommended nor supported by OXID eSales.
         * See https://bugs.mysql.com/bug.php?id=79203
         */
        if (
            is_null($requirementFits) &&
            version_compare($installedVersion, '5.6.0', '>=') &&
            version_compare($installedVersion, '5.7.0', '<')
        ) {
            $requirementFits = static::MODULE_STATUS_FITS_MINIMUM_REQUIREMENTS;
        }

<<<<<<< HEAD
        if (
            is_null($requirementFits) &&
            version_compare($installedVersion, $minimalRequiredVersion, '>=') &&
            version_compare($installedVersion, $maximalRequiredVersion, '<=')
        ) {
=======
        if (is_null($requirementFits) && version_compare($installedVersion, $minimalRequiredVersion, '>=')) {
>>>>>>> c7a99db4
            $requirementFits = static::MODULE_STATUS_OK;
        }

        if (is_null($requirementFits)) {
            $requirementFits = static::MODULE_STATUS_FITS_MINIMUM_REQUIREMENTS;
        }

        return $requirementFits;
    }

    /**
     * Checks if GDlib extension is loaded
     *
     * @return integer
     */
    public function checkGdInfo()
    {
        $iModStat = extension_loaded('gd') ? 1 : 0;
        $iModStat = function_exists('imagecreatetruecolor') ? 2 : $iModStat;
        $iModStat = function_exists('imagecreatefromgif') ? $iModStat : 0;
        $iModStat = function_exists('imagecreatefromjpeg') ? $iModStat : 0;
        $iModStat = function_exists('imagecreatefrompng') ? $iModStat : 0;

        return $iModStat;
    }

    /**
     * Checks if ini set is allowed
     *
     * @return integer
     */
    public function checkIniSet()
    {
        return (@ini_set('memory_limit', @ini_get('memory_limit')) !== false) ? 2 : 0;
    }

    /**
     * Checks memory limit.
     *
     * @param string $sMemLimit memory limit to compare with requirements
     *
     * @return integer
     */
    public function checkMemoryLimit($sMemLimit = null)
    {
        if ($sMemLimit === null) {
            $sMemLimit = @ini_get('memory_limit');
        }

        if ($sMemLimit) {
            $sDefLimit = $this->_getMinimumMemoryLimit();
            $sRecLimit = $this->_getRecommendMemoryLimit();

            $iMemLimit = $this->_getBytes($sMemLimit);

            if ($iMemLimit === '-1') {
                // -1 is equivalent to no memory limit
                $iModStat = 2;
            } else {
                $iModStat = ($iMemLimit >= $this->_getBytes($sDefLimit)) ? 1 : 0;
                $iModStat = $iModStat ? (($iMemLimit >= $this->_getBytes($sRecLimit)) ? 2 : $iModStat) : $iModStat;
            }
        } else {
            $iModStat = -1;
        }

        return $iModStat;
    }

    /**
     * Additional sql: do not check collation for \OxidEsales\Eshop\Core\SystemRequirements::$_aException columns
     *
     * @return string
     */
    protected function _getAdditionalCheck()
    {
        $sSelect = '';
        foreach ($this->_aException as $sTable => $sColumn) {
            $sSelect .= 'and ( TABLE_NAME != "' . $sTable . '" and COLUMN_NAME != "' . $sColumn . '" ) ';
        }

        return $sSelect;
    }

    /**
     * Checks tables and columns (\OxidEsales\Eshop\Core\SystemRequirements::$_aColumns) collation
     *
     * @return array
     */
    public function checkCollation()
    {
        $myConfig = Registry::getConfig();

        $aCollations = [];
        $sCollation = '';
        $sSelect = 'select TABLE_NAME, COLUMN_NAME, COLLATION_NAME from INFORMATION_SCHEMA.columns
                    where TABLE_NAME not like "oxv\_%" and table_schema = "' . $myConfig->getConfigParam('dbName') . '"
                    and COLUMN_NAME in ("' . implode('", "', $this->_aColumns) . '") ' . $this->_getAdditionalCheck() .
                   'ORDER BY TABLE_NAME, COLUMN_NAME DESC;';
        $aRez = DatabaseConnectionProvider::getDb()->getAll($sSelect);
        foreach ($aRez as $aRetTable) {
            if (!$sCollation) {
                $sCollation = $aRetTable[2];
            } else {
                if ($aRetTable[2] && $sCollation != $aRetTable[2]) {
                    $aCollations[$aRetTable[0]][$aRetTable[1]] = $aRetTable[2];
                }
            }
        }

        if ($this->_blSysReqStatus === null) {
            $this->_blSysReqStatus = true;
        }
        if (count($aCollations) > 0) {
            $this->_blSysReqStatus = false;
        }

        return $aCollations;
    }

    /**
     * Checks if database cluster is installed
     *
     * @return integer
     */
    public function checkDatabaseCluster()
    {
        return 2;
    }

    /**
     * Checks if PCRE unicode support is turned off/on. Should be on.
     *
     * @return integer
     */
    public function checkUnicodeSupport()
    {
        return (@preg_match('/\pL/u', 'a') == 1) ? 2 : 1;
    }

    /**
     * Checks if php_admin_flag file_uploads is ON
     *
     * @return integer
     */
    public function checkFileUploads()
    {
        $dUploadFile = -1;
        $sFileUploads = @ini_get('file_uploads');
        if ($sFileUploads !== false) {
            if ($sFileUploads && ($sFileUploads == '1' || strtolower($sFileUploads) == 'on')) {
                $dUploadFile = 2;
            } else {
                $dUploadFile = 1;
            }
        }

        return $dUploadFile;
    }

    /**
     * Checks system requirements status
     *
     * @return bool
     */
    public function getSysReqStatus()
    {
        if ($this->_blSysReqStatus == null) {
            $this->_blSysReqStatus = true;
            $this->getSystemInfo();
            $this->checkCollation();
        }

        return $this->_blSysReqStatus;
    }

    /**
     * Runs through modules array and checks if current system fits requirements.
     * Returns array with module info:
     *   array( $sGroup, $sModuleName, $sModuleState ):
     *     $sGroup       - group of module
     *     $sModuleName  - name of checked module
     *     $sModuleState - module state:
     *       -1 - unable to datect, should not block
     *        0 - missing, blocks setup
     *        1 - fits min requirements
     *        2 - exists required or better
     *
     * @return array $aSysInfo
     */
    public function getSystemInfo()
    {
        $aSysInfo = [];
        $aRequiredModules = $this->getRequiredModules();
        $this->_blSysReqStatus = true;
        foreach ($aRequiredModules as $sModule => $sGroup) {
            if (isset($aSysInfo[$sGroup]) && !$aSysInfo[$sGroup]) {
                $aSysInfo[$sGroup] = [];
            }
            $iModuleState = $this->getModuleInfo($sModule);
            $aSysInfo[$sGroup][$sModule] = $iModuleState;
            $this->_blSysReqStatus = $this->_blSysReqStatus && (bool) abs($iModuleState);
        }

        return $aSysInfo;
    }

    /**
     * Apply given filter function to all iterations of SystemRequirementInfo array.
     *
     * @param array    $systemRequirementsInfo
     * @param \Closure $filterFunction         Filter function used for the update of actual values; Function will
     *                                         receive the same arguments as provided from
     *                                         `iterateThroughSystemRequirementsInfo` method.
     *
     * @return array An array which is in the same format as the main input argument but with updated data.
     */
    public static function filter($systemRequirementsInfo, $filterFunction)
    {
        $iterator = static::iterateThroughSystemRequirementsInfo($systemRequirementsInfo);

        foreach ($iterator as list($groupId, $moduleId, $moduleState)) {
            $systemRequirementsInfo[$groupId][$moduleId] = $filterFunction($groupId, $moduleId, $moduleState);
        }

        return $systemRequirementsInfo;
    }

    /**
     * Returns passed module state
     *
     * @param string $sModule module name to check
     *
     * @return integer $iModStat
     */
    public function getModuleInfo($sModule = null)
    {
        if ($sModule) {
            $iModStat = null;
            $sCheckFunction = "check" . str_replace(" ", "", ucwords(str_replace("_", " ", $sModule)));
            $iModStat = $this->$sCheckFunction();

            return $iModStat;
        }
    }

    /**
     * Returns true if given module state is acceptable for setup process to continue.
     *
     * @param array $systemRequirementsInfo
     * @return bool
     */
    public static function canSetupContinue($systemRequirementsInfo)
    {
        $iterator = static::iterateThroughSystemRequirementsInfo($systemRequirementsInfo);

        foreach ($iterator as list($groupId, $moduleId, $moduleState)) {
            if ($moduleState === static::MODULE_STATUS_BLOCKS_SETUP) {
                return false;
            }
        }

        return true;
    }

    /**
     * Iterates through given SystemRequirementsInfo returning three items:
     *
     *   - GroupId
     *   - ModuleId
     *   - ModuleState
     *
     * @param array $systemRequirementsInfo
     * @return \Generator Iterator which yields [group_id, module_id, module_state].
     */
    public static function iterateThroughSystemRequirementsInfo($systemRequirementsInfo)
    {
        foreach ($systemRequirementsInfo as $groupId => $modules) {
            foreach ($modules as $moduleId => $moduleState) {
                yield [$groupId, $moduleId, $moduleState];
            }
        }
    }

    /**
     * Returns or prints url for info about missing web service configuration
     *
     * @param string $sIdent Module identifier
     *
     * @return mixed
     */
    public function getReqInfoUrl($sIdent)
    {
        $sUrl = $this->_sReqInfoUrl;
        $aInfoMap = $this->_aInfoMap;

        // only known will be anchored
        if (isset($aInfoMap[$sIdent])) {
            $sUrl .= "#" . $aInfoMap[$sIdent];
        }

        return $sUrl;
    }

    /**
     * Parses and calculates given string form byte size value
     *
     * @param string $sBytes string form byte value (64M, 32K etc)
     *
     * @return int
     */
    protected function _getBytes($sBytes)
    {
        $sBytes = trim($sBytes);
        $sLast = strtolower($sBytes[strlen($sBytes) - 1]);
        switch ($sLast) {
            // The 'G' modifier is available since PHP 5.1.0
            // gigabytes
            case 'g':
                $sBytes *= 1024;
            // megabytes
            // no break
            case 'm':
                $sBytes *= 1024;
            // kilobytes
            // no break
            case 'k':
                $sBytes *= 1024;
                break;
        }

        return $sBytes;
    }

    /**
     * check if given template contains the given block
     *
     * @param string $sTemplate  template file name
     * @param string $sBlockName block name
     *
     * @see getMissingTemplateBlocks
     *
     * @return bool
     */
    protected function _checkTemplateBlock($sTemplate, $sBlockName)
    {
        /** @var TemplateLoaderInterface $templateLoader */
        $templateLoader = $this->getContainer()->get('oxid_esales.templating.template.loader');
        if (!$templateLoader->exists($sTemplate)) {
            $templateLoader = $this->getContainer()->get('oxid_esales.templating.admin.template.loader');
            if (!$templateLoader->exists($sTemplate)) {
                return false;
            }
        }

        $sFile = $templateLoader->getContext($sTemplate);
        $sBlockNameQuoted = preg_quote($sBlockName, '/');

        return (bool) preg_match('/\[\{\s*block\s+name\s*=\s*([\'"])' . $sBlockNameQuoted . '\1\s*\}\]/is', $sFile);
    }

    /**
     * returns array of missing template block files:
     *  1. checks db for registered blocks
     *  2. checks each block if it exists in currently used theme templates
     * returned array components are of form array(module name, block name, template file)
     * only active (oxactive==1) blocks are checked
     *
     * @return array
     */
    public function getMissingTemplateBlocks()
    {
        $result = [];
        $analized = [];

        $blockRecords = $this->fetchBlockRecords();

        if ($blockRecords != false && $blockRecords->count() > 0) {
            while (!$blockRecords->EOF) {
                $template = $blockRecords->fields['OXTEMPLATE'];
                $blockName = $blockRecords->fields['OXBLOCKNAME'];

                if (isset($analized[$template], $analized[$template][$blockName])) {
                    $blockExistsInTemplate = $analized[$template][$blockName];
                } else {
                    $blockExistsInTemplate = $this->_checkTemplateBlock($template, $blockName);
                    $analized[$template][$blockName] = $blockExistsInTemplate;
                }

                if (!$blockExistsInTemplate) {
                    $result[] = [
                        'module'   => $blockRecords->fields['OXMODULE'],
                        'block'    => $blockName,
                        'template' => $template,
                    ];
                }

                $blockRecords->fetchRow();
            }
        }

        return $result;
    }

    /**
     * Fetch the active template blocks for the active shop and the active theme.
     *
     * @todo extract oxtplblocks query to ModuleTemplateBlockRepository
     *
     * @return ResultSetInterface The active template blocks for the active shop and the active theme.
     */
    protected function fetchBlockRecords()
    {
        $activeThemeId = oxNew(\OxidEsales\Eshop\Core\Theme::class)->getActiveThemeId();
        $config = Registry::getConfig();
        $database = DatabaseConnectionProvider::getDb(DatabaseConnectionProvider::FETCH_MODE_ASSOC);

        $query = "select * from oxtplblocks where oxactive = 1 and oxshopid = :oxshopid and oxtheme in ('', :oxtheme)";

        return $database->select($query, [
            ':oxshopid' => $config->getShopId(),
            ':oxtheme' => $activeThemeId
        ]);
    }

    /**
     * Check if correct AutoStart setting.
     *
     * @return bool
     */
    public function checkSessionAutostart()
    {
        $sStatus = (strtolower((string) @ini_get('session.auto_start')));

        return in_array($sStatus, ['on', '1']) ? 0 : 2;
    }

    /**
     * Return minimum memory limit by edition.
     *
     * @return string
     */
    protected function _getMinimumMemoryLimit()
    {
        return '32M';
    }

    /**
     * Return recommend memory limit by edition.
     *
     * @return string
     */
    protected function _getRecommendMemoryLimit()
    {
        return '60M';
    }

    /**
     * @internal
     *
     * @return \Psr\Container\ContainerInterface
     */
    protected function getContainer()
    {
        return ContainerFactory::getInstance()->getContainer();
    }
}<|MERGE_RESOLUTION|>--- conflicted
+++ resolved
@@ -680,14 +680,6 @@
 
     /**
      * Checks if current mysql version matches requirements
-<<<<<<< HEAD
-     * @param null $installedVersion
-     * @return int|null
-     * @throws DatabaseConnectionException
-     * @deprecated since v6.6.0 (2019-12-12) use
-     * \OxidEsales\EshopCommunity\Internal\Framework\Database\CompatibilityChecker\Bridge\DatabaseCheckerBridgeInterface
-     * instead
-=======
      *
      * @param string $installedVersion MySQL version
      *
@@ -696,7 +688,6 @@
      * instead
      *
      * @return int
->>>>>>> c7a99db4
      */
     public function checkMysqlVersion($installedVersion = null)
     {
@@ -726,15 +717,7 @@
             $requirementFits = static::MODULE_STATUS_FITS_MINIMUM_REQUIREMENTS;
         }
 
-<<<<<<< HEAD
-        if (
-            is_null($requirementFits) &&
-            version_compare($installedVersion, $minimalRequiredVersion, '>=') &&
-            version_compare($installedVersion, $maximalRequiredVersion, '<=')
-        ) {
-=======
         if (is_null($requirementFits) && version_compare($installedVersion, $minimalRequiredVersion, '>=')) {
->>>>>>> c7a99db4
             $requirementFits = static::MODULE_STATUS_OK;
         }
 
