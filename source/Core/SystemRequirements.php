--- conflicted
+++ resolved
@@ -265,19 +265,11 @@
         clearstatcache();
         $path = $path ? $path : getShopBasePath();
         // special config file check
-<<<<<<< HEAD
         $configFilePath = $path . "config.inc.php";
         if (
             !is_readable($configFilePath) ||
             ($this->isAdmin() && is_writable($configFilePath)) ||
             (!$this->isAdmin() && !is_writable($configFilePath))
-=======
-        $sFullPath = $sPath . "config.inc.php";
-        if (
-            !is_readable($sFullPath) ||
-            ($this->isAdmin() && is_writable($sFullPath)) ||
-            (!$this->isAdmin() && !is_writable($sFullPath))
->>>>>>> f2e0a058
         ) {
             return 0;
         }
@@ -569,45 +561,6 @@
     }
 
     /**
-<<<<<<< HEAD
-=======
-     * Checks supported PHP versions.
-     *
-     * @deprecated since v6.5.1 (2020-02-12)
-     *
-     * @return integer
-     */
-    public function checkPhpVersion()
-    {
-        $requirementFits = null;
-
-        $minimalRequiredVersion = '7.1.0';
-        $minimalRecommendedVersion = '7.1.0';
-        $maximalRecommendedVersion = '7.4.9999';
-
-        $installedPhpVersion = $this->getPhpVersion();
-
-        if (version_compare($installedPhpVersion, $minimalRequiredVersion, '<')) {
-            $requirementFits = static::MODULE_STATUS_BLOCKS_SETUP;
-        }
-
-        if (
-            is_null($requirementFits) &&
-            version_compare($installedPhpVersion, $minimalRecommendedVersion, '>=') &&
-            version_compare($installedPhpVersion, $maximalRecommendedVersion, '<=')
-        ) {
-            $requirementFits = static::MODULE_STATUS_OK;
-        }
-
-        if (is_null($requirementFits)) {
-            $requirementFits = static::MODULE_STATUS_FITS_MINIMUM_REQUIREMENTS;
-        }
-
-        return $requirementFits;
-    }
-
-    /**
->>>>>>> f2e0a058
      * Gets PHP version.
      *
      * @return float|string
@@ -709,55 +662,6 @@
     }
 
     /**
-<<<<<<< HEAD
-=======
-     * Checks if current mysql version matches requirements
-     * @param string $installedVersion MySQL version
-     * @return int
-     *
-     * @deprecated since v6.5.1 (2020-02-12); method will be removed completely.
-     */
-    public function checkMysqlVersion($installedVersion = null)
-    {
-        $requirementFits = null;
-
-        $minimalRequiredVersion = '5.5.0';
-
-        if ($installedVersion === null) {
-            $resultContainingDatabaseVersion = \OxidEsales\Eshop\Core\DatabaseProvider::getDb()->getRow("SHOW VARIABLES LIKE 'version'");
-            $installedVersion = $resultContainingDatabaseVersion[1];
-        }
-
-        if (version_compare($installedVersion, $minimalRequiredVersion, '<')) {
-            $requirementFits = static::MODULE_STATUS_BLOCKS_SETUP;
-        }
-
-        /**
-         * There is a bug in MySQL 5.6,* which under certain conditions affects OXID eShop Enterprise Edition.
-         * Version MySQL 5.6.* in neither recommended nor supported by OXID eSales.
-         * See https://bugs.mysql.com/bug.php?id=79203
-         */
-        if (
-            is_null($requirementFits) &&
-            version_compare($installedVersion, '5.6.0', '>=') &&
-            version_compare($installedVersion, '5.7.0', '<')
-        ) {
-            $requirementFits = static::MODULE_STATUS_FITS_MINIMUM_REQUIREMENTS;
-        }
-
-        if (is_null($requirementFits) && version_compare($installedVersion, $minimalRequiredVersion, '>=')) {
-            $requirementFits = static::MODULE_STATUS_OK;
-        }
-
-        if (is_null($requirementFits)) {
-            $requirementFits = static::MODULE_STATUS_FITS_MINIMUM_REQUIREMENTS;
-        }
-
-        return $requirementFits;
-    }
-
-    /**
->>>>>>> f2e0a058
      * Checks if GDlib extension is loaded
      *
      * @return integer
