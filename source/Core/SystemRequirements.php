--- conflicted
+++ resolved
@@ -1057,19 +1057,11 @@
      */
     protected function _checkTemplateBlock($sTemplate, $sBlockName)
     {
-<<<<<<< HEAD
-        $sTplFile = Registry::getConfig()->getTemplatePath($sTemplate, false);
-        if (!$sTplFile || !file_exists($sTplFile)) {
-            // check if file is in admin theme
-            $sTplFile = Registry::getConfig()->getTemplatePath($sTemplate, true);
-            if (!$sTplFile || !file_exists($sTplFile)) {
-=======
         /** @var TemplateLoaderInterface $templateLoader */
         $templateLoader = $this->getContainer()->get('oxid_esales.templating.template.loader');
         if (!$templateLoader->exists($sTemplate)) {
             $templateLoader = $this->getContainer()->get('oxid_esales.templating.admin.template.loader');
             if (!$templateLoader->exists($sTemplate)) {
->>>>>>> d377a93e
                 return false;
             }
         }
