--- conflicted
+++ resolved
@@ -322,11 +322,7 @@
 
         // this should not happen on most cases, because this redirect is handled by .htaccess
         if ($sParams && !$oStr->preg_match('/\.html$/', $sParams) && !$oStr->preg_match('/\/$/', $sParams)) {
-<<<<<<< HEAD
-            \OxidEsales\Eshop\Core\Registry::getUtils()->redirect(\OxidEsales\Eshop\Core\Registry::getConfig()->getShopURL() . $sParams . '/', false);
-=======
             \OxidEsales\Eshop\Core\Registry::getUtils()->redirect(\OxidEsales\Eshop\Core\Registry::getConfig()->getShopURL() . $sParams . '/', false, 301);
->>>>>>> f88fe8f4
         }
 
         return $sParams;
