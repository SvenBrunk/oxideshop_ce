<?php
/**
 * Copyright © OXID eSales AG. All rights reserved.
 * See LICENSE file for license details.
 */

namespace OxidEsales\EshopCommunity\Core\Controller;

use OxidEsales\EshopCommunity\Core\ShopVersion;
use Psr\Container\ContainerInterface;

/**
 * Base view class. Collects and passes data to template engine, sets some global
 * configuration parameters.
 */
class BaseController extends \OxidEsales\Eshop\Core\Base
{
    /**
     * Array of data that is passed to template engine - array( "varName" => "varValue").
     *
     * @var array
     */
    protected $_aViewData = [];

    /**
     * View parameters array
     *
     * @var array
     */
    protected $_aViewParams = [];

    /**
     * Location of a executed class file.
     *
     * @var string
     */
    protected $_sClassLocation = null;

    /**
     * Name of running class method.
     *
     * @var string
     */
    protected $_sThisAction = null;

    /**
     * If this is a component we will have our parent view here.
     *
     * @var \OxidEsales\Eshop\Core\Controller\BaseController|null
     */
    protected $_oParent = null;

    /**
     * Flag if this object is a component or not
     *
     * @var bool|null
     */
    protected $_blIsComponent = false;

    /**
     * Name of template file to render.
     *
     * @var string
     */
    protected $_sThisTemplate = null;

    /**
     * ID of current view - generated php file.
     *
     * @var string
     */
    protected $_sViewId = null;

    /**
     * Current view class name
     *
     * @var string
     */
    protected $_sClass = null;

    /**
     * Current view class key
     *
     * @var string
     */
    protected $classKey = null;

    /**
     * Action function name
     *
     * @var string
     */
    protected $_sFnc = null;

    /**
     * Marker if user defined function was executed
     *
     * @var bool
     */
    protected static $_blExecuted = false;

    /**
     * Active charset
     *
     * @var string
     */
    protected $_sCharSet = null;

    /**
     * Shop version
     *
     * @var string
     */
    protected $_sVersion = null;

    /**
     * If current shop has demo version
     *
     * @var bool
     */
    protected $_blDemoVersion = null;

    /**
     * If current shop has demo shop
     *
     * @var bool
     */
    protected $_blDemoShop = null;

    /**
     * Display if newsletter must be displayed
     *
     * @var bool
     */
    protected $_iNewsStatus = null;

    /**
     * Shop logo
     *
     * @var string
     */
    protected $_sShopLogo = null;

    /**
     * Category ID
     *
     * @var string
     */
    protected $_sCategoryId = null;

    /**
     * Active category object.
     *
     * @var object
     */
    protected $_oClickCat = null;

    /**
     * Cache sign to enable/disable use of cache.
     *
     * @var bool
     */
    protected $_blIsCallForCache = false;

    /**
     * \OxidEsales\Eshop\Core\ViewConfig instance
     *
     * @var \OxidEsales\Eshop\Core\ViewConfig
     */
    protected $_oViewConf = null;

    /**
     * Initiates all components stored, executes \OxidEsales\Eshop\Core\Controller\BaseController::addGlobalParams.
     */
    public function init()
    {
        // setting current view class name
        $this->_sThisAction = strtolower(get_class($this));

        if (!$this->_blIsComponent) {
            // assume that cached components does not affect this method ...
            $this->addGlobalParams();
        }
    }

    /**
     * Add parameters to controllers
     *
     * @param array $aParams view parameters array.
     */
    public function setViewParameters($aParams = null)
    {
        $this->_aViewParams = $aParams;
    }

    /**
     * Get parameters to controllers
     *
     * @param string $sKey parameter key
     *
     * @return string
     */
    public function getViewParameter($sKey)
    {
        return (isset($this->_aViewParams[$sKey])) ? $this->_aViewParams[$sKey] : \OxidEsales\Eshop\Core\Registry::getConfig()->getRequestParameter($sKey);
    }

    /**
     * Set cache sign to enable/disable use of cache
     *
     * @param bool $blIsCallForCache cache sign to enable/disable use of cache
     */
    public function setIsCallForCache($blIsCallForCache = null)
    {
        $this->_blIsCallForCache = $blIsCallForCache;
    }

    /**
     * Get cache sign to enable/disable use of cache
     *
     * @return bool
     */
    public function getIsCallForCache()
    {
        return $this->_blIsCallForCache;
    }

    /**
     * Returns view ID (currently it returns NULL)
     */
    public function getViewId()
    {
    }

    /**
     * Returns name of template to render
     *
     * @return string current view template file name
     */
    public function render()
    {
        return $this->getTemplateName();
    }

    /**
     * Sets and caches default parameters for shop object and returns it.
     *
     * Template variables:
     * <b>isdemoversion</b>, <b>shop</b>, <b>isdemoversion</b>,
     * <b>version</b>,
     * <b>urlsign</b>
     *
     * @param \OxidEsales\Eshop\Application\Model\Shop $oShop current shop object
     *
     * @return \OxidEsales\Eshop\Core\ViewConfig $oShop current shop object
     */
    public function addGlobalParams($oShop = null)
    {
        // by default we always display newsletter bar
        $this->_iNewsStatus = 1;

        // assigning shop to view config ..
        $oViewConf = $this->getViewConfig();
        if ($oShop) {
            $oViewConf->setViewShop($oShop, $this->_aViewData);
        }

        //sending all view to smarty
        $this->_aViewData['oView'] = $this;
        $this->_aViewData['oViewConf'] = $this->getViewConfig();

        return $oViewConf;
    }

    /**
     * Sets value to parameter used by template engine.
     *
     * @param string $sPara  name of parameter to pass
     * @param mixed  $sValue value of parameter
     */
    public function addTplParam($sPara, $sValue)
    {
        $this->_aViewData[$sPara] = $sValue;
    }

    /**
     * Returns belboon parameter
     *
     * @return string $sBelboon
     */
    public function getBelboonParam()
    {
        if ($sBelboon = $this->getSession()->getVariable('belboon')) {
            return $sBelboon;
        }
        if (($sBelboon = \OxidEsales\Eshop\Core\Registry::getConfig()->getRequestParameter('belboon'))) {
            $this->getSession()->setVariable('belboon', $sBelboon);
        }

        return $sBelboon;
    }

    /**
     * Returns view config object
     *
     * @return \OxidEsales\Eshop\Core\ViewConfig
     */
    public function getViewConfig()
    {
        if ($this->_oViewConf === null) {
            $this->_oViewConf = oxNew(\OxidEsales\Eshop\Core\ViewConfig::class);
        }

        return $this->_oViewConf;
    }

    /**
     * Returns current view template file name
     *
     * @return string
     */
    public function getTemplateName()
    {
        return $this->_sThisTemplate;
    }

    /**
     * Sets current view template file name
     *
     * @param string $sTemplate template name
     */
    public function setTemplateName($sTemplate)
    {
        $this->_sThisTemplate = $sTemplate;
    }

    /**
     * @deprecated since v6.0 (2017-02-3). Use BaseController::setClassKey() instead.
     *
     * NOTE: current usage and name misleading, the shop actually calls this function with the view's class id as argument.
     *
     * Current view class name setter.
     *
     * @param string $classKey current view class name
     */
    public function setClassName($classKey)
    {
        $this->_sClass = $classKey;
        $this->setClassKey($classKey);
    }

    /**
     * @deprecated since v6.0 (2017-02-3). Use BaseController::getClassId() instead.
     *
     * Returns class name of current class
     *
     * @return string
     */
    public function getClassName()
    {
        return $this->getClassKey();
    }

    /**
     * Current view class key setter.
     *
     * @param string $classKey current view class key
     */
    public function setClassKey($classKey)
    {
        $this->classKey = $classKey;
    }

    /**
     * Returns class key of current view
     *
     * @return string
     */
    public function getClassKey()
    {
        return $this->classKey;
    }

    /**
     * Set current view action function name
     *
     * @param string $sFncName action function name
     */
    public function setFncName($sFncName)
    {
        $this->_sFnc = $sFncName;
    }

    /**
     * Returns name of current action function
     *
     * @return string
     */
    public function getFncName()
    {
        return $this->_sFnc;
    }

    /**
     * Set array of data that is passed to template engine - array( "varName" => "varValue")
     *
     * @param array $aViewData array of data that is passed to template engine
     */
    public function setViewData($aViewData = null)
    {
        $this->_aViewData = $aViewData;
    }

    /**
     * Get view data
     *
     * @return array
     */
    public function getViewData()
    {
        return $this->_aViewData;
    }

    /**
     * Get view data single array element
     *
     * @param string $sParamId view data array key
     *
     * @return mixed
     */
    public function getViewDataElement($sParamId = null)
    {
        $return = null;
        if ($sParamId && isset($this->_aViewData[$sParamId])) {
            $return = $this->_aViewData[$sParamId];
        }

        return $return;
    }

    /**
     * Set location of a executed class file
     *
     * @param string $sClassLocation location of a executed class file
     */
    public function setClassLocation($sClassLocation = null)
    {
        $this->_sClassLocation = $sClassLocation;
    }

    /**
     * Get location of a executed class file
     *
     * @return string
     */
    public function getClassLocation()
    {
        return $this->_sClassLocation;
    }

    /**
     * Set name of running class method
     *
     * @param string $sThisAction name of running class method
     */
    public function setThisAction($sThisAction = null)
    {
        $this->_sThisAction = $sThisAction;
    }

    /**
     * Get name of running class method
     *
     * @return string
     */
    public function getThisAction()
    {
        return $this->_sThisAction;
    }

    /**
     * Set parent object. If this is a component we will have our parent view here.
     * @param \OxidEsales\Eshop\Core\Controller\BaseController $oParent parent object
     */
    public function setParent($oParent = null)
    {
        $this->_oParent = $oParent;
    }

    /**
     * Get parent object
     *
     * @return \OxidEsales\Eshop\Core\Controller\BaseController|null
     */
    public function getParent()
    {
        return $this->_oParent;
    }

    /**
     * Set flag if this object is a component or not
     *
     * @param bool|null $blIsComponent flag if this object is a component
     */
    public function setIsComponent($blIsComponent = null)
    {
        $this->_blIsComponent = $blIsComponent;
    }

    /**
     * Get flag if this object is a component
     *
     * @return bool|null
     */
    public function getIsComponent()
    {
        return $this->_blIsComponent;
    }

    /**
     * Executes method (creates class and then executes). Returns executed
     * function result.
     *
     * @param string $sFunction name of function to execute
     *
     * @throws \OxidEsales\Eshop\Core\Exception\SystemComponentException system component exception
     */
    public function executeFunction($sFunction)
    {
        // execute
        if ($sFunction && !self::$_blExecuted) {
            if (method_exists($this, $sFunction)) {
                $sNewAction = $this->$sFunction();
                self::$_blExecuted = true;

                if (isset($sNewAction)) {
                    $this->_executeNewAction($sNewAction);
                }
            } else {
                // was not executed on any level ?
                if (!$this->_blIsComponent) {
                    /** @var \OxidEsales\Eshop\Core\Exception\SystemComponentException $oEx */
                    $oEx = oxNew(\OxidEsales\Eshop\Core\Exception\SystemComponentException::class);
                    $oEx->setMessage('ERROR_MESSAGE_SYSTEMCOMPONENT_FUNCTIONNOTFOUND'. ' ' . $sFunction);
                    $oEx->setComponent($sFunction);
                    throw $oEx;
                }
            }
        }
    }

    /**
     * Formats header for new controller action
     *
     * Input example: "view_name?param1=val1&param2=val2" => "cl=view_name&param1=val1&param2=val2"
     *
     * @param string $sNewAction new action params
     *
     * @throws \OxidEsales\Eshop\Core\Exception\SystemComponentException system component exception
     */
    protected function _executeNewAction($sNewAction)
    {
        if ($sNewAction) {
            $myConfig = \OxidEsales\Eshop\Core\Registry::getConfig();

            // page parameters is the part which goes after '?'
            $params = explode('?', $sNewAction);

            // action parameters is the part before '?'
            $pageParams = isset($params[1]) ? $params[1] : null;

            // looking for function name
            $params = explode('/', $params[0]);
            $className = $params[0];
            $resolvedClassName = \OxidEsales\Eshop\Core\Registry::getControllerClassNameResolver()->getClassNameById($className);
            $realClassName = $resolvedClassName ? \OxidEsales\Eshop\Core\Registry::getUtilsObject()->getClassName($resolvedClassName) : \OxidEsales\Eshop\Core\Registry::getUtilsObject()->getClassName($className);

            if (false === class_exists($realClassName)) {
                //If redirect tries to use a not existing class throw an exception.
                //we'll be redirected to start page directly.
                $exception =  new \OxidEsales\Eshop\Core\Exception\SystemComponentException();
                /** Use setMessage here instead of passing it in constructor in order to test exception message */
                $exception->setMessage('ERROR_MESSAGE_SYSTEMCOMPONENT_CLASSNOTFOUND' . ' ' . $className);
                $exception->setComponent($className);
                throw $exception;
            }

            // building redirect path ...
            $header = ($className) ? "cl=$className&" : ''; // adding view name
            $header .= ($pageParams) ? "$pageParams&" : ''; // adding page params
            $header .= $this->getSession()->sid(); // adding session Id

            $url = $myConfig->getCurrentShopUrl($this->isAdmin());

            $url = "{$url}index.php?{$header}";

            $url = \OxidEsales\Eshop\Core\Registry::getUtilsUrl()->processUrl($url);

            if (\OxidEsales\Eshop\Core\Registry::getUtils()->seoIsActive() && $seoUrl = \OxidEsales\Eshop\Core\Registry::getSeoEncoder()->getStaticUrl($url)) {
                $url = $seoUrl;
            }

            $this->onExecuteNewAction();

            //#M341 do not add redirect parameter
            \OxidEsales\Eshop\Core\Registry::getUtils()->redirect($url, (bool) $myConfig->getRequestParameter('redirected'), 302);
        }
    }

    /**
     * Method for overwriting if any additional actions on _executeNewAction is needed
     */
    protected function onExecuteNewAction()
    {
    }

    /**
     * Template variable getter. Returns additional params for url
     *
     * @return string
     */
    public function getAdditionalParams()
    {
        return \OxidEsales\Eshop\Core\Registry::getUtilsUrl()->processUrl('', false);
    }

    /**
     * Returns active charset
     *
     * @return string
     */
    public function getCharSet()
    {
        if ($this->_sCharSet == null) {
            $this->_sCharSet = \OxidEsales\Eshop\Core\Registry::getLang()->translateString('charset');
        }

        return $this->_sCharSet;
    }

    /**
     * Returns shop version
     *
     * @return string
     */
    public function getShopVersion()
    {
        return ShopVersion::getVersion();
    }

    /**
     * Returns shop edition
     *
     * @return string
     */
    public function getShopEdition()
    {
        return \OxidEsales\Eshop\Core\Registry::getConfig()->getEdition();
    }

    /**
     * Returns shop package info
     *
     * @return string
     */
    public function getPackageInfo()
    {
        return \OxidEsales\Eshop\Core\Registry::getConfig()->getPackageInfo();
    }

    /**
     * Returns shop full edition
     *
     * @return string
     */
    public function getShopFullEdition()
    {
        $sEdition = $this->getShopEdition();
        $sFullEdition = "Community Edition";
        if ($sEdition == "PE") {
            $sFullEdition = "Professional Edition";
        }

        if ($sEdition == "EE") {
            $sFullEdition = "Enterprise Edition";
        }

        return $sFullEdition;
    }


    /**
     * Returns if current shop is demo version
     *
     * @return string
     */
    public function isDemoVersion()
    {
        if ($this->_blDemoVersion == null) {
            $this->_blDemoVersion = \OxidEsales\Eshop\Core\Registry::getConfig()->detectVersion() == 1;
        }

        return $this->_blDemoVersion;
    }

    /**
     * Returns if current shop is beta version.
     *
     * @return bool
     */
    public function isBetaVersion()
    {
        return (stripos(\OxidEsales\Eshop\Core\Registry::getConfig()->getVersion(), 'beta') !== false);
    }

    /**
     * Returns if current shop is release candidate version.
     *
     * @return bool
     */
    public function isRCVersion()
    {
        return (stripos(\OxidEsales\Eshop\Core\Registry::getConfig()->getVersion(), 'rc') !== false);
    }

    /**
     * Template variable getter. Returns if beta note can be displayed (for header.tpl)
     *
     * @return bool
     */
    public function showBetaNote()
    {
        return ($this->isBetaVersion() || $this->isRCVersion());
    }

    /**
     * Returns if current shop is demo shop
     *
     * @return string
     */
    public function isDemoShop()
    {
        if ($this->_blDemoShop == null) {
            $this->_blDemoShop = \OxidEsales\Eshop\Core\Registry::getConfig()->isDemoShop();
        }

        return $this->_blDemoShop;
    }

    /**
     * Template variable getter. Returns if newsletter can be displayed (for _right.tpl)
     *
     * @return integer
     */
    public function showNewsletter()
    {
        return $this->_iNewsStatus === null ? 1 : $this->_iNewsStatus;
    }

    /**
     * Sets if to show newsletter
     *
     * @param bool $blShow if TRUE - newsletter subscription box will be shown
     */
    public function setShowNewsletter($blShow)
    {
        $this->_iNewsStatus = $blShow;
    }

    /**
     * Returns active category set by categories component; if category is
     * not set by component - will create category object and will try to
     * load by id passed by request
     *
     * @return \OxidEsales\Eshop\Application\Model\Category
     */
    public function getActCategory()
    {
        // if active category is not set yet - trying to load it from request params
        // this may be usefull when category component was unable to load active category
        // and we still need some object to mount navigation info
        if ($this->_oClickCat === null) {
            $this->_oClickCat = false;
            $oCategory = oxNew(\OxidEsales\Eshop\Application\Model\Category::class);
            if ($oCategory->load($this->getCategoryId())) {
                $this->_oClickCat = $oCategory;
            }
        }

        return $this->_oClickCat;
    }

    /**
     * Active category setter
     *
     * @param \OxidEsales\Eshop\Application\Model\Category $oCategory active category
     */
    public function setActCategory($oCategory)
    {
        $this->_oClickCat = $oCategory;
    }

    /**
     * Get category ID
     *
     * @return string
     */
    public function getCategoryId()
    {
        if ($this->_sCategoryId == null && ($sCatId = \OxidEsales\Eshop\Core\Registry::getConfig()->getRequestParameter('cnid'))) {
            $this->_sCategoryId = $sCatId;
        }

        return $this->_sCategoryId;
    }

    /**
     * Category ID setter
     *
     * @param string $sCategoryId Id of category to cache
     */
    public function setCategoryId($sCategoryId)
    {
        $this->_sCategoryId = $sCategoryId;
    }

    /**
     * Returns a name of the view variable containing the error/exception messages
     */
    public function getErrorDestination()
    {
    }

    /**
     * Returns name of a view class, which will be active for an action
     * (given a generic fnc, e.g. logout)
     *
     * @return string
     */
    public function getActionClassName()
    {
        return $this->getClassName();
    }

    /**
     * Returns if shop is mall
     *
     * @return bool
     */
    public function isMall()
    {
        return false;
    }

    /**
     * Returns if page has rdfa
     *
     * @return bool
     */
    public function showRdfa()
    {
        return false;
    }

    /**
     * Returns session ID, but only in case it is needed to be included for widget calls.
     * This basically happens on session change,
     * when session cookie is not equals to the actual session ID.
     *
     * @return string|null
     */
    public function getSidForWidget()
    {
        $oSession = $this->getSession();
        $sid = null;
        if (!$oSession->isActualSidInCookie()) {
            $sid = $oSession->getId();
        }

        return $sid;
    }

    /**
     * Returns whether to show persistent parameter. Returns true as a default.
     *
     * @param string $persParamKey
     *
     * @return bool
     */
    public function showPersParam($persParamKey)
    {
        return true;
    }
<<<<<<< HEAD

    /**
     * @internal
     *
     * @return ContainerInterface
     */
    protected function getContainer()
    {
        return \OxidEsales\EshopCommunity\Internal\Application\ContainerFactory::getInstance()->getContainer();
    }

    /**
     * Config instance getter
     *
     * @deprecated since b-dev (2018-11-14); This method will be removed completely. Extend your views accordingly and use
     *             $this->setViewData('someVar', 'some Value') to provide the data to your templates
     *
     * @return \OxidEsales\Eshop\Core\Config
     */
    public function getConfig()
    {
        return \OxidEsales\Eshop\Core\Registry::getConfig();
    }
=======
>>>>>>> 189d534f
}<|MERGE_RESOLUTION|>--- conflicted
+++ resolved
@@ -891,7 +891,6 @@
     {
         return true;
     }
-<<<<<<< HEAD
 
     /**
      * @internal
@@ -915,6 +914,4 @@
     {
         return \OxidEsales\Eshop\Core\Registry::getConfig();
     }
-=======
->>>>>>> 189d534f
 }