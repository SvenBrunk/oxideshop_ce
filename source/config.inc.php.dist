--- conflicted
+++ resolved
@@ -4,192 +4,6 @@
  * See LICENSE file for license details.
  */
 
-<<<<<<< HEAD
-    // Database connection information
-    $this->dbType = 'pdo_mysql';
-    $this->dbHost = '<dbHost>'; // database host name
-    $this->dbPort  = 3306; // tcp port to which the database is bound
-    $this->dbName = '<dbName>'; // database name
-    $this->dbUser = '<dbUser>'; // database user name
-    $this->dbPwd  = '<dbPwd>'; // database user password
-    $this->sShopURL     = '<sShopURL>'; // eShop base url, required
-    $this->sSSLShopURL  = null;            // eShop SSL url, optional
-    $this->sAdminSSLURL = null;            // eShop Admin SSL url, optional
-    $this->sShopDir     = '<sShopDir>';
-    $this->sCompileDir  = '<sCompileDir>';
-
-    /**
-     * Force shop edition. Even if enterprise or professional packages exists, shop edition can still be forced here.
-     * Possible options: CE|PE|EE or left empty (will be determined automatically).
-     */
-    $this->edition = '';
-
-    // File type whitelist for file upload
-    $this->aAllowedUploadTypes = array('jpg', 'gif', 'png', 'pdf', 'mp3', 'avi', 'mpg', 'mpeg', 'doc', 'xls', 'ppt');
-
-    // Timezone information
-    date_default_timezone_set('Europe/Berlin');
-
-    /**
-     * Enable debug mode for template development or bugfixing
-     * -1 = Log more messages and throw exceptions on errors (not recommended for production)
-     * 0 = off
-     * 1 = smarty
-     * 3 = smarty
-     * 4 = smarty + shoptemplate data
-     * 5 = Delivery Cost calculation info
-     * 6 = SMTP Debug Messages
-     * 8 = display smarty template names (requires /tmp cleanup)
-     */
-    $this->iDebug = 0;
-
-    // Log all modifications performed in Admin
-    $this->blLogChangesInAdmin = false;
-
-    // Force admin email. Offline warnings are sent with high priority to this address.
-    $this->sAdminEmail = '';
-
-    // Defines the time interval in seconds warnings are sent during the shop is offline.
-    $this->offlineWarningInterval = 60 * 5;
-
-    // In case session must be started on the very first user page visit (not only on session required action).
-    $this->blForceSessionStart = false;
-
-    // Use browser cookies to store session id (no sid parameter in URL)
-    $this->blSessionUseCookies = true;
-
-    /**
-     * The domain that the cookie is available: array(_SHOP_ID_ => _DOMAIN_);
-     * Check setcookie() documentation for more details: http://php.net/manual/de/function.setcookie.php
-     */
-    $this->aCookieDomains = null;
-
-    /**
-     * The path on the server in which the cookie will be available on: array(_SHOP_ID_ => _PATH_);
-     * Check setcookie() documentation for more details: http://php.net/manual/de/function.setcookie.php
-     */
-    $this->aCookiePaths = null;
-
-    // List of all Search-Engine Robots
-    $this->aRobots = array(
-                        'googlebot',
-                        'ultraseek',
-                        'crawl',
-                        'spider',
-                        'fireball',
-                        'robot',
-                        'slurp',
-                        'fast',
-                        'altavista',
-                        'teoma',
-                        'msnbot',
-                        'bingbot',
-                        'yandex',
-                        'gigabot',
-                        'scrubby'
-                        );
-
-    // Deactivate Static URL's for these Robots
-    $this->aRobotsExcept = array();
-
-    // IP addresses for which session/cookie id match and user agent change checks are off
-    $this->aTrustedIPs = array();
-
-    /**
-     * Works only if basket reservations feature is enabled in admin.
-     *
-     * The number specifies how many expired basket reservations are
-     * cleaned per one request (to the eShop).
-     * Cleaning a reservation basically means returning the reserved
-     * stock to the articles.
-     *
-     * Keeping this number too low may cause article stock being returned too
-     * slowly, while too high value may have spiking impact on the performance.
-     */
-    $this->iBasketReservationCleanPerRequest = 200;
-
-    /**
-     * Should template blocks be highlighted in frontend?
-     * This is mainly intended for module writers in non productive environment
-     */
-    $this->blDebugTemplateBlocks = false;
-
-    /**
-     * Should requests, coming via stdurl and not redirected to seo url be logged to seologs db table?
-     * Note: only active if in productive mode, as the eShop in non productive more will always log such urls
-     */
-    $this->blSeoLogging = false;
-
-    /**
-     * To override FrontendController::$_aUserComponentNames use this array option:
-     * array keys are component(class) names and array values defines if component is cacheable (true/false)
-     * E.g. array('user_class' => false);
-     */
-    $this->aUserComponentNames = null;
-
-    // Additional multi language tables
-    $this->aMultiLangTables = null;
-
-    // Instructs shop that price update is performed by cron (time based job sheduler)
-    $this->blUseCron = false;
-
-    // Do not disable module if class from extension path does not exist.
-    $this->blDoNotDisableModuleOnError = false;
-
-    // Enable temporarily in case you can't access the backend due to broken views
-    $this->blSkipViewUsage = false;
-
-    /**
-     * Enterprise Edition related config options.
-     * This options have no effect on Community/Professional Editions.
-     */
-
-    //Time limit in ms to be notified about slow queries
-    $this->iDebugSlowQueryTime = 20;
-
-    /**
-     * Enables Rights and Roles engine
-     * 0 - off,
-     * 1 - only in admin,
-     * 2 - only in shop,
-     * 3 - both
-     */
-    $this->blUseRightsRoles = 3;
-
-    /**
-     * Define oxarticles fields which could be edited individually in subshops.
-     * Do not forget to add these fields to oxfield2shop table.
-     * Note: The field names are case sensitive here.
-     */
-    $this->aMultishopArticleFields = array("OXPRICE", "OXPRICEA", "OXPRICEB", "OXPRICEC", "OXUPDATEPRICE", "OXUPDATEPRICEA", "OXUPDATEPRICEB", "OXUPDATEPRICEC", "OXUPDATEPRICETIME");
-
-    // Show "Update Views" button in admin
-    $this->blShowUpdateViews = true;
-
-    // If default 30 seconds is not enougth
-    // @set_time_limit(3000);
-
-    /**
-     * Database master-slave configuration:
-     * aSlaveHosts - array of slave hosts: array('localhost', '10.2.3.12')
-     */
-    $this->aSlaveHosts = null;
-
-    // Control the removal of Setup directory
-    $this->blDelSetupDir = true;
-
-    /**
-     * Needed for backwards compatibility. Do not change the value of this property.
-     *
-     * @deprecated since v6.0 (2017-05-15); This property will be removed in the future as the shop will always use UTF-8.
-     */
-    $this->iUtfMode = 1;
-
-    /**
-     * String PSR3 log level Psr\Log\LogLevel
-     */
-    $this->sLogLevel = 'error';
-=======
 // Database connection information
 $this->dbType = 'pdo_mysql';
 $this->dbHost = '<dbHost>'; // database host name
@@ -214,15 +28,6 @@
 
 // Timezone information
 date_default_timezone_set('Europe/Berlin');
-
-/**
- * Search engine friendly URL processor.
- * After changing this value, you should rename oxid.php file as well
- * Always leave .php extension here unless you know what you are doing
- *
- * @deprecated (2018-03-05);
- */
-$this->sOXIDPHP = "oxid.php";
 
 /**
  * Enable debug mode for template development or bugfixing
@@ -382,5 +187,4 @@
 /**
  * String PSR3 log level Psr\Log\LogLevel
  */
-$this->sLogLevel = 'error';
->>>>>>> 2ec3d6eb
+$this->sLogLevel = 'error';