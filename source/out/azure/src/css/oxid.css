/* --- Typography ------------------------ */

body {
    font: 12px / 140% arial, helvetica, clean, sans-serif;
    background: #FFF;
}

select, input, button, textarea, button {
    font: 99% arial, helvetica, clean, sans-serif;
}

table {
    font-size: inherit;
    font: 100%;
}

h1 {
    font-size: 18px;
}

h2 {
    font-size: 16px;
}

h3 {
    font-size: 14px;
}

h2, h3, h4, h5 {
    margin-bottom: 10px;
}

h1, h2, h3, h4, h5, h6, b, strong, dt {
    font-weight: bold;
}

optgroup {
    font-weight: normal;
}

i, em {
    font-style: italic;
}

del {
    text-decoration: line-through;
}

a {
    color: #000;
    text-decoration: none;
}

a:hover {
    text-decoration: underline;
}

ul, ol {
    margin: 25px 30px;
}

li {
    padding: 3px 0;
    list-style: square;
}

ol li {
    list-style: decimal;
}

p {
    margin-bottom: 15px;
}

ul, ol {
    margin: 20px 30px;
}

ul ul, ol ul {
    margin: 10px 20px;
}

ol li {
    list-style-type: decimal;
    list-style-position: inside;
}

ol ol {
    list-style: upper-alpha;
}

ol ol ol {
    list-style: lower-roman;
}

ol ol ol ol {
    list-style: lower-alpha;
}

ul li {
    list-style: square;
}

ul li li {
    list-style: square;
}

form ul {
    margin: 0;
    padding: 0;
}

form ol {
    margin: 0;
    padding: 0;
}

form li {
    list-style: none;
    position:relative;
}

/* --- layout --------------------------------------- */

#header, #sidebar, #content, #footer {
    margin: 10px;
}

#header, #footer {
    clear: left;
}

#page:after, #header:after, #footer:after, #footer #panel:after, #details #attributes table:after, #navigation:after {
    clear: both;
    content: ' ';
    display: block;
    font-size: 0;
    line-height: 0;
    visibility: hidden;
    width: 0;
    height: 0;
}

#page {
    width: 960px;
    margin: 0 auto;
    position:relative;
}

#header {
    width: 940px;
    padding: 0 10px;
    height: 115px;
    margin: 0;
    position: relative;
}

#sidebar {
    margin-top: 0;
    width: 172px;
    float: left;
}

#content {
    width: 940px;
    margin: 0 10px;
    padding-bottom: 10px;
    float: left;
}

div.sidebarLeft #content, div.sidebarRight #content {
    width: 748px;
}

div.sidebarRight #sidebar {
    float: right;
}

#footer {
    clear: both;
    width: 960px;
    padding-top: 10px;
    margin: 10px 0;
}

/* === FX Styles ====================================== */

/*** SHADOWS -> ***/
.shadow, #currencies, #languages, .loginForm, .altLoginBox, .flyoutMenu {
    -moz-box-shadow: 2px 2px 5px #666;
    -webkit-box-shadow: 2px 2px 5px #666;
    box-shadow: 2px 2px 5px #666;
}

/* bottom shadow */
.box h3, .box h2, .pageHead, .sectionHead {
    -moz-box-shadow: 0 3px 5px -1.3px #555;
    -webkit-box-shadow: 0 3px 5px -1.3px #555;
    box-shadow: 0 3px 5px -2px #555;
}

.basketFlyout {
    -moz-box-shadow: 0 0 3px 1px #555;
    -webkit-box-shadow: 0 0 3px 1px #555;
    box-shadow: 0 0 3px 1px #555;
}

.scrollable ul {
    -moz-box-shadow: inset 0 5px 5px -1.3px #555;
    -webkit-box-shadow: 0 5px 5px -1.3px #555;
    box-shadow: 0 5px 5px -1.3px #555;
}

.basketItems {
    -moz-box-shadow: inset 0 -4px 2px -2px #555;
    -webkit-box-shadow: 0 -4px 3px -2px #555;
    box-shadow: 0 -4px 5px -2px #555;
}

.glowShadow, div.anythingSlider .arrow, .promoBox {
    -moz-box-shadow: 1px 1px 9px 1px #000;
    -webkit-box-shadow: 1px 1px 9px 2px #000;
    box-shadow: 1px 1px 9px 2px #000;
}

.promoBox {
    -moz-box-shadow: 1px 1px 6px 1px #222;
    -webkit-box-shadow: 1px 1px 6px 2px #222;
    box-shadow: 1px 1px 6px 2px #222;
}

.rightShadow,
.itemSlider .leftHolder {
    -webkit-box-shadow: 4px 0 4px -1.5px #555555;
    -moz-box-shadow: 4px 0 4px -1.5px #555555;
    box-shadow: 4px 0 4px -1.5px #555555;
}

.itemSlider .nextItem {
    -webkit-box-shadow: -4px 0 4px -1.5px #555555;
    -moz-box-shadow: -4px 0 4px -1.5px #555555;
    box-shadow: -4px 0 4px -1.5px #555555;
}

/******/
/*** ROUNDED CORNERS -> ***/
.corners, .button, .input, .textbox, .areabox, .checkbox, .submitButton, .widgetBox, .dropDown ul, div.anythingSlider .arrow, .promoBox {
    -moz-border-radius: 4px;
    -webkit-border-radius: 4px;
    -khtml-border-radius: 4px;
    border-radius: 4px;
}

.input, .textbox, .pager .active, .lineBox, .areabox, input[type="text"] {
    -moz-border-radius: 2px;
    -webkit-border-radius: 2px;
    -khtml-border-radius: 2px;
    border-radius: 2px;
}

.box ul, .box ol, .box .content {
    -moz-border-radius: 3px;
    -webkit-border-radius: 3px;
    -khtml-border-radius: 3px;
    border-radius: 3px;
}

.tabs li, .thumbNav, #navigation ul li:first-child, #currencies li:first-child a, #languages li:first-child a, .flyoutMenu li:first-child a, .dropDown li:first-child a {
    -moz-border-radius: 3px 3px 0 0;
    -webkit-border-radius: 3px 3px 0 0;
    -khtml-border-radius: 3px 3px 0 0;
    border-radius: 3px 3px 0 0;
}

#currencies li:last-child a, #languages li:last-child a, .dropDown li:last-child a, .flyoutMenu li:last-child a {
    -moz-border-radius: 0 0 3px 3px;
    -webkit-border-radius: 0 0 3px 3px;
    -khtml-border-radius: 0 0 3px 3px;
    border-radius: 0 0 3px 3px;
}

.bottomRound, #navigation ul li:last-child, .widgetBoxBottomRound {
    -moz-border-radius: 0 0 3px 3px;
    -webkit-border-radius: 0 0 3px 3px;
    -khtml-border-radius: 0 0 3px 3px;
    border-radius: 0 0 3px 3px;
}

.promoBox strong.promoPrice {
    -moz-border-radius: 3px 0 0 3px;
    -webkit-border-radius: 3px 0 0 3px;
    -khtml-border-radius: 3px 0 0 3px;
    border-radius: 3px 0 0 3px;
}

.promoBox strong.promoTitle {
    -moz-border-radius: 0 3px 3px 0;
    -webkit-border-radius: 0 3px 3px 0;
    -khtml-border-radius: 0 3px 3px 0;
    border-radius: 0 3px 3px 0;
}

/******/
/*** GRADIENTS -> ***/
/* Blue */
.gridView .titleBox,
.itemSlider .titleBlock,
.itemSlider .titleBlock:hover,
.gridView .priceBox,
.box h3,
.box h2,
.sectionHead,
.pageHead,
#currencies a.selected,
#languages a.selected,
.flyoutMenu a.selected,
.dropDown a.selected,
.thumbNav a.cur,
.thumbNav a.cur:hover,
.promoBox strong.promoPrice,
.itemSlider .prevItem span.slideBg,
.itemSlider .nextItem span.slideBg,
.specBox h3{
    background: #389cb4 url(../bg/svg/grad_blue.svg);
    background: -moz-linear-gradient(#adefff, #389cb4, #18778e);
    background: -ms-linear-gradient(#adefff, #389cb4, #18778e);
    background: -webkit-gradient(linear, left top, left bottom, color-stop(0, #adefff), color-stop(50%, #389cb4), color-stop(100%, #18778e));
    background: -webkit-linear-gradient(#adefff, #389cb4, #18778e);
    background: -o-linear-gradient(#adefff, #389cb4, #18778e);
    background: linear-gradient(#adefff, #389cb4, #18778e);
}


.lightHead,
h2.lightHead,
h3.lightHead {
    background: #b8dde6 url(../bg/svg/grad_blue-light.svg);
    background: -moz-linear-gradient(#e0f1f5, #b8dde6);
    background: -ms-linear-gradient(#e0f1f5, #b8dde6);
    background: -webkit-gradient(linear, left top, left bottom, from(#e0f1f5), to(#b8dde6));
    background: -webkit-linear-gradient(#e0f1f5, #b8dde6);
    background: -o-linear-gradient(#e0f1f5, #b8dde6);
    background: linear-gradient(#e0f1f5, #b8dde6);
}

.FXgradBlueDark,
.submitButton {
    background: #5fb7cc url(../bg/svg/grad_blue-dark.svg);
    background: -moz-linear-gradient(#5fb7cc, #1a7990);
    background: -ms-linear-gradient(#5fb7cc, #1a7990);
    background: -webkit-gradient(linear, left top, left bottom, from(#5fb7cc), to(#1a7990));
    background: -webkit-linear-gradient(#5fb7cc, #1a7990);
    background: -o-linear-gradient(#5fb7cc, #1a7990);
    background: linear-gradient(#5fb7cc, #1a7990);
}



/* Grey */
.promoBox strong.promoTitle,
.specBoxTitles a.title{
    background: #a9b1b4 url(../bg/svg/grad_grey.svg);
    background: -moz-linear-gradient(#f9fafa, #a9b1b4);
    background: -ms-linear-gradient(#f9fafa, #a9b1b4);
    background: -webkit-gradient(linear, left top, left bottom, from(#f9fafa), to(#a9b1b4));
    background: -webkit-linear-gradient(#f9fafa, #a9b1b4);
    background: -o-linear-gradient(#f9fafa, #a9b1b4);
    background: linear-gradient(#f9fafa, #a9b1b4);
}


.FXgradGreyLight,
.sf-menu li ul,
#footer #panel,
.box ul,
.box ol,
.box .content,
.loginForm,
#currencies,
#languages,
.flyoutMenu,
.basketFlyout,
div.anythingSlider .arrow,
.thumbNav{
    background: #d1d8db url(../bg/svg/grad_grey-light.svg);
    background: -moz-linear-gradient(#fff, #d1d8db);
    background: -ms-linear-gradient(#fff, #d1d8db);
    background: -webkit-gradient(linear, left top, left bottom, from(#fff), to(#d1d8db));
    background: -webkit-linear-gradient(#fff, #d1d8db);
    background: -o-linear-gradient(#fff, #d1d8db);
    background: linear-gradient(#fff, #d1d8db);
}

/* Orange */
.FXgradOrange,
.removeButton,
.sf-menu li.current,
.sf-menu li.sfHover, .sf-menu li:hover,
.gridView div.priceBox:hover,
.gridView div.titleBox:hover,
.featuredList a:hover,
.featuredList li.articleImage:hover + li.articleTitle > a,
#footer .list a:hover,
#currencies a:hover,
#languages a:hover,
.flyoutMenu a:hover,
.submitButton:hover,
.basketFlyout li a:hover,
.dropDown ul a:hover,
div.anythingSlider span.arrow:hover,
.thumbNav a:hover,
.itemSlider .prevItem:hover span.slideBg,
.itemSlider .nextItem:hover span.slideBg,
a.viewAllHover,
.itemSlider li a.viewAllHover,
.specBoxTitles a.title:hover,
.actionLinks li:hover {
    background: #ec6105 url("../bg/svg/grad_orange.svg");
    background: -moz-linear-gradient(#ff8604, #ec6105);
    background: -ms-linear-gradient(#ff8604, #ec6105);
    background: -webkit-gradient(linear, left top, left bottom, from(#ff8604), to(#ec6105));
    background: -webkit-linear-gradient(#ff8604, #ec6105);
    background: -o-linear-gradient(#ff8604, #ec6105);
    background: linear-gradient(#ff8604, #ec6105);
}

/* Light blue */
.FXgradBlueLight, .fbEnableButton {
    background: #ffffff url("../bg/svg/grad_light_blue.svg");
    background: -moz-linear-gradient(#fff, #d7e3f1);
    background: -ms-linear-gradient(#fff, #d7e3f1);
    background: -webkit-gradient(linear, left top, left bottom, from(#fff), to(#d7e3f1));
    background: -webkit-linear-gradient(#fff, #d7e3f1);
    background: -o-linear-gradient(#fff, #d7e3f1);
    background: linear-gradient(#fff, #d7e3f1);
}
/******/


/* --- Checkout basket content ----------------------- */
.basketitems {
    width: 100%;
    font-size: 14px;
}

.basketitems .editCol {
    width: 30px;
}
.basketitems .thumbCol {
    width: 110px;
}
.basketitems .wrappingCol {
    width: 120px;
}
.basketitems .coutCol {
    width: 60px;
}
.basketitems .priceCol {
    width: 90px;
}
.basketitems .vatCol {
    width: 60px;
}
.basketitems .totalCol {
    width: 90px;
}


.basketitems td {
    vertical-align: top;
    border-top: 5px solid #ECEFF0;
    padding-top: 6px;
}

.basketitems tr:last-child td {
    border-bottom: 5px solid #ECEFF0;
}

.basketitems th {
    font-size: 12px;
    text-align: left;
    color: #515353;
    padding-bottom: 2px;
    font-weight: 400;
    vertical-align: top;
    border-bottom: 5px solid #ECEFF0;
}

.basketitems tr td:last-child, .basketitems tr th:last-child, .basketitems .unitPrice, .basketitems .vatPercent {
    text-align: right;
    padding-right: 5px;
}

.basketitems td.basketImage {
    text-align: center;
    vertical-align: middle;
}

.basketitems tr.basketError td {
    padding-top: 0;
    padding-bottom: 10px;
    border: none;
}

.basketitems .picture {
    width: 130px;
    height: 160px;
    overflow: hidden;
    border: 1px solid #555555;
}

.basketitems .wrappingTrigger {
    color: #1D7E96;
}

.wrappingTrigger span {
    display: block;
    color: #555;
    font-size: 11px;
}

.wrappingTrigger:hover span {
    text-decoration: underline;
}

.basketitems .checkbox {
    vertical-align: middle;
}

.basketitems .textbox {
    width: 20px;
    text-align: right;
}

.basketitems .persParam {
    width: 120px;
    text-align: left;
}

.basketitems .persParamLabel {
    font-size: 12px;
    font-weight: bold;
}

.quantity strong {
    display: block;
    font-size: 11px;
    margin-bottom: 3px;
}

.quantity p {
    margin-bottom: 5px;
}

.quantity {
    white-space: nowrap;
    padding-right: 10px;
}

.summary {
    font-size: 14px;
    width: 350px;
    float: right;
    padding-top: 15px;
}

.summary table {
    width: 100%;
}

.summary table td {
    text-align: right;
    width: 90px;
    padding: 5px 5px 5px 2px;
    border-top: 2px solid #ECEFF0;
}

.summary table td {
    text-align: right;
    width: 90px;
    padding: 5px 5px 5px 2px;
    border-bottom: 1px solid #ECEFF0;
}

.summary table th {
    text-align: left;
    font-weight: 400;
    border-top: 2px solid #ECEFF0;
}

.summary table tr:last-child td, .summary table tr:last-child th {
    border-top-color: #c9d3d7;
    border-bottom-width: 0;
}

.summary table tr:first-child td, .summary table tr:first-child th {
    border-top-width: 0;
}

.backtoshop {
    float: left;
    padding-left: 10px;
}

.nextStep {
    float: right;
}
.prevStep {
    float: left;
}

.basketFunctions {
    float: left;
    padding-top: 20px;
}

.basketFunctions button {
    background: none;
    border: none;
    cursor: pointer;
    color: #1d7e96;
    padding: 0;
    height: 14px;
    line-height: 14px;
}

.basketFunctions span {
    border-right: 1px solid #1d7e96;
    padding: 0 9px 0 0;
    float: left;
    line-height: 12px;
    height: 12px;
}

.removeFn {
    padding-left: 17px;
    color: #e70404;
    background: url(../../img/x-icon.png) no-repeat 0 1px;
}

.removeFn:hover {
    background-position: 0 -25px;
}

/* --- checkout order ---------------------------- */
.orderBasketItems,
.orderBasketItems a,
.orderSummary,
#orderAddress,
#orderShipping,
#orderPayment {
    color:#515353;
}

#orderAddress, #orderShipping, #orderPayment, #orderEditCart, #orderAgbTop, #orderBasket {
    margin-bottom: 35px;
}

#orderAddress h3, #orderShipping h3, #orderPayment h3 {
    color:#000;
}

#orderAddress dl {
    float: left;
}

#orderAddress dl.shippingAddress {
    padding-left: 20px;
}

#orderAddress dl.orderRemarks {
    padding-left: 20px;
    width: 250px;
}

/* --- CLEAR ------------------------ */

.clear:after, .basketFlyout li a:after, .basketFlyout .totals:after, .basketFlyout .title:after, .lineView li:after, .wrappingData li:after, .form li:after {
    visibility: hidden;
    display: block;
    font-size: 0;
    content: " ";
    clear: both;
    height: 0;
}

.clear, .basketFlyout li a, .basketFlyout .totals, .basketFlyout .title, .lineView li, .wrappingData li, .form li {
    display: inline-block;
}

/* start commented backslash hack \*/ * html .clear, * html .basketFlyout li a, * html .basketFlyout .totals, * html .basketFlyout .title, * html .lineView li, * html .wrappingData li, * html .form li {
    height: 1%;
}

.clear, .basketFlyout li a, .basketFlyout .totals, .basketFlyout .title, .lineView li, .wrappingData li, .form li {
    display: block;
}

/* close commented backslash hack */


/* --- Main page error or messages -----------*/

.status {
    padding: 8px 15px 8px 30px;
    margin-bottom: 15px;
    font-size: 14px;
}

.error {
    color: #4b0b0b;
    border: 2px solid #fed8d2;
    background: #ffe7e3 url(../../img/error-inline.png) no-repeat 12px 11px;
}

.success {
    border: 2px solid #edf8cb;
    color: #323b16;
    background: #f8ffe3 url(../../img/success-inline.png) no-repeat 12px 11px;
}

.status p {
    margin: 0;
}

.inlineError {
    color: #e70404;
    background: url(../../img/error-inline.png) no-repeat 0 3px;
    padding-left: 15px;
}


/* --- box -------------------------------- */

.box {
    width: 172px;
    margin-bottom: 15px;
}

.box ul, .box ol, .box .content {
    border: 2px solid #58b3ca;
    border-top: none;
    margin: 0;
    margin-top: -2px;
    text-shadow: 0 1px 1px #fff;
}

.box li {
    list-style: none;
    padding: 0;
}

.box .content {
    padding: 10px;
}

/* --- News Box ----------------------- */
#newsBox.box li {
    padding-top: 7px;
}

#newsBox.box li:first-child {
    padding-top: 0;
}


/* --- Article  box & recommendation box --------------------- */
.featuredList a {
    padding: 7px 10px 5px 10px;
    display: block;
}

.featuredList .desc {
    padding: 0 10px 3px;
    display: block;
}

.featuredList ol a {
    padding-left: 0;
}

.featuredList li:last-child a {
    padding-bottom:11px;
}

.featuredList a:hover, .featuredList a:hover strong, .featuredList li.articleImage:hover + li.articleTitle > a {
    color: #fff;
    text-decoration: none;
    text-shadow: none;
}

.box .featured {
    height: 100px;
    width: 168px;
    display: block;
    text-align: center;
    border-left: 2px solid #58b3ca;
    border-right: 2px solid #58b3ca;
    line-height: 100px;
}

.box .featured.icon{
    border-bottom: 2px solid #58b3ca;
    overflow: hidden;
    height: auto;
    min-height: 100px;
}

.box .featured img {
    vertical-align: middle;
}

/* --- category list category boxes ---------------- */
.box .subcatPic {
    position: relative;
    height: 100px;
    left: -10px;
    top: -10px;
}

.box .subcatPic a{
    background:#fff;
    display:block;
    height: 100px;
    line-height:98px;
}

.box .catPicOnly {
    padding: 0;
}

.box .catPicOnly .subcatPic {
    left: 0;
    top: 0;
    text-align: center;

}

.box .catPicOnly .subcatPic img{
    vertical-align: middle;
}

.subcatList .box li.subcatPic {
    padding: 0;
}

/* --- promo boxes: bargain item -------------- */

.promoBoxes {
    margin-bottom: 20px;
}

.promoBoxes .box {
    margin-bottom: 0;
}

.specBox {
    width: 368px;
    float: left;
}

.specBox h3 {
    width: 158px;
    height: 74px;
    padding: 10px;
    margin: 0;
    position: relative;
    color: #fff;
    text-shadow: 0 -1px 0 #000000;
    z-index: 2;
    text-transform: uppercase;
}

.specBox h3 strong {
    font-size: 21px;
    padding-top: 3px;
    display: block;
    line-height: 21px;
    padding-right: 10px;
}

.specBox .rss {
    position: absolute;
    right: 10px;
    top: 10px;
    text-decoration: none;
}

.specBox .rss span {
    visibility: hidden;
    white-space: nowrap;
    right: -198px;
    color: #fff;
    padding: 5px 8px 0 30px;
    height: 22px;
}

.specBox .deliveryInfo {
    display: block;
    font-size: 11px;
    color: #fff;
    line-height: 12px;
}

.specBox .deliveryInfo a {
    color: #fff;
    text-decoration: underline;
}

.specBox .deliveryInfo a:hover {
    text-decoration: none;
}

.specBox .toCart {
    color: #fff;
    font-weight: 700;
    text-decoration: none;
    font-size: 12px;
    text-transform: uppercase;
    text-shadow: 0 -1px 0 #000;
}



.specBox .price, .specBox .price .button{
    visibility: hidden;
}

.specBox:hover .price, .specBox:hover .price .button, .specBoxTitles a.title:hover .specBox .price {
    visibility: visible;
}

.specCatBox {
    width: 370px;
    float: right;
    position: relative;
    z-index: 1;
}

.specBoxTitles a.title {
    display: block;
    width: 158px;
    height: 44px;
    padding: 12px 10px 0 10px;
    font-size: 14px;
    text-decoration: none;
    font-weight: 700;
    text-shadow: 0 1px 1px #fff;
}

.specBoxTitles {
    float: left;
    width: 178px;
}

.specBoxTitles a.title:hover {
    color: #fff;
    text-shadow: 0 -1px 1px #652b00;
}

.specBoxInfo {
    float: left;
    width: 190px;
    height: 150px;
    position: relative;
    text-align: center;
}

.specBoxInfo div {
    text-align: left;
}

.specBoxInfo .price {
    position: absolute;
    bottom: 0;
    padding: 25px 10px 0 10px;
    height: 51px;
    width: 167px;
    background:transparent url(../bg/fx-grad-darkblue-spiked.png) top center no-repeat;
}

.specBoxInfo .price.tight {
    padding-top: 20px;
    height: 56px;
}

.specBoxInfo .priceValue, .specBoxInfo .priceValue a {
    color: #fff;
    text-shadow: 0 -1px 1px #000;
    text-decoration: none;
    font-size: 14px;
    font-weight: 700;
}

.specBoxInfo .button{
    color:#fff;
    text-shadow:0 -1px 0 #8c4600;
    border:1px solid #fff;
    background:transparent;
    display: block;
    position: absolute;
    bottom: 8px;
    left: 8px;
    padding:1px 10px;
    visibility: hidden;
    text-decoration:none;
    font-size: 10px;
    font-weight: 100;
}

.specBoxInfo .tight .button{
    bottom: 5px;
}
.specBoxInfo .priceOld{
    font-size: 11px;
    color:#fff;
    text-shadow: 0 -1px 1px #000;
}

.specBoxInfo .pricePerUnit{
    font-size: 8px;
    color:#fff;
    line-height: 9px;
    display:block;
    margin-top:-1px;
    text-shadow: 0 -1px 1px #000;
}

.specBoxInfo .price:hover .button{
    background:#ec6105;
}

.specCatBox .viewAllHover {
    position: absolute;
    left: 105px;
    top: 75px;
    display: none;
}

.specCatBox:hover .specCatBox .viewAllHover {
    display: block;
}


/* ??? */
.list {
    clear: left;
}

/* --- form elements  -------------------- */
.checkbox {
    padding: 0;
    margin: 0;
    border: none;
}

.textbox, input[type="text"] {
    border: 1px solid #8c8989;
    background: #fff;
    padding: 1px 5px;
    height: 15px;
    line-height: 14px;
    font-size: 11px;
    font-family: Arial, Helvetica, sans-serif;
}

.textbox:focus, input[type ="text"]:focus {
    border-color: #666;
}

.areabox {
    border: 1px solid #8c8989;
    padding: 7px;
}

.radiobox, .checkbox {
    margin: 0;
    padding: 0;
    height: 13px;
    width: 13px;
}

/* --- Page title --------------------- */
.pageHead {
    font-size: 14px;
    line-height: 19px;
    color: #fff;
    text-transform: uppercase;
    text-shadow: 0 -1px 0 #397f90;
    padding: 9px 10px 7px 10px;
    overflow: hidden;
    margin-bottom: 16px;
    position: relative;
    z-index: 2;
}

/* --- box -------------------------------- */

.box h2, .box h3, .sectionHead {
    color: #fff;
    text-transform: uppercase;
    padding: 5px 10px;
    font-size: 12px;
    position: relative;
    z-index: 2;
    margin: 0;
    text-shadow: 0 -1px 1px #397f90;
    line-height: 18px;
}

.box h2 {
    font-size: 14px;
}

.box h3 a {
    white-space: nowrap;
}

h2.sectionHead {
    font-size: 18px;
    padding: 13px 10px;
    text-shadow: 0 -1px 0 #000;
    position: relative;
}

h3.blockHead {
    font-size: 14px;
    padding: 5px 0;
    margin-top: 20px;
    border-bottom: 5px solid #eceff0;
    color: #000;
    line-height:20px;
}


.sectionHead + .gridView, .sectionHead + .infogridView {
    margin-top: -2px;
}

div.lineBlock {
    padding: 5px 0;
    border-bottom: 5px solid #eceff0;
}

.viewAllHover {
    padding: 1px 10px 3px 8px;
    position: relative;
    height: 23px;
    line-height: 25px;
    display: inline-block;
    margin: 0 auto;
    color: #fff;
    font-size: 11px;
    text-transform: uppercase;
    text-decoration: none;
}

a.viewAllHover:hover {
    text-decoration: none;
}

a.viewAllHover span {
    padding-left: 25px;
    font-weight: 700;
    display: inline-block;
    line-height: 20px;
    background: url(../../img/plus.png) no-repeat 0 0;
    text-shadow: 0 -1px 0 #ac5403;
}

/* --- underlined links in login page ---------------- */
a.textLink {
    text-decoration: underline;
}

/* --- RSS link ----------------------------- */
a.rss {
    text-decoration:none;
    float: right;
    height:16px;
    margin:1px 0;
    position: relative;
}

a.rss img {
    position: relative;
    z-index: 11;
}

a.rss span {
    visibility: hidden;
    display: block;
    position: absolute;
    white-space: nowrap;
    right: -6px;
    font-size: 12px;
    top: -5px;
    color: #fff;
    padding: 5px 30px 0 8px;
    height: 21px;
    z-index: 5;
}

a.rss:hover span {
    visibility: visible;
}

h3.lightHead {
    color: #1d7e96;
    text-shadow: 0 1px 1px #fff;
}

.widgetBox, .widgetBoxBottomRound {
    border: 1px solid #c9d3d7;
    padding: 10px;
    clear: both;
}

.widgetBox, .widgetBoxBottomRound, .tabbedWidgetBox {
    margin-bottom: 20px;
}

.tabbedWidgetBox {
    min-height:50px;
}
.widgetBoxBottomRound {
    margin-top: -1px;
}

.tabbedWidgetBox .widgetBoxBottomRound {
    top: -1px;
    position: relative;
    margin-top: 0;
}



.widgetBox h4, .widgetBoxBottomRound h4 {
    color: #515353;
    text-transform: uppercase;
    margin-bottom: 11px;
}

.pageHead + .widgetBoxBottomRound, .pageHead + css3-container + .widgetBoxBottomRound {
    border-top: 0;
}

/* --- Reviews ------------------------------- */
div.reviews h4 {
    margin-bottom: 5px;
}

div.reviews ul.rating {
    margin: 0 0 10px 0;
}

div.reviews textarea.areabox {
    width: 95%;
    height: 120px;
    margin-bottom: 10px;
}

div.reviews form {
    margin-bottom: 20px;
}

div.reviews dt {
    display: block;
    border-top: 1px solid #b4b8b8;
    padding: 10px 0 5px;
    margin-top: 10px;
}

div.reviews dt:first-child {
    margin-top: 5px;
}

div.reviews dt span,
div.reviews dt ul {
    float: left;
    margin-right: 10px;
}

div.reviews dd {
    line-height: 18px;
}

#writeReview {
    display: none;
}

/* --- Article details tabs  ----------- */
ul.tabs {
    position: relative;
    z-index: 2;
    overflow: hidden;
    margin: 0;
    padding: 0;
}

ul.tabs li {
    float: left;
    list-style: none;
    border: 1px solid #999;
    border-bottom: 1px solid #c9d3d7;
    background: #d9dfe1;
    padding: 7px 10px;
    margin-left: -1px;
    font-weight: 700;
    position: relative;
    color: #515353;
    height: 15px;
    text-transform: uppercase;
    text-shadow: 0 1px 1px #fff;
}

ul.tabs li.ui-state-active {
    background: #fff;
    border-bottom-color: #fff;
    border-top-color: #c9d3d7;
    border-right-color: #c9d3d7;
    z-index: 2;
}

ul.tabs css3-container:first-child + li, .tabs li:first-child {
    margin-left: 0;
}

ul.tabs li.ui-state-active:first-child, .tabs css3-container:first-child + li.ui-state-active {
    border-left-color: #c9d3d7;
}

ul.tabs a {
    color: #515353;
}

div.ui-tabs-hide {
    display: none;
}

ul.tabs li.fbTab a {
    background: url(../../img/facebook_icon.png) no-repeat 0 1px;
    padding: 0 0 0 18px;
}

/* --- BUTTONS  ------------------- */
button {
    width: auto;
    overflow: visible;
    margin: 0;
    padding: 1px 20px;
    font-size: 11px;
    font-weight: bold;
    border: 0;
    color: #fff;
    text-align: center;
}

.submitButton {
    text-shadow: 0 -1px 0 #000;
    padding: 0 10px 1px 10px;
    font-size: 11px;
    height: 19px;
    line-height: 18px;
    cursor: pointer;
    width: auto;
    overflow: visible;
    font-weight: bold;
    text-transform: uppercase;
}

.largeButton {
    font-size: 11px;
    text-transform: uppercase;
}

div.lineBox .largeButton {
    font-size: 11px;
    text-transform: uppercase;
    height: 32px;
}

div.lineBox a.largeButton {
    display:inline-block;
    font-size: 11px;
    font-weight: bold;
    text-transform: uppercase;
    height: 28px;
    line-height:28px;
}

div.lineBox span.title {
    float: right;
    text-shadow: 0 -1px 0 #ffffff;
    font-size: 12px;
    font-weight: bold;
    color: #1A7990;
    text-transform: uppercase;
}

.submitButton:hover {
    text-decoration: none;
    cursor:pointer;
    text-shadow: 0 -1px 0 #aa6826;
}

button[disabled].submitButton, button[disabled].submitButton:hover  {
    background: #cccccc;
    color:#fff;
    text-shadow:none;
}

a.submitButton {
    color: #fff;
    padding: 2px 17px;
    font-weight: bold;
}

.textButton {
    background: none;
    border: none;
    color: #000;
    cursor: pointer;
    padding: 0;
    text-shadow: 0 1px 1px #fff;
}

.textButton:hover {
    text-decoration: none;
}

.removeButton {
    padding-left: 2px;
    text-shadow: 0 -1px 0 #aa6826;
}

.removeButton span {
    background: url(../../img/remove.png) no-repeat 0 1px;
    padding-left: 15px;
}

/* --- HEADER ELEMENTS ---------------- */
#logo {
    margin: 19px 0 8px 0;
    float: left;
}

#topMenu{
    float: right;
    margin: 8px 0 0 0;
}

#topMenu li {
    float: left;
    text-transform: uppercase;
    font-size: 10px;
    font-weight: 700;
    line-height: 15px;
    padding: 0 11px 0 10px;
    list-style: none;
    background: url(../../img/menu-divider.png) no-repeat 100% 2px;
}


#topMenu li:last-child {
    background: none;
    padding-right: 0;
}

#topMenu a,
.selectedValue a {
    color: #515353;
}

#topMenu a:hover,
.selectedValue a:hover {
    color: #18778e;
    text-decoration: none;
}
#topMenu li p.errorMsg{
    text-transform: none;
}

.flyout .textbox {
    color: #b4b8b8;
}

.loginForm,.altLoginBox{
    border: 1px solid #c1c1c1;
    padding: 1px 11px 5px 11px;
    width: 140px;
    position: relative;
    z-index: 2;
}

.loginForm p {
  margin-bottom: 5px;
  position: relative;
}

.loginForm p.errorMsg {
    color: #ff0000;
}

.loginForm p.checkFields {
    margin-bottom: 4px;
}

.loginForm .checkbox,
.loginForm p.checkFields label {
  float: left;
  text-transform: none;
  line-height: 14px;
}

.loginForm p.checkFields label {
    text-transform:none;
    color: #515353;
    display:block;
    line-height:11px;
    font-size:10px;
}

.loginForm .checkbox {
  margin-right: 5px;
}

.loginForm .textbox {
  width: 128px;
}

.loginForm .textbox:focus {
    color: #333;
}

.loginForm .passwordbox {
  width: 118px;
  margin-right: 3px;
}

.loginForm label.innerLabel{
  margin-top: 2px;
}

.altLoginBox {
    z-index: 1;
    top: -5px;
    padding-top: 10px;
    padding-bottom:6px;
    background: #d9dfe1;
}

.altLoginBox span {
    font-size: 10px;
    color: #515353;
    display:block;
    margin-bottom:5px;
    text-shadow: 0 1px 1px #fff;
}

.altLoginBox .fb_button {
    float: left;
    margin-right:5px;
}

.login {
  position: relative;
}

.logged, #topMenu li.logged {
    text-transform: none;
}

.loginBox {
  position: absolute;
  right: -1px;
  top: -2px;
  display: none;
  z-index:9;
}

#topMenu .flyout strong a  {
    color: #18778e;
}

#step2PswdOpener {
    font-size: 10px;
    color: #18778e;
}

#step2PswdOpener:hover {
    text-decoration: none;
}

.stepsPasswordbox {
    width: 138px !important;
}

.logoutLink {
    padding-left: 20px;
    text-transform: uppercase;
    background: url(../../img/logout.png) no-repeat 8px 3px;
}

.flyout h4 {
  text-align: right;
  margin-bottom: 5px;
  color: #1d7e96;
}

.topPopList {
    float: right;
    margin-left: 10px;
    position: relative;
}


.flyoutBox {
    position:absolute;
    display:none;
    top: 3px;
    left: 0;
    z-index: 15;
}


.selectedValue {
    background: url(../../img/menu-divider.png) no-repeat 0 4px;
    padding-left: 10px;
    margin-top: 7px;
}

.selectedValue a{
    font-size:10px;
    font-weight: 700;
    text-transform: uppercase;
    line-height:14px;
    padding-right: 10px;
    background:url(../../img/arrow-down.png) no-repeat 100% 5px;
}

.topPopList li.active span{
    padding-right:10px;
    background:url(../../img/arrow-down.png) no-repeat 100% 5px;
}

/* --- currency and language flyouts ----- */
#currencies,
#languages,
.flyoutMenu {
    font-size: 10px;
    border: 1px solid #c2c2c2;
    padding: 1px;
    margin: 0;
}

#currencies li,
#languages li,
.flyoutMenu li {
    border-top: 1px solid #b4b8b8;
    list-style: none;
    padding: 0;
}

#currencies li:first-child,
#languages li:first-child,
.flyoutMenu li:first-child {
    border: none;
}

#currencies a,
#languages a,
.flyoutMenu a {
  display: block;
  zoom: 1;
  min-width: 25px;
  box-shadow: none;
  text-decoration: none;
  padding: 2px 5px;
  line-height: 16px;
  font-weight:700;
  padding-left:8px;
  color:#29373C;
}

#languages a {
    width: 25px;
}

#currencies a:hover,
#languages a:hover,
#currencies a.selected,
#languages a.selected ,
.flyoutMenu a:hover,
.flyoutMenu a.selected{
  color: #fff;
}

#languages a span,
.selectedValue a.flag span{
    text-indent: -9999px;
    display: block;
}

#languages a.flag span,
.selectedValue a.flag span{
    background-image:url(../../img/lang/blank.png) ;
    background-position: 0 3px;
    background-repeat: no-repeat;
}

.selectedValue a.flag span{
    background-position: 0 2px;
}

.selectedValue a.flag{
    display: inline-block;
    width:15px;
    line-height:15px;
}

#languages li.active a {
   background:#fff url(../../img/arrow-down.png) no-repeat 27px 8px;
}


#currencies li:first-child a,
#services li:first-child a {
    background: none;
    color: #515353;
}

/* --- main navigation menu ------------------- */
#navigation {clear:both; width:720px; padding-top: 8px;}
#navigation {float:left;}
#navigation a {
    text-decoration: none;
}

#navigation > li > a{font-weight:700; font-size:13px; line-height:16px; text-transform:uppercase;}
#navigation > li > ul {margin-top:6px;}
#navigation > li > ul > li > a {font-size:10px; text-transform: uppercase; font-weight: 700 }

/* --- Search box ------------------------------- */
div.searchBox {
    position: absolute;
    right: 75px;
    top: 73px;
}

div.searchBox input.textbox {
    width: 122px;
    padding-left: 4px;
    color: #b4b8b8;
    float:left;
    margin:2px 3px 0 0;
}

div.searchBox input.searchSubmit {
    background: url(../../img/search-icon.png) no-repeat 3px;
    border: none;
    cursor: pointer;
    width: 20px;
    height:20px;
    float:left;
}

div.searchBox input.textbox:focus {
    color: #333;
}

/* --- basket box ------------------------------ */
.basketBox {
    position: absolute;
    right: 10px;
    top: 37px;
}

.counter {
    display: block;
    color: #fff;
    font-size:11px;
    padding:1px 5px 0 5px;
    line-height: 15px;
    position: absolute;
    z-index: 13;
    right: 28px;
    top: -3px;
    border: 1px solid #cdcdcd;
    white-space: nowrap;
    text-align:center;
    -moz-border-radius: 25px;
    -webkit-border-radius: 10px;
    -khtml-border-radius: 10px;
    border-radius: 10px;
}

.basketBox img {
    position: absolute;
    right: 0;
    z-index: 12;
}

.basketBox img:hover {
    cursor: pointer;
}

/* --- Footer ----------------------------- */
#footer #panel {
 margin: 0 10px;
 border:1px solid #3799B1;
}

#footer .bar {color:#000; padding:10px 10px 10px 20px; border-bottom:1px solid #3799B1; height:20px;}
#footer .bar .facebook {float: left; margin-right:5px;}
#footer .bar .deliveryinfo {float: right;}
#footer .bar .deliveryinfo a {font-size:10px; color:#515353;}

#footer dl {
 float:left;
 width: 233px;
 margin:10px 0;
 color:#465256;
 height: auto;
 border-right: 1px solid #3799b1;
 border-left: 1px solid #ffffff;
}

#footer dl.services {
 border-left: none;
}

#footer dl:last-child {
 border-right: none;
}

#footer ul {
    margin: 0;
}

#footer li {
    list-style: none;
    padding: 0;
}

#footer dl dt {
    color:#29373C;
    padding:2px 20px;
    text-transform: uppercase;
}

#footer .list a  { line-height: 100%; display:block; padding:4px 20px; color: #29373c; text-shadow: 0 1px 2px #fff;}
#footer .list a:hover  {
 text-decoration: none;
 color: #FFF;
 text-shadow: none;
}

#footer .tree ul {margin: 0; margin-left:10px;}

.newsletter {float: left; background: #E7EAEC; padding:0 0 0 10px; font-size:10px; width: auto;}
.newsletter .textbox {margin: 0 10px 0 10px; width: 140px;}

.fbInfoPopup {
    width: 500px;
}

.fbInfoPopup a {
    color: #1D7E96;
}

.fbEnableButton {
    float: left;
    border: 1px solid #c8d5e6;
    text-align: left;
    margin-right: 10px;
}

.fbEnableButton:hover {
    border-color: #9dacce;
}

.fbEnableButton a {
    display: block;
    float: left;
    line-height: 18px;
    background: url(../../img/facebook_icon.png) no-repeat 3px 3px;
    padding: 0 0 0 21px;
    font-size: 10px;
    text-transform: uppercase;
    color: #2c5e97;
}

.fbEnableButton a:hover {
    text-decoration: none;
}

.fbEnableButton a.helpText {
    float: left;
    background: none;
    border-left: 1px solid #c8d5e6;
    margin-left: 5px;
    padding: 0 4px;
}

.fbEnableButton a.helpText:hover {
    background: #d7e3f1;
    -webkit-border-top-right-radius: 4px;
    -webkit-border-bottom-right-radius: 4px;
    -moz-border-radius-topright: 4px;
    -moz-border-radius-bottomright: 4px;
    border-top-right-radius: 4px;
    border-bottom-right-radius: 4px;
}


.copyright {margin: 0 10px; font-size:10px; float: right; padding: 5px 0; color:#2F2F2F; font-weight: bold;}
.text {margin: 0 10px; text-align: center; padding: 5px 0; color:#29373C; clear: both;}


a.readMore {
 color: #1d7e96;
}

.box li a.readMore:hover
a.readMore:hover {
 color: #1d7e96;
 text-decoration: underline;
}

/* --- Tags --------------------------------- */

p.tagCloud, div.tagCloud  {
    line-height: 1.5em;
}

a.tagitem_100 {
    font-size:12px;
}

a.tagitem_200 {
    font-size:14px;
}

a.tagitem_300 {
    font-size:16px;
}

a.tagitem_400 {
    font-size:18px;
}

a.tagitem_500 {
    font-size:20px;
}

a.tagitem_600 {
    font-size:22px;
}

a.tagitem_700 {
    font-size:24px;
}

a.tagitem_800 {
    font-size:26px;
}

a.tagitem_900 {
    font-size:28px
}

span.taggedText {
    color: #a2a9ab;
}

p.tagError {
    display: none;
}

a.tagText{
    vertical-align:middle;
    display:inline-block;
    line-height:12px;
}

a.tagText img{
    margin-right:3px;
    vertical-align:top;
}

a.compare.remove {display:none}


/* --- Grid View ------------------------------------ */
.gridView,
.infogridView {
    margin: 0;
    margin-bottom:20px;
}

.gridView li{
    width: 185px;
    height: 230px;
    overflow: hidden;
    float:left;
    position: relative;
    padding: 0;
    list-style: none;
    margin:1px;
}

.gridView li .titleBlock{
    height: 30px;
    padding:5px 10px;
    color:#29373c;
    line-height:15px;
    background:#eee;
    text-decoration:none;
    text-shadow: 0 1px 1px #fff;
    font-weight: 700;
    display:block;
}

.gridView li .titleBlock .gridPicture{
   display:block;
   margin: 20px -10px 0;
   top:40px;
   width: 185px;
   height: 150px;
   text-align: center;
}

.gridView li:hover .titleBlock{
    color:#fff;
    text-shadow: 0 -1px 0 #bf5001;
    background:transparent url(../bg/fx-grad-darkblue.png) bottom center no-repeat;
}

.gridView li:hover .titleBlock:hover{
    background:transparent url(../bg/fx-grad-orange.png) top center no-repeat;
}

.gridView li .priceBlock{
    height: 30px;
    width:165px;
    position:absolute;
    bottom:0;
    left:0;
    padding:5px 10px;
    background:#fff;
    font-size:14px;
}

.gridView li .priceBlock .priceOld{
    font-size: 10px;
}

.gridView li .priceBlock .pricePerUnit{
    font-size: 9px;
    line-height: 9px;
    display:block;
}

.gridView li .priceBlock .button{
    display: block;
    position: absolute;
    bottom: 8px;
    left: 8px;
    padding:1px 10px;
    visibility: hidden;
    text-decoration:none;
    text-transform: uppercase;
    font-size: 10px;
}
.gridView li:hover .priceBlock{
    height: 60px;
    padding-top:30px;
    color:#fff;
    text-shadow: 0 -1px 1px #000;

    background:transparent url(../bg/fx-grad-darkblue-spiked.png) top center no-repeat;
}
.gridView li:hover .priceBlock .button{
    visibility: visible;
    color:#fff;
    text-shadow:0 -1px 0 #8c4600;
    border:1px solid #fff;
    background:transparent;
}

.gridView li:hover .priceBlock:hover .button{
    background:#ec6105;
}

.titleBox{
 width: 187px;
}

.titleBox a{
 display: block;
 padding: 10px;
 font-size: 14px;
 font-weight: 700;
}

.priceBox {
 padding: 10px;
 width: 167px;
}

.priceBox .toCart {
    font-size: 12px;
    font-weight: 700;
    text-transform: uppercase;
}

.priceBox strong {
 font-size: 14px;
 padding-right: 5px;
}

/* --- InfoGrid -------------------------------- */
.infogridView {
    margin: 0;
    padding: 0;
}

.infogridView li.productData{
    margin: 0;
    padding: 0;
    list-style: none;
    float: left;
    border-top: 5px solid #eceff0;
}

.infogridView li.productData:nth-child(0n+1) {
    border: medium none;
}

.infogridView li.productData:nth-child(0n+2) {
    border: medium none;
}

.infogridView li.productData:nth-child(2n+1) {
    border-right: 5px solid #eceff0;
    width: 368px;
}

.infogridView li.productData:nth-child(2n+2) {
    padding-left: 10px;
    width: 358px;
}

.infogridView .listDetails {
    float: left;
    position: relative;
    height: 150px;
    width: 170px;
    padding-top:10px;

}

.infogridView .titleBox,
.infogridView .selectorsBox,
.infogridView .buttonBox,
.infogridView .priceBox {
    background: none;
    width: 170px;
    padding: 0;
}

.infogridView .titleBox {
    height: 40px;
}

.infogridView .selectorsBox {
    height: 35px;
    padding-left: 10px;
}

.infogridView .priceBox {
    height: 50px;
    padding-left: 10px;
}

.infogridView .buttonBox {
    height: 20px;
    padding-left: 10px;
}

.infogridView .titleBox a {
    padding-top: 10px;
}

.infogridView  a.compare {
    font-size: 11px;
    color: #1d7e96;
    font-weight: bold;
    text-transform: uppercase;
    padding-bottom: 3px;
}

.infogridView .priceBox .oldPrice {
     font-size: 9px;
}
.infogridView .priceBox .price {
     font-size: 14px;
     font-weight: bold;
}
.infogridView .priceBox .pricePerUnit {
     font-size: 9px;
     white-space:nowrap;
}

.infogridView .priceBox .content {
    position: absolute;
    bottom: 23px;
    line-height: 10px;
}

.infogridView .gridPicture {
    width: 187px;
    padding:10px 0 10px 0;
}

.infogridView .gridPicture img {
    vertical-align: middle;
}

.infogridView .deliveryInfo {
    font-size: 11px;
}

.infogridView .title {
    font-size: 12px;
}
.infogridView .title:hover {
    color: #eb6005;
    text-decoration: none;
}

/* --- line view --------------------------- */
.lineView {
    margin: 0;
}

.lineView li.productData {
    padding: 10px 0 10px 0;
    list-style: none;
    position: relative;
    border-top: 5px solid #eceff0;
}

.lineView li:first-child {
    border: none;
}

.lineView .title {
    font-size: 18px;
}

.lineView .title:hover {
    color: #eb6005;
    text-decoration: none;
}

.lineView  a.compare {
    font-size: 11px;
    color: #1d7e96;
    font-weight: bold;
    text-transform: uppercase;
}

.lineView .pictureBox,
.lineView .info,
.lineView .description{
    float: left;
}

.lineView .infoBox {
    float: right;
    padding-bottom: 5px;
}

.lineView .functions .oldPrice {
     font-size: 10px;
}

.lineView .functions .price {
     font-size: 18px;
     font-weight: bold;
     line-height: 23px;
}
.lineView .functions .pricePerUnit {
     font-size: 9px;
     white-space:nowrap;
}

.infoBox {width: 558px; position: relative;}
.lineView .info {width: 260px; height: 50px;   float: left;    padding: 10px 0 0 10px;}
.lineView .description {width: 268px;    padding: 7px 0 0 20px;    font-size: 14px;    line-height: 18px;}
.lineView .functions {padding: 0 0 0 10px; position: absolute; bottom: 10px; clear: right; float:left; left: 190px; width:550px;}
.lineView .functions label.price {
     margin: 10px;
}

.pictureBox {
    width: 190px;
    height:150px;
    float: left;
    text-align: center;
    line-height:150px;
    overflow: hidden;
}

.pictureBox img {
    vertical-align: middle;
}

.pictureBox {
    position: relative;
}

.pictureBox .viewAllHover {
    position: absolute;
    left: 23px;
    top: 62px;
    display: none;
}

.pictureBox:hover .viewAllHover {
    display: block;
}

.pictureBox .sliderHover {
    width: 100%;
    height: 150px;
}

.pictureBox:hover .sliderHover {
    display: block;
}

.pictureBox.gridPicture .sliderHover {
    margin-top: 10px;
    height: 150px;
}

.pictureBox.gridPicture .viewAllHover {
    top: 68px;
}


/* --- Modal Popup -------------------- */

.popupBox {
    position: absolute;
    border: 1px solid #c1c1c1;
    padding: 10px;
    display: none;
}

.popupBox img.closePop {
    position: absolute;
    right: 7px;
    top: 7px;
    cursor: pointer;
}

/* --- mini basket -------------------------- */
.basketFlyout {
    display: none;
    border: 1px solid #676767;
    width: 318px;
    position: absolute;
    z-index: 111;
    right: 5px;
    top: 10px;
    padding: 7px 0 10px 0;
}

.basketFlyout img.basket {
    position: absolute;
    right: 4px;
    z-index: 12;
    top:26px;
}

.basketFlyout .counter {
    right: 32px;
    z-index: 13;
    top:23px;
}

.basketFlyout .title {
    padding-left: 10px;
    padding-bottom: 7px;
    display: block;
    margin: 0;
}

.basketFlyout .title .note {
    color: #EC6105;
}

.basketFlyout .functions {
    padding: 10px;
    padding-bottom: 0;
    margin: 0;
}

.basketFlyout .functions a {
    margin-right: 10px;
    line-height: 18px;
}

.basketFlyout button {
    margin-right: 5px;
}

.basketFlyout ul {
    width: 250px;
    margin: 0;
}

.basketFlyout li {
    list-style: none;
    padding: 0;
}

.basketFlyout li a{
    border-bottom: 1px solid #a2a9ab;
    border-top: 1px solid #fff;
    padding: 5px 10px;
    display: block;
}

.basketFlyout li:first-child a {
    border-top: none;
}

.basketFlyout li a:hover {
    color: #fff;
    text-decoration: none;
}

.basketFlyout button {
    text-transform: uppercase;
    font-size: 11px;
    font-weight: 700;
}

.basketFlyout .totals {
    width: 230px;
    color: #000;
    border-bottom: 1px solid #a2a9ab;
    border-top: 1px solid #fff;
    padding: 5px 10px;
    margin: 0;
}

.scrollable .totals {
    width: 230px;
    border-top: none;
}

.basketFlyout .price {
    float: right;
}

.basketFlyout .item {
    float: left;
    width:157px;
    overflow: hidden;
    white-space: nowrap;
    color: #29373c;
}

.basketFlyout a:hover .item {
    color: #fff;
}

.basketFlyout .textButton {
    text-transform: uppercase;
    font-size: 11px;
}

.basketFlyout img.closePop {
    float:right;
    cursor:pointer;
    margin: 0 6px 0 0;
}

.basketFlyout hr {
    margin: 0;
    border: 0;
    background: #fff;
    color: #fff;
    height: 1px;
    font-size: 1px;
    line-height: 1px;
    width: 250px;
    text-align: left;
}

.scrollable hr {
    width: 250px;
}

.scrollable .scrollbarBox {
    height: 200px;
    width:  265px;
    overflow: hidden;
}

.scrollable .basketItems {
    width: 250px;
    min-height:230px;
    overflow:hidden;
}



/* --- Side Bar category tree ------------------------------ */
#sidebar .tree {
    margin: 0 0 20px 0;
}

#sidebar .tree ul {
    padding-left:0;
    margin: 0;
}

#sidebar .tree li {
    list-style: none;
    padding: 0;
    background: #ddd;
}

#sidebar .tree li.active li {
    list-style: none;
    padding: 0;
    background: #fff;
}

#sidebar .tree ul li a  {
    padding-left: 5px;
    color: #333;
}

#sidebar .tree li.exp>a, #sidebar .tree li.active>a {
    position: relative;
}

#sidebar .tree ul li.active li a  {
    color: #000;
}

#sidebar .tree ul li.active li a:hover  {
    color: #fff;
}

#sidebar .tree ul li ul li a  {
    padding-left: 15px;
}

#sidebar .tree ul li ul li ul li a  {
    padding-left: 30px;
}


#sidebar .tree a  {
    border-bottom:1px solid #999;
    display:block;
    padding:5px;
    line-height: 17px;
}

#sidebar .tree a>i {
    width:14px;
    height: 14px;
    background: url('../bg/categorysprite.png') left top no-repeat;
    float:left;
    padding:0;
    margin:2px 5px 2px 0;
}

#sidebar .tree li.exp>a>i span, #sidebar .tree li.active>a>i span {
    width:14px;
    height: 14px;
    position: absolute;
    bottom: -14px;
    z-index: 20;
}

#sidebar .tree li.exp>a>i span {
    background: url('../bg/arrows-cat-exp-blue.png') no-repeat;
}

#sidebar .tree li.active>a>i span {
    background: url('../bg/arrows-cat-exp-orange.png') no-repeat;
}

#sidebar .tree li.end>a>i span {
    background: none;
}

#sidebar .tree a:hover {
    background: #ec6105 url("../bg/svg/grad_orange.svg");
    background: -moz-linear-gradient(#ff8604, #ec6105);
    background: -ms-linear-gradient(#ff8604, #ec6105);
    background: -webkit-gradient(linear, left top, left bottom, from(#ff8604), to(#ec6105));
    background: -webkit-linear-gradient(#ff8604, #ec6105);
    background: -o-linear-gradient(#ff8604, #ec6105);
    background: linear-gradient(#ff8604, #ec6105);
    color:#fff;
}

#sidebar .tree a:hover>i  {
    background-position: left -45px;
}

#sidebar .tree li.active>a {
    background: #ec6105 url("../bg/svg/grad_orange.svg");
    background: -moz-linear-gradient(#ff8604, #ec6105);
    background: -ms-linear-gradient(#ff8604, #ec6105);
    background: -webkit-gradient(linear, left top, left bottom, from(#ff8604), to(#ec6105));
    background: -webkit-linear-gradient(#ff8604, #ec6105);
    background: -o-linear-gradient(#ff8604, #ec6105);
    background: linear-gradient(#ff8604, #ec6105);
    color:#fff;
}

#sidebar .tree li.active>a>i {
    background-position: 1px -30px;
}

#sidebar .tree li.exp>a {
    background: #18778e url(../bg/svg/grad_blue.svg);
    background: -moz-linear-gradient(#adefff, #389cb4, #18778e);
    background: -ms-linear-gradient(#adefff, #389cb4, #18778e);
    background: -webkit-gradient(linear, left top, left bottom, color-stop(0, #adefff), color-stop(50%, #389cb4), color-stop(100%, #18778e));
    background: -webkit-linear-gradient(#adefff, #389cb4, #18778e);
    background: -o-linear-gradient(#adefff, #389cb4, #18778e);
    background: linear-gradient(#adefff, #389cb4, #18778e);
    color:#fff;
}

#sidebar .tree li.active>a, #sidebar .tree li.exp>a {
    box-shadow: 0 3px 5px -2px #555555;
    border-bottom: none;
}

#sidebar .tree li.exp>a>i {
    background-position: 1px -61px;
}

#sidebar .tree li.end>a>i {
    background-position: left 15px;
}

#sidebar .sidebarMenu {
    border: 1px solid #999;
    line-height: 18px;
}

#sidebar .sidebarMenu a:hover {
    text-decoration: none;
}

#sidebar .sidebarMenu .active {
    text-shadow: 0 -1px 0 #aa6826;
}

/* --- Checkout - payment --------------------- */

.payment dl {
    margin-bottom: 10px;
}

.payment dt {
    margin: 0;
}

.payment dl dd {
    display: none;
    margin-left: 25px;
}

.payment dl dd.activePayment {
    display: block;
}

/* --- Trusted shops -------------------------------- */

.etrustlogocol {
    float: left;
    width: 100px;
}

.etrustlogocol img {
    border: 0;
}

.etrustTsRatingButton {
   margin: 7px 0;
}

/* --- Checkout - than kyou page --------------------- */
#thankyouPage h3.blockHead:first-child {
   color: #ec6105;
}

#thankyouPage .lightHead {
    margin-top: 80px;
}

#thankyouPage .link {
    font-weight: bold;
    color: #3799B1;
}



.pageHead + .listRefine,
.pageHead + css3-container +.listRefine {
    margin-top: -16px;
}

.listRefine {
    margin-bottom: 20px;
    border: 1px solid #999;
    border-top: 0;
    background: #d9dfe1;
    position: relative;
    z-index: 1;
}

.refineParams {
    padding: 6px 10px 4px 10px;
    font-size: 11px;
}

.bottomParams,
.detailsParams {
    text-align: center;
}

.bottomParams .pager,
.detailsParams .pager {
    float: none;
}

.detailsParams .pager {
    background-image: none;
    text-align: center;
    padding: 5px 10px;
    text-transform: uppercase;
}

.bottomParams a.prev,
.detailsParams a.prev {
    float: left;
}

.bottomParams a.next,
.detailsParams a.next {
    float: right;
}

.bottomParams {
    padding: 0;
}

.refineParams .dropDown {
    float: right;
}

/* --- dropDown ------------- */
.drop li {
    list-style: none;
    padding: 0;
}

.dropDown{
    position:relative;
    float:left;
    padding-right: 10px;
    min-width: 120px;
    cursor: pointer;
}


.dropDown ul{
    position: absolute;
    top: -4px;
    display: none;
    left: -1px;
    margin: 0;
    z-index: 20;
    border: 1px solid #a4a9aa;
}

.dropDown ul a{
    text-decoration:none;
    display:block;
    padding: 3px 5px;
    border-top: 1px solid #fff;
    border-bottom: 1px solid #b4b8b8;
}


.dropDown li:first-child a {
    border-top: none;
}

.dropDown li:last-child a {
    border-bottom: none;
}


.dropDown ul a:hover,
.dropDown ul a.selected{
    color:#fff;
}
.dropDown p{
    color: #000000;
    margin: 0;
    background: url(../../img/dropdown.png) no-repeat 100% 2px;
    padding-right: 20px;
}

.dropDown p label {
    text-transform: uppercase;
}

.dropDown p span {
    font-weight: 700;
}

.dropDown .value {
    padding: 3px 10px 3px 0;
    border-bottom: 1px solid #b4b8b8;
}

.dropDown label {
    padding:0 3px 0 5px;
}

.dropDown li.asc span,
.dropDown li.desc span,
.dropDown p span.asc,
.dropDown p span.desc {
    padding-right: 15px;
    background: url(../../img/arrow-updown.png) no-repeat 100% -39px;
}

.dropDown li.desc span, .dropDown p span.desc {
    background-position: 100% -39px;
}

.dropDown li.asc span, .dropDown p span.asc {
    background-position: 100% 3px;
}

/* --- Pager ------------------------- */
.pager {
    float: left;
    padding-top: 1px;
    line-height: 14px;
    padding-right: 6px;
    background: url(../../img/dots-v.png) no-repeat 100% 2px;
}

.pager .page {
    padding: 0 4px;
}

a.page:hover {
    text-decoration: none;
}

.pager .active {
    background: #1d7e96;
    color: #fff;
}

a.next,
a.prev {
    background: url(../../img/arrows.png) no-repeat 0 -17px;
    text-transform: uppercase;
}

a.prev {
    padding-left: 10px;
    padding-right: 7px;

}

a.next {
    padding-right: 10px;
    padding-left: 7px;
    background-position: 100% 3px;

}

/* --- Bread crumb ------------------ */
#breadCrumb {
    padding: 0 10px 10px 10px;
    font-size: 11px;
    font-weight: 700;
    text-transform: uppercase;
    clear:both;
}

#breadCrumb span {
    color: #999;
}


#overviewLink a{
   font-size: 11px;
   font-weight: 700;
   text-transform: uppercase;
   position:absolute;
   right:10px;
   top:115px;
}

.listFilter {
    background: #f2f4f5;
    padding: 10px 10px 0 10px;
    font-size: 11px;
    border-bottom: 1px solid #29373c;
}

.listFilter .dropDown {
    margin-bottom: 10px;
    min-width:232px;
}

/* --- Wrapping ----------------------------- */
.wrapping {
   border-color: #666;
   overflow: hidden;
}

.wrappingIntro img,
.wrappingIntro .introtext {
    float: left;
}

.wrappingIntro .introtext {
    padding:15px 0 0 20px;
    width: 290px;
}

.wrapping h3 {
    border-color: #a2a9ab;
    padding-left: 5px;
    text-transform: uppercase;
}

.wrappingData .thumbCol {
    width: 150px;
}

.wrappingData .articleCol {
    width: 170px;
}

.wrappingData .priceCol {
    width: 640px;
}

.wrappingData td {
    vertical-align: top;
    padding:10px 15px 10px 0;
    border-bottom: 5px solid #fff;
}

.wrappingData tr:last-child td {
    border-bottom: none;
}

.wrappingData span,
.wrappingData strong,
.wrappingData input,
.wrappingData label {
    float:left;
}

.wrappingData span {
    width: 95px;
    height: 55px;
    margin: 0 15px 0 0;
    overflow: hidden;
}

.wrappingData label {
    font-size: 14px;
    width: 155px;
}

.wrappingData strong {
    float: right;
}

.wrappingData li {
    padding: 5px 0;
}

.wrappingData li:first-child {
    padding-top: 0;
}

.wrapping .radiobox {
    margin: 1px 5px 0 0;
}

.wrappingCard li{
    float: left;
    min-height: 150px;
    padding-left: 20px;
}

.wrappingCard label,
.wrappingCard input {
    float: left;
}

.wrappingCard li:first-child {
    padding-left: 0;
}

.wrappingCard p{
    margin-bottom: 5px;
}

.wrapping .areabox {
    width: 646px;
    margin-bottom: 10px;
    background:#fff;
    z-index: 99999;
}

.wrappingComment label {
    display: block;
    text-transform: uppercase;
    padding: 3px 5px;
}

.wrapping .submitForm {
    padding-bottom: 15px;
}

.wrapping .submitForm button {
    float: right;
    margin-left: 10px;
}

.wrapping .textButton {
    margin-top: 2px;
}

/* --- checkout Steps ------------------ */

.checkoutSteps + .status, .checkoutSteps + css3-container + .status {
    margin-top: 20px;
}

.checkoutCollumns .row {
    margin-bottom: 20px;
}

.checkoutCollumns .collumn {
    width: 50%;
    float: left;
}

.checkoutSteps {
    margin: 0;
    overflow: hidden;
    border-left: 1px solid #999;
    border-right: 1px solid #999;
}

.checkoutSteps li{
    list-style: none;
    padding: 0;
    float: left;
    height: 29px;
    text-transform: uppercase;
    line-height: 29px;
    position: relative;
    left: 0;
    margin-left: -15px;
    padding-left: 15px;
    background: url(../../img/steps.png) no-repeat 100% 0;
}

.checkoutSteps li.active {
    background-position: 100% -29px;
    color: #fff;
}

.checkoutSteps li.activeLast {
    background-position: 0 -29px;
    color: #fff;
}
.checkoutSteps li.defaultLast {
    background-position: 0 0;
}

.checkoutSteps li.passed {
    background-position: 100% -58px;
    color: #fff;
}

.checkoutSteps li.active a {
    color: #fff;
}

.checkoutSteps li.passed a {
    color: #fff;
}

.checkoutSteps li.active a:hover {
    text-decoration: none;
}

.checkoutSteps span {
    padding-left: 10px;
}

.checkoutSteps li.step1 {
   z-index: 5;
   width: 210px;
   margin-left: 0;
   padding-left: 0;
}

.checkoutSteps li.step2 {
    z-index: 4;
    width: 210px;
}

.checkoutSteps li.step3 {
    z-index: 3;
    width: 210px;
}

.checkoutSteps li.step4 {
    z-index: 2;
    width: 210px;
}

.checkoutSteps li.step5 {
    z-index: 1;
    width: 98px;
}

.checkoutOptions .option{
    width:278px;
    float:left;
    margin-right:20px;
    background-color:#f2f4f5;
}

.checkoutOptions .option:last-child{
    margin-right:0;
}

.lineBox {
    border: 1px solid #999;
    padding: 9px 10px 10px 10px;
    margin: 20px 0;
    background:#d9dfe1 url(../../img/line-innershadow.png) no-repeat 0 0;
}

.lineBox p.errorMsg {
    color: #ff0000;
}

.couponBox {
    border-top: 5px solid #eceff0;
    padding: 15px 0;
    width: 545px;
    position: absolute;
    top: -70px;
}

.couponBox p.oxValidateError {
    padding-left: 135px;
}

.couponBox .inlineError {
    padding-bottom: 10px;
    line-height: 16px;
}

.couponBox .textbox {
    margin: 0 5px;
}

.couponData span {
    padding-right: 10px;
}

h3.section {
    border-bottom: 5px solid #eceff0;
    padding-bottom: 7px;
    margin-top: 15px;
    text-transform: uppercase;
}

h3.section button {
    margin-left: 10px;
}

#productTitle {
    position: relative;
    z-index: 17;
    padding-right: 30px;
    text-shadow: 0 1px 1px #fff;
}

/* --- Amount price select ---------- */
.pricePopup li {
    padding: 0 10px;
}

.pricePopup span{
    display: block;
    border-top: 1px solid #fff;
    border-bottom: 1px solid #b2b6b6;
    padding: 3px 0;
}

.pricePopup label{
    width: 80px;
    float: left;
    padding: 3px 0;
}

.pricePopup li:first-child span{
    border-top: 0;
}

.pricePopup li:last-child span{
    border-bottom: 0;
}

.pricePopup h4{
    padding: 0 30px;
}

.pricePopup {
    display: none;
    position: absolute;
    z-index: 12;
    background: #D8DEE0;
    text-transform: uppercase;
    font-size: 11px;
    border: 1px solid #979797;
    padding: 7px 0;
}

/* --- Article action select ------ */
 .actionLinks {
    display: none;
    position: absolute;
    z-index: 16;
    background: #D8DEE0;
    text-transform: uppercase;
    font-size: 11px;
    border: 1px solid #979797;
    padding: 7px 0;
    margin: 0;
}

.actionLinks li {
    padding: 0 10px;
    list-style: none outside none;
    position: relative;
}

.actionLinks li:hover a {
    border-color: #fb8523;
    color: #fff;
}

.actionLinks a {
    display: block;
    padding: 3px 0;
    border-top: 1px solid #fff;
    border-bottom: 1px solid #b2b6b6;
}

.actionLinks a:hover {
    text-decoration: none;
    color: #fff;
}

.actionLinks li:first-child span{
    border-top: 1px solid #b2b6b6;
    display: block;
}

.actionLinks li:last-child a{
    border-bottom: 0;
}

/* --- Social button like FB and etc. --- */
.social{
    padding-top:10px;
    margin-bottom:0;
    height:25px;
}

.social div.socialButton {
    float: left;
}

.social label {
    display: block;
    text-transform: none;
    padding: 3px 0 5px 0;
    font-weight: 700;
    text-shadow: 0 1px 1px #fff;
}

.social a{
    display: block;
    border: 0;
    padding: 0;
}

.social .fbEnableButton a:first-child{
    padding: 0 0 0 21px;
}

.social span {
    float: left;
<<<<<<< HEAD
    z-index:3;
=======
    z-index: 66;
>>>>>>> e5d29230
}

.fb_share_count_hidden {
    margin: 3px 7px 0 0;
    display:inline-block;
}

a.fb_button_simple {
    width: 14px;
    height: 14px;
    overflow: hidden;
    display:inline-block;
}

.social:hover {
    background: none;
}

/* --- Article Details ----------- */

.detailsRelated {
    clear:both;
    padding-top:20px;
}

.detailsInfo {
    position: relative;
}

.detailsInfo .picture {
    width: 380px;
    float: left;
    text-align: center;
    line-height: 340px;
    height: 340px;
}

.detailsInfo .picture a {
    width: 380px;
    float: left;
    text-align: center;
    line-height: 340px;
    height: 340px;
    overflow: hidden;
}

.detailsInfo .picture img {
    vertical-align: middle;
}

.hasBrand {
    float:left;
    width:258px;
}

.detailsInfo .information {
    float: right;
    width: 358px;
    min-height:340px;
    position: relative;
    padding: 0 0 0 10px;
}

/* --- persistent params ---------------- */
.persparamBox {
    padding-bottom: 7px;
}

.basketitems .persparamBox {
    padding-top:5px;
    font-size: 12px;
}

.persparamBox label,
.persparamBox input {
    float: left;
}

.persparamBox input {
    width: 150px;
}

.persparamBox label {
    margin: 2px 5px 0 0;
}

/* --- articles details attributes ------------ */
.attributes {
    width: 100%;
}

.attributes th,
.attributes td {
    padding:4px 10px;
    border-top: 1px solid #ddd;
}

.attributes th {
    text-align: left;
    width: 35%;
    background: #f5f5f5;
}

.attributes tr:first-child th,
.attributes tr:first-child td {
    border: none;
}

.information h1 {
    font-weight: 400;
    line-height: 20px;
    margin-bottom: 5px;
}

.itemCode {
    color: #515353;
}

.shortDescription {
    clear:both;
    font-size: 14px;
    margin-bottom: 10px;
}

.additionalInfo {
    padding-top: 7px;
}

.additionalInfo span{
    padding: 0 7px;
    margin-bottom: 3px;
    font-size: 11px;
    line-height: 12px;
    border-left: 1px solid #999;
}

.additionalInfo span:first-child {
    padding-left: 20px;
    border: none;
}

.additionalInfo .stockFlag {
    padding-left: 20px;
}

.tobasketFunction .selector {
    position: relative;
    z-index:14;
}

.selector {
    padding: 2px 6px 3px 6px;
    line-height: 16px;
    position: absolute;
    z-index: 18;
}

.selector img {
    vertical-align: middle;
}

.otherPictures {
    position: relative;
    z-index: 4;
}

.otherPictures ul {
    margin: 0 0 20px 0;
    padding: 0;
    overflow:hidden;
}

.otherPictures li,
.otherPictures a {
    list-style: none;
    padding: 0;
    float: left;
}

.otherPictures a {
    display: block;
    width: 100px;
    height: 100px;
    float: left;
    text-align: center;
    line-height: 100px;
    position: relative;
}

.artIcon {
    display: block;
    width: 98px;
    height: 98px;
    overflow: hidden;

}

.otherPictures a:hover {
    cursor: pointer;
}

.otherPictures a:hover .marker,
#zoomModal a:hover .marker {
    display:block;
}

.otherPictures img {
    vertical-align: middle;
    position: relative;
    z-index: 1;
}

.marker {
    position: absolute;
    width: 96px;
    height: 96px;
    border: 2px solid #eb6005;
    top: 0;
    left: 0;
    display: none;
    z-index: 33;
}

.marker img {
    position: absolute;
    top: -8px;
    left: 50%;
    z-index: 6;
    margin-left: -6px;

}

.otherPictures .selected .marker,
#zoomModal .selected .marker{
    display: block;
}

.shadowLine {
    width: 100%;
    height: 8px;
    position: absolute;
    top: 0;
    z-index: 4;
    background: url(../../img/shadow-line.png) repeat-x 0 0;
}

.relatedInfo {
    float: left;
    width: 561px;
    padding-right: 15px;
}

.relatedProducts {
    float: right;
    width: 172px;
}

.relatedInfoFull {
    float: none;
    width: auto;
    padding-right: 0;
}

/* --- Stock flags ----------------- */
.stockFlag {
    background: url(../../img/stockstatus.png) no-repeat 7px -46px;
}

.lowStock {
    background-position: 7px 2px;
}

.notOnStock {
    background-position: 7px -22px;
}

.oldPrice {
    font-size: 14px;
    margin-bottom: 3px;
}

.information .oldPrice {
    font-size:11px;
}

.tobasketFunction .price {
    font-size: 18px;
}

.tobasketFunction .textbox {
    width: 20px;
}

.tobasketFunction a,
.tobasketFunction label,
.tobasketFunction button,
.tobasketFunction input {
    float: left;
    margin-right: 5px;
}

.tobasketFunction label {
    margin: 1px 10px 0 0;
}

.information .tobasket{
    bottom:5px;
}

/* --- Ratings ---------------------------- */
div.rating {
    margin-bottom: 10px;
}

ul.rating {
    width: 89px;
    height: 16px;
    margin: 5px 0;
    padding: 0;
    list-style: none;
    clear: both;
    float: left;
    position: relative;
    background: url(../../img/stars.jpg) no-repeat left top;
}

a.rates {
    float: left;
    color: #515353;
    padding: 6px 0 0 7px;
}

ul.rating li {
    cursor: pointer;
    float: left;
    padding: 0;
    list-style: none;
}

ul.rating li a {
    position: absolute;
    left: 0;
    top: 0;
    width: 18px;
    height: 16px;
    text-decoration: none;
    z-index: 10;
}

ul.rating li a b {
    display: none;
}

ul.rating li.s1 a {
    left: 0;
}

ul.rating li.s2 a {
    left: 17px;
}

ul.rating li.s3 a {
    left: 34px;
}

ul.rating li.s4 a {
    left: 51px;
}

ul.rating li.s5 a {
    left: 68px;
}

ul.rating li a:hover {
    z-index: 2;
    width: 89px;
    height: 16px;
    overflow: hidden;
    left: 0;
    background: url(../../img/stars.jpg) no-repeat 0 -18px;
}

ul.rating li.s1 a:hover {
    background-position: -72px -18px;
}

ul.rating li.s2 a:hover {
    background-position: -54px -18px;
}

ul.rating li.s3 a:hover {
    background-position: -36px -18px;
}

ul.rating li.s4 a:hover {
    background-position: -18px -18px;
}

ul.rating li.s5 a:hover {
    background-position: 0 -18px;
}


.rating li.currentRate {
    background: url(../../img/stars.jpg) left bottom;
    position: absolute;
    height: 16px;
    z-index: 1;
}

.rating li.ratingValue a,
.rating li.ratingValue a:hover {
       width: auto;
       height: auto;
       left: 90px;
       white-space: nowrap;
       padding-top: 3px;
       background: none;
}

/* ---- Reviews ------------------------ */
dl.review {
    margin: 5px 0;
    padding-top: 5px;
    border-top: 1px solid #ccc;
}

dl.review dt {
    margin-bottom: 7px;
    height: 1em;
}

dl.review dd.item {
    display: none;
}

dl.review dd {
    clear: both;
    margin: 0;
}

dl.review .param {
    margin-left: 20px;
    color: #757C83;
}
/* --- Account billing / shipping addresses ------ */
.addressCollumns .collumn {
    float: left;
    width: 50%;
}
/* --- Account Downloads ------------------------ */
.downloadList {
    margin: 0;
    padding: 0;
    line-height: 18px;
}

.downloadList li {
    padding: 15px 10px;
    list-style: none;
    border-top: 5px solid #eceff0;
}

.downloadList li:first-child {
    border: 0;
    padding-top: 0;
}

.downloadList dd {
    padding: 3px 0;
}

.downloadList dt {
    border-bottom: 1px solid #ddd;
    padding-bottom: 3px;
    display: block;
    font-weight: 400;
    margin-bottom: 7px;
}

.downloadList dt strong {
    font-size: 18px;
    display: block;
}

/* --- Account Order List ----------------------- */
.orderList {
    margin: 0;
    padding: 0;
    line-height: 18px;
}

.orderList li {
    padding: 15px 10px;
    list-style: none;
    border-top: 5px solid #eceff0;
}

.orderList li:first-child {
    border: 0;
    padding-top: 0;
}

.orderList dl{
    width: 300px;
}

.orderList dd {
    padding: 3px 0;
}

.orderList dt {
    border-bottom: 1px solid #ddd;
    padding-bottom: 3px;
    display: block;
    font-weight: 400;
    margin-bottom: 7px;
}

.orderList dt strong {
    font-size: 18px;
    display: block;
}

.orderList dt span {
    font-size: 10px;
    color: #999;
}

.orderList dt label {
    color: #666;
}

.orderList td {
    vertical-align: top;
    width: 50%;
}

.orderList td table {
    text-align: left;
}

.orderList td table th {
    font-size: 14px;
    padding-bottom: 14px;
}

.orderList .orderitems, .orderList .orderhistory {
    width: 100%;
}

.orderList .orderitems td {
    vertical-align: top;
}

.orderhistory td {
    border-top: 1px dotted #bbb;
    padding: 2px 0;
    vertical-align: top;
    width:99%;
}

.orderhistory td.small {
    width:1%;
}

.orderhistory td .amount {
    display: block;
    font-size: 11px;
    color: #666;
}

.orderList h3 {
    padding-top: 12px;
    font-size: 16px;
}

/* --- Forms, Validation ---------------------------- */
.form {
    width: 354px;
}

.form li {
    padding: 5px 0;
    width: 354px;
}

.form li.formSubmit {
    padding-top: 10px;
    padding-left: 150px;
}

.form li.formNote {
    padding-bottom: 0;
    font-size: 11px;
    color: #666;
    line-height: 14px;
}

.form label,
.form input {
    float: left;
}

.form .oxDate select {
    float:left;
    width:100px;
}

.form .oxDate .innerLabel {
     margin-top: 1px;
     text-transform: none;
}

.form input[type="password"],
.form input[type="text"] {
    width: 190px;
}

.form select[data-fieldsize="normal"] {
  width: 202px;
}

.form input[data-fieldsize="xsmall"] {
    width: 25px;
}

.form input[data-fieldsize="small"] {
    width: 52px;
}

.form input[data-fieldsize="small"] {
    width: 52px;
}

.form input[data-fieldsize="medium"] {
    width: 86px;
}

.form input[data-fieldsize="xsmall"] + input[data-fieldsize="pair-xsmall"],
.form input[data-fieldsize="xsmall"] + css3-container + input[data-fieldsize="pair-xsmall"],

.form input[data-fieldsize="pair-xsmall"] + input[data-fieldsize="xsmall"],
.form input[data-fieldsize="pair-xsmall"] + css3-container + input[data-fieldsize="xsmall"],

.form input[data-fieldsize="small"] + input[data-fieldsize="pair-small"],
.form input[data-fieldsize="small"] + css3-container + input[data-fieldsize="pair-small"],

.form input[data-fieldsize="small"] + input[data-fieldsize="small"],
.form input[data-fieldsize="small"] + css3-container + input[data-fieldsize="small"],

.form input[data-fieldsize="medium"] + input[data-fieldsize="medium"],
.form input[data-fieldsize="medium"] + css3-container + input[data-fieldsize="medium"] {
    margin-left: 5px;
}

.form input[data-fieldsize="xsmall"] + .form input,
.form input[data-fieldsize="xsmall"] + css3-container + .form input {
    margin-left: 10px;
    margin-right: 0;
}

.form input[data-fieldsize="pair-xsmall"] {
    width: 148px;
}

.form input[data-fieldsize="pair-small"] {
    width: 121px;
}

.form input[data-fieldsize="verify"] {
    width: 103px;
}

.verificationCode {
    margin: 0 7px 0 0;
    float: left;
}

span.verificationCode {
    margin-top: 2px;
}

.form li.stateBox {
    padding-left: 150px;
}

.form label {
    width: 140px;
    padding-right: 10px;
    line-height: 18px;
}

.form label.req{
    font-weight:700;
}

.form label.short {
    width: 90px;
    padding-right: 5px;
    line-height: 18px;
}

.form .underInput {
    padding: 5px 0;
    margin-left:140px;
}

.form .underInput.short {
    margin-left:90px;
}

.form label.tooltip{
    background:url(../../img/help-icon.png) 95% center no-repeat;
}

.form li.checkFields {
    padding-left: 150px;
}

.form li.checkFields label {
    width: auto;
    margin-right: 10px;
}

.form li.checkFields input {
    margin: 2px 5px 0 0;
}

.form textarea {
    float: left;
    width: 186px;
}

.inputNote {
    display: block;
    clear: both;
    font-size: 11px;
    line-height: 14px;
    padding: 2px 0 0 0;
    color: #666;
}

.form .note {
    padding-left: 150px;
    font-size: 11px;
    color: #666;
    line-height: 14px;
    font-style: italic;
    padding-top: 7px;
}

.payment .form {
    margin: 15px 0 5px 0;
}

.payment .desc {
    margin-bottom: 15px;
}

#shipSetCost {
    padding-top: 5px;
}

.inlineForm button {
    margin-left: 5px;
}

.verify img {
    float: left;
    margin: 1px 5px 0 0;
}

.notice {
    font-size: 11px;
    font-style: italic;
    border-top: 1px solid #eceff0;
    margin-top: 10px;
    padding: 5px 0;
}

.inlineForm .notice {
    display: block;
    clear: both;
}

label.innerLabel{
  display:block;
  position:absolute;
  color:#B4B8B8;
  margin: 3px 0 0 5px;
  font-weight: normal;
  text-transform: uppercase;
}

label.innerLabel.textArea{
  text-transform: none;
}

.oxValidateError {
    display: none;
    clear: both;
    font-size: 11px;
    line-height: 14px;
    color: #ff0000;
    margin: 0;
    padding: 5px 0 5px 150px;
}

.oxValidateError span {
    display: none;
}

.oxValidateError span.req {
    float: none;
    display: inline;
}
.oxInValid label,
.oxInValid p {
    color: #ff0000;
}

.oxInValid input,
.oxInValid select,
.oxInValid input:focus {
    border-color: #e40000;
    background: #fff8f8;
}

.oxInValid select {
    border-style: solid;
    border-width: 1px;
}

.oxInValid .oxValidateError,
.oxInValid .oxValidateError .js-oxError_postError {
    display:block;
}
/* --- Promotions Slider ------------------------ */
.promoShadow {
    position: absolute;
    top: 0;
    z-index: 3;
}

.shadowRight {
    right: 10px;
}

.oxSlider {
    position: relative;
    margin-bottom: 20px;
}

.oxSlider li {
    position: relative;
}

.oxSlider a:hover {
    text-decoration: none;
}

.oxSlider {
    padding: 0 10px;
    overflow: hidden;
    clear:both;
}

.oxSlider ul, .oxSlider li {
    margin: 0;
    padding: 0;
    list-style: none;
}

#promotionSlider {
    height: 220px;
}

#promotionSlider img {
    width: 940px;
    height: 220px;
}

/* --- Recommendations ---------------------------- */
.recommendations .title {
    font-size:12px;
    padding:2px 0 6px;
}

.recommendations .title a {
    float: left;
    font-weight: bold;
}

.recommendations .title .editButtons {
    float: right;
}

.recommendations .title .textButton {
    color: #1d7e96;
    padding: 0;
    height: 14px;
    line-height: 14px;
}

.recommendations .description {
    font-size:11px;
    padding:0 0 8px;
}

.recommendationsSearchForm {
    padding: 15px 10px;
}

.recommendationsSearchForm label {
    font-size: 11px;
}

.recommendationsSearchForm .searchInput {
    width: 85px;
}


/* --- Manufacturer Item slider ------------------------- */
.itemSlider {
    width:744px;
    height: 148px;
    margin: 0 1px 20px 1px;
    border: 1px solid #76c9dd;
    position: relative;
}

.itemSlider ul {
    height: 148px;
}

.itemSlider li {
    width: 124px;
    height: 148px;
    line-height: 148px;
    padding: 0;
    text-align: center;
    list-style: none;
}

.itemSlider li img {
    vertical-align: middle;
}

.itemSlider .slideNav {
    font-size: 21px;
    font-weight: 700;
    line-height: 24px;
    color: #fff;
    text-decoration: none;
    position: absolute;
    z-index: 4;
    bottom: -1px;
    opacity: 0.9;
    filter: alpha(opacity =90);
    height: 150px;
    display: block;
    text-shadow: 0 -1px 0 #486066;
}
.itemSlider .leftHolder {
    position:absolute;
    left:-1px;
    bottom:-1px;
    height:150px;
    z-index:3;
    width:179px;
}

.itemSlider .slideNav:hover {
    text-shadow: 0 -1px 0 #ac8a6b;
    opacity: 1;
    filter: alpha(opacity =100);

}
.itemSlider .titleBlock {
    left: -1px;
    bottom:0;
    width: 130px;
    padding-left: 10px;
    text-transform: uppercase;
}
.itemSlider .titleBlock:hover {
    opacity: 0.9;
    filter: alpha(opacity=90);
    text-shadow: 0 -1px 0 #486066;
}

.itemSlider .titleBlock strong {
    float: left;
    margin: 50px 0 0 0;
    width: 130px;
}
.itemSlider span.slideBg {
    display: block;
    height:100%;
    width:100%;
    top: 0;
    position: absolute;
}
.itemSlider .prevItem {
    left:139px;
    bottom:0;
    width:40px;
}
.itemSlider .nextItem {
    right: -1px;
    width: 40px;
}
.itemSlider .prevItem:hover span.slideBg,
.itemSlider .nextItem:hover span.slideBg {
    filter: alpha(opacity =90);
    opacity:0.9;
}

.itemSlider .prevItem span.slidePointer,
.itemSlider .nextItem span.slidePointer {
    position:relative;
    z-index: 5;
    float: right;
    text-indent: -9999px;
    width: 30px;
    height: 32px;
    margin: 58px 5px 0 0;
    background:url(../../img/promo-arrows.png) no-repeat -98px -162px;
}

.itemSlider .prevItem span.slidePointer {
    background-position: -26px -162px;
}

.itemSlider .prevItem:hover span.slidePointer {
    background-position: -26px -86px;
}

.itemSlider .nextItem:hover span.slidePointer {
    background-position: -98px -86px;
}

.itemSlider li {
    position: relative;
}

.itemSlider li a.viewAllHover {
    display: none;
    position: absolute;
    left: 0;
    bottom: 0;
    height: 35px;
    z-index: 5;
    opacity: 1;
    padding-right: 5px;
    padding-top:25px;
    filter: alpha(opacity =100);
    background:transparent url(../bg/fx-grad-orange-spiked.png) -30px 0 no-repeat;
}


.itemSlider li a span {
    text-align: left;
    line-height: 12px;
    padding-top: 4px;
    background-position: 0 50%;
    font-size: 10px;
}

.itemSlider a.sliderHover,
a.sliderHover {
    background: #fd8304;
    opacity: 0.7;
    filter: alpha(opacity =70);
    width: 124px;
    height: 148px;
    display: none;
    position: absolute;
    left: 0;
    top: 0;
}

.itemSlider li:hover a.viewAllHover,
.itemSlider li:hover a.sliderHover {
    display: block;
}
/* ??? */
/*.gridView li:hover a.sliderHover {
    display: block;
    width: 187px;
    height: 150px;
    z-index: 1;
}*/

/* --- Category lists ----------------------- */
.subcatList,
.subcatList ul {
    margin: 0;
}

.subcatList li{
    padding: 0;
    list-style: none;
}

.subcatList .box {
    float: left;
    margin-left: 20px;
}

.subcatList li .box:first-child {
    margin-left: 0;
}

.subcatList h3 a {
    color: #fff;
    font-size: 14px;
}

.subcatList .box li {
    text-transform: uppercase;
    padding: 3px 0;
}

.categoryDescription {
    background: #f2f4f5;
    padding: 10px 10px 10px 10px;
    font-size: 11px;
    border-bottom: 1px solid #B4B8B8;
}

.categoryTopDescription,
.categoryTopLongDescription {
    font-size: 14px;
    line-height: 18px;
    margin-bottom: 20px;
}
.categoryTopLongDescription p {
    margin-bottom: 10px;
}
.categoryPicture {
    margin-bottom: 20px;
}

/* --- Trusted shop logo --------------- */
.box #tsSeal {
    text-align: center;
    margin-bottom: 7px;
}


/* --- Layout helpers ---------------------------------*/
.ui-helper-hidden { display: none; }
.ui-helper-hidden-accessible { position: absolute; left: -99999999px; }
.ui-helper-reset { margin: 0; padding: 0; border: 0; outline: 0; line-height: 1.3; text-decoration: none; font-size: 100%; list-style: none; }
.ui-helper-clearfix:after { content: "."; display: block; height: 0; clear: both; visibility: hidden; }
.ui-helper-clearfix { display: inline-block; }
    /* required comment for clearfix to work in Opera \*/
* html .ui-helper-clearfix { height:1%; }
.ui-helper-clearfix { display:block; }
    /* end clearfix */
.ui-helper-zfix { width: 100%; height: 100%; top: 0; left: 0; position: absolute; opacity: 0; filter:Alpha(Opacity=0); }


/* --- Interaction Cues ----------------------------------*/
.ui-state-disabled { cursor: default !important; }

    /* Overlays */
.ui-widget-overlay { position: absolute; top: 0; left: 0; width: 100%; height: 100%; }
.ui-widget-overlay { background: #000; opacity: .50;filter:Alpha(Opacity=50); }


.ui-dialog { position: absolute; padding: .2em; width: 300px;}
.ui-dialog .ui-dialog-titlebar { padding: .5em 1em .3em; position: relative;  }
.ui-dialog .ui-dialog-title { float: left; margin: .1em 16px .2em 0; }
.ui-dialog .ui-dialog-titlebar-close { position: absolute; right: .3em; top: 50%; width: 19px; margin: -10px 0 0 0; padding: 1px; height: 18px; }
.ui-dialog .ui-dialog-titlebar-close span { display: block; margin: 1px; }
.ui-dialog .ui-dialog-titlebar-close:hover, .ui-dialog .ui-dialog-titlebar-close:focus { padding: 0; }
.ui-dialog .ui-dialog-content { position: relative; border: 0; padding: .5em 1em; overflow: auto; zoom: 1; }
.ui-dialog .ui-dialog-buttonpane { text-align: left; border-width: 1px 0 0 0; background-image: none; margin: .5em 0 0 0; padding: .3em 1em .5em .4em; }
.ui-dialog .ui-dialog-buttonpane .ui-dialog-buttonset { float: right; }
.ui-dialog .ui-dialog-buttonpane button { margin: .5em .4em .5em 0; cursor: pointer; }
.ui-dialog .ui-resizable-se { width: 14px; height: 14px; right: 3px; bottom: 3px; }
.ui-draggable .ui-dialog-titlebar { cursor: move; }


/* --- ZOOM CLOUD ----------------------------- */
    /* This is the moving lens square underneath the mouse pointer. */
.cloud-zoom-lens {
    border: 2px solid #EB6005;
    margin:-2px;    /* Set this to minus the border thickness. */
    background-color:#fff;
    cursor:move;
}

    /* This is for the title text. */
.cloud-zoom-title {
    font-family:Arial, Helvetica, sans-serif;
    position:absolute !important;
    background-color:#000;
    color:#fff;
    padding:3px;
    width:100%;
    text-align:center;
    font-weight:bold;
    font-size:10px;
    top:0;
}

    /* This is the zoom window. */
.cloud-zoom-big {
    border:2px solid #51A8BC;
    overflow:hidden;
    background-repeat: no-repeat;
    background-color: #fff;
}

    /* This is the loading message. */
.cloud-zoom-loading {
    color: #000;
    background: #fff;
    padding: 0;
}

#zoomTrigger {
    width: 18px;
    height: 18px;
    display: block;
    text-indent: -9999px;
    position: absolute;
    top: 10px;
    left: 10px;
    float: left;
    z-index: 1000;
    background: url(../../img/zoom.png) no-repeat 0 0;
}

.zoomed {
    width: 663px;
    height: 665px;
    overflow: hidden;
    text-align: center;
    position: relative;
    z-index: 2;
}

.zoomPager {
    margin: 0;
    padding: 0;
}

.zoomPager li {
    list-style: none;
    float: left;
    padding: 0;
}

.zoomHead {
    font-weight: 700;
    text-transform: uppercase;
}


#zoomModal .otherPictures {
    margin: 0;
    padding: 0;
    width: 663px;

    z-index: 9;
}

#zoomModal .otherPictures a{
    width: 30px;
    height: 35px;
    line-height: 35px;
    font-weight: 700;
    font-size: 14px;
    text-decoration: none;
    text-shadow: 0 1px 1px #fff;
}

#zoomModal .shadowLine {
    width: 663px;
    clear: both;
}

#zoomModal .otherPictures ul{
    margin: 0;
}

#zoomModal .marker {
    border: 2px solid #EB6005;
    display: none;
    height: 31px;
    left: 0;
    position: absolute;
    top: 0;
    width: 26px;
    z-index: 99;
}

#zoomModal .marker img {
    left: 50%;
    margin-left: -6px;
    position: absolute;
    top: -6px;
    z-index: 6;
}

/* --- Services ---------------------- */
#services {
    width: 175px;
}

#services a {
    text-decoration: none;
    text-transform: uppercase;
}

#services li {
    position: relative;
}

#services .counter {
    right: 5px;
    top: 1px;
}

#servicesTrigger {
    position: relative;
}

#servicesTrigger .counter {
    right: 0;
    top: 0;
    z-index: 11;
}

.hasNotifications {
    padding-right: 25px;
}

#services a:hover .counter {
    border: 1px solid orange;
    background: #fff;
    color: orange;
}

/* --- WishList ------------------------------ */
.wishlistPublish {
    float: right;
    width: 360px;
}

.wishlistSearch {
    float:left;
}

.wishlistSearch .form {
    width: 100%;
}

.wishlistSearch .form li {
    width: 100%;
}

.wishlistSearch .form label {
    width: auto;
}

.wishlistPublish .form label {
    width: 280px;
}

.wishlistView a {
    text-decoration: underline;
}

.wishlistView,
.listmaniaView {
    border-bottom: 5px solid #ECEFF0;
    margin-bottom: 30px;
    padding-bottom: 15px;
}

.formTitle,
.wishlistResults dt{
    font-weight: 700;
    text-transform: uppercase;
    border-bottom: 1px solid #eceff0;
    margin-bottom: 10px;
    padding-bottom: 0;
}

.wishlistSuggest {
    clear: both;
    padding: 20px 0 0 388px;
}

.wishlistResults{
    padding-top: 20px;
}

.wishlistResults dt {
    padding-bottom: 5px;
    background: url("../../img/search-icon.png") no-repeat 0 3px;
    padding-left: 20px;
}

.wishlistUser {
    float: right;
    width: 360px;
    padding: 40px 0 0 0;}


/* --- Account Dashboard ----------------- */

.accountDashboardView .col {
   float: left;
   width: 374px;
 /*  height: 250px;*/
 /* padding-right: 20px; */
}

.accountDashboardView dl {
   margin-bottom: 15px;
}

.accountDashboardView dd {
   margin-top: 2px;
}

/* --- Compare List ----------------------- */
#compareList {
    width: 100%;
}

#compareList td {
    border-collapse: collapse;
    vertical-align:top;
}

#compareList table{
    width:200px;
    border-collapse:collapse;
}

#compareList table td {
    border-top: 5px solid #ECEFF0;
    padding: 5px;
}

#compareList table #firstTr td,
#compareList table #firstDataTr td {
    border: 0;
}

#compareList table tr:last-child td {
    padding-bottom: 20px;
}

#compareDataDiv {
    overflow:hidden;
}

#compareFirstCol {
    overflow: hidden;
}

.compareItem {
    width: 190px;
    height: 380px;
    position: relative;
}

.compareNarrow {
    width:596px;
    position:relative;
}

#compareFirstCol.compareNarrowFirstCol table{
    width: 152px;
}

.compareWide {
    width:740px;
    position:relative;
}

.compareWide .compareItem {
    width: 238px;
}

.compareItem .tobasket {
    position: absolute;
    bottom: 10px;
}

.compareItem .oldPrice {
    font-size: 11px;
    line-height: 14px;
}

.compareItem .variants{
    padding-top:15px;
}

.compareItem .variants select{
    margin:5px 0 10px 0;
    display: block;
}

.compareItem .picture {
    text-align: center;
    display:block;
    width:190px;
    height:150px;
    overflow:hidden;
    margin-bottom:7px;
}

.compareItem .title {
    display: block;
    font-size: 18px;
    line-height:18px;
    font-weight: 400;
    padding-bottom: 3px;
}

.compareItem .identifier {
    color: #515353;
    display: block;
}

.compareItem .fn {
    padding-top: 5px;
    margin: 0;
    clear: both;
}

#compareList .lineBox {
    padding: 5px 10px;
    font-size: 11px;
    text-transform: uppercase;
    text-align: center;
    line-height: 16px;
}

#compareList a.navigation {
    background: url(../../img/prevnext.png) no-repeat 0 0;
    height: 7px;
    width: 4px;
    text-indent: -9999px;
    margin-top: 4px;
}

#compareList .lineBox a.movePrev {
    float: left;
    background-position: 0 -7px;
}

#compareList .lineBox a.moveNext {
    float: right;
}

td.centered {
    text-align:center;
}
td.alignTop{
    vertical-align:top;
}

/* --- Login form ------------------------ */
.accountLoginView .col {
   float: left;
   width: 50%;
}

/* --- right corner message ---------------- */
#incVatMessage{
    position:fixed;
    bottom:-3px;
    right:-5px;
    font-size:11px;
    padding:4px 20px 6px 17px;
    background:url(../../img/vatmsg-bg.png) no-repeat 0 0;
    opacity:0.6;
    filter:alpha(opacity=60);
    z-index:9999;
}

#incVatMessageTsBadge{
    position:fixed;
    bottom:-3px;
    right:100px;
    font-size:11px;
    padding:4px 20px 6px 17px;
    background:url(../../img/vatmsg-bg.png) no-repeat 0 0;
    opacity:0.6;
    filter:alpha(opacity=60);
    z-index:9999;
}

/* --- Plain errors ------------------------ */
.errorBox {font-size:12px; font-weight:bold; color:#D81F01; margin: 20px; padding: 0; border: none; width: 500px;}
.errorBox a {color:#D81F01; text-decoration: underline;}
.errorBox a:hover {color:#666;}
.errorBox .errHead {background: #D81F01; color: #fff; padding: 5px 15px;}
.errorBox .errBody {border: 1px solid #D81F01; padding: 15px;}
.errorBox .stackTrace { font-size: 11px; color: #000; font-weight: normal; margin: 10px 0; padding: 10px 0; border-top: 2px solid #EED8D2}


/* --- article box ------------------------ */
li.articleImage{
    height: 110px;
}

.featuredList a.articleBoxImage {
    height: 97px;
    line-height:97px;
    width:148px;
    background: #fff;
    text-align: center;
    display: block;
}

.featuredList a.articleBoxImage img{
    vertical-align:middle;
}

/* --- MD Variant Selects in details ----------- */
.selectorsBox {
    clear:both;
    background: none;
    padding: 10px 10px 0 0;
    font-size: 11px;
}

div.information .selectorsBox {
    margin-bottom: 55px;
}

.selectorsBox .dropDown {
    margin-bottom: 10px;
    min-width: 200px;
}

.selectorsBox .dropDown li.disabled a {
    color: #b4b8b8;
}

.selectorsBox p.underlined {
    border-bottom: 1px solid #29373c;
}

.selectorLabel label {
    min-width: 60px;
    display: inline-block;
}

.variantReset {
    padding-bottom: 10px;
    font-size: 11px;
    margin-top: -55px;
}

.variantReset label {
    text-transform: uppercase;
}

.variantReset  a.reset {
    color: #1d7e96;
    font-weight: bold;
    display: block;
    padding-bottom: 10px;
}

.variantReset  a.reset:hover {
    text-decoration:none;
    color: #EB6005;
}

/* --- MD Variant Selects in infoGrid ----------------- */
.listDetails .selectorsBox {
    background: none;
    padding: 10px 10px 0 5px;
    font-size: 11px;
}

.listDetails .selectorsBox .dropDown {
    margin-bottom: 10px;
    min-width: 150px;
}

.listDetails .selectorsBox .dropDown li.disabled a {
    color: #b4b8b8;
}

.listDetails .selectorsBox p.underlined {
    border-bottom: 1px solid #29373c;
}

.listDetails .selectorLabel label {
    min-width: 45px;
    display: inline-block;
}

/* --- MD Variant Selects for line -------------------- */
.infoBox .selectorsBox {
    background: none;
    padding: 10px 10px 0 0;
    font-size: 11px;
}

.infoBox .selectorsBox .dropDown {
    margin-bottom: 10px;
    min-width: 200px;
}

.infoBox .selectorsBox .dropDown li.disabled a {
    color: #b4b8b8;
}

.infoBox .selectorsBox p.underlined {
    border-bottom: 1px solid #29373c;
}

.infoBox .selectorLabel label {
    min-width: 50px;
    display: inline-block;
}

/* ------- Checkout AGB conditions links --------------- */
div.agbInner {
    width:500px;
    float:left;
}

div.agbButton  {
    float:right;
}


.agb a, .cmsContent p a {
    color: #1d7e96;
}

.agb a:hover {
    color: #ec6105;
    text-decoration:none;
}

.agb p.errorMsg, .agbInner p.errorMsg  {
    color: #ff0000;
    display: none;
    margin: 0;
}

/* ---- ajax loading icon -----------------------------*/

.loadingfade {
    background: #fff;
    z-index : 5000;
}
.loadingiconbg {
    background: url(../../img/loading_bg.png) no-repeat center center;
    z-index : 5001;
}
.loadingicon {
    background: url(../../img/loading.gif) no-repeat center center;
    z-index : 5002;
}

/* --- shop lupe ------------------------------ */
p.shoplupe {
    padding-top:15px;
    text-align: center;
}

/* --- category tree ----------------------------- */
.categoryBox {
    border-color: #999999;
    border-style: solid;
    border-width: 1px;
    margin: 0 0 20px;
    -moz-border-radius: 3px;
    -webkit-border-radius: 3px;
    -khtml-border-radius: 3px;
    border-radius: 3px;
}

.categoryTagsBox {
    border-top-color: #999999;
    border-top-style: solid;
    border-top-width: 1px;
}

.categoryTagsBox h3 {
    text-transform: uppercase;
    padding: 5px 0 0 10px;
    font-size: 12px;
}

.categoryTags {
    padding: 5px 5px 5px 5px;
}

a.fbEnableLink {
    display: inline-block;
    text-transform: uppercase;
    padding: 30px 0 15px 0;
    font-size: 12px;
    font-weight: bold;
    color: #2c5e97;
}

.fbEnableDesc {
    margin-bottom: 35px;
    font-size: 11px;
    color: #555;
}

.fbEnableDesc a {
    line-height: 25px;
    color: #2c5e97;
}

a.fbEnableLink, .fbEnableDesc {
    margin-left: 20px;
}

a.downloadableFile {
    color: #1d7e96;
    text-decoration: underline;
    background: url(../bg/download.png) left center no-repeat;
    padding:5px 0 5px 25px;
}

a.downloadableFile:hover {
    color: #ec6105;
    text-decoration: none;
}

a.downloadableFile.pending {
    color: #909090;
    text-decoration: none;
    background: url(../bg/download-pending.png) left center no-repeat;
    padding:5px 0 5px 25px;
}
.variantMessage{
    color: #e70404;
    display: block;
    padding-bottom: 5px;
}
.selectMessage{
    color: #e70404;
}


#cookieNote {
    position:fixed;
    top:0;
    left:0;
    width:100%;
    z-index:105;
    font-weight:normal;
    font-size:16px;
    color: #fff;
    background-color:#f77704;
    opacity: 0.9;
    filter: alpha(opacity = 90);
    padding:8px 0 8px 0;
    text-align: center;
    border-bottom: 1px solid #d36706;
    display: none;
}

#cookieNote span.dismiss {
    cursor:pointer;
    position: absolute;
    right: 10px;
    top: 8px;
    width: 18px;
    height: 18px;
    display: block;
    text-indent: -9999px;
    background: url(../../img/close.png) no-repeat 0 0;
}

#cookieNote a {
    color: #fff;
    text-decoration:underline;
    font-weight:bold
}

#cookieNote+#page {
    padding-top: 35px;
}

#cookieNote .notify{
    padding: 0 35px;
}

#basketVoucher {
    position: relative;
    padding-bottom: 30px;
}

.smallFont {
    font-size: 12px;
    word-wrap: break-word;
    overflow: hidden;
    width: 350px;
}

#betaNote {
    position:fixed;
    top:0;
    left:0;
    width:100%;
    z-index:105;
    font-weight:normal;
    font-size:16px;
    color: #fff;
    background-color:#f77704;
    opacity: 0.9;
    filter: alpha(opacity = 90);
    padding:8px 0 8px 0;
    text-align: center;
    border-bottom: 1px solid #d36706;
    display:none;
}

#betaNote span.dismiss {
    cursor:pointer;
    position: absolute;
    right: 10px;
    top: 8px;
    width: 18px;
    height: 18px;
    display: block;
    text-indent: -9999px;
    background: url(../../img/close.png) no-repeat 0 0;
}

#betaNote a {
    color: #fff;
    text-decoration:underline;
    font-weight:bold
}

#betaNote+#page {
    padding-top: 35px;
}
.hidden {
    display: none;
}
#orderConfirmAgbBottom hr {
    border: none;
    background-color: #ECEFF0;
    height: 5px;
    margin: 10px 0;
}
.agbConfirmation {
    margin-bottom: 5px;
}
.agbConfirmation .checkbox{
    vertical-align: text-bottom;
}<|MERGE_RESOLUTION|>--- conflicted
+++ resolved
@@ -3343,11 +3343,7 @@
 
 .social span {
     float: left;
-<<<<<<< HEAD
-    z-index:3;
-=======
     z-index: 66;
->>>>>>> e5d29230
 }
 
 .fb_share_count_hidden {
