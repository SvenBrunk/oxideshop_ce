--- conflicted
+++ resolved
@@ -13,12 +13,7 @@
         "phpmailer/phpmailer": "^v5.2.22",
         "smarty/smarty": "^v2.6.30",
         "doctrine/dbal": "^v2.5.12",
-<<<<<<< HEAD
-        "monolog/monolog": "^v1.23.0",
-        "psr/log": "^v1.0.1"
-=======
         "monolog/monolog": "^v1.23.0"
->>>>>>> 6801e224
     },
     "require-dev": {
         "oxid-esales/flow-theme": "^v3.0.0",
