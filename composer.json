{
    "name": "oxid-esales/oxideshop-ce",
    "description": "This package contains OXID eShop CE source code.",
    "type": "oxideshop",
    "keywords": ["oxid", "modules", "eShop"],
    "homepage": "https://www.oxid-esales.com/en/home.html",
    "license": [
        "GPL-3.0-only",
        "proprietary"
    ],
    "require": {
        "php": ">=5.6",
        "phpmailer/phpmailer": "^v5.2.22",
        "smarty/smarty": "^v2.6.30",
        "doctrine/dbal": "^v2.5.12"
    },
    "require-dev": {
        "oxid-esales/flow-theme": "^v3.0.0",
        "oxid-esales/oxideshop-doctrine-migration-wrapper": "^v2.1.0",
        "oxid-esales/oxideshop-db-views-generator": "^v1.1.1",
        "oxid-esales/oxideshop-demodata-installer": "^v1.1.0",
        "oxid-esales/oxideshop-composer-plugin": "^v2.0.0",
<<<<<<< HEAD
        "oxid-esales/oxideshop-unified-namespace-generator": "dev-master || ^1.0.0"
    },
    "require-dev": {
        "oxid-esales/testing-library": "dev-master",
=======
        "oxid-esales/oxideshop-unified-namespace-generator": "^1.0.0",
        "oxid-esales/testing-library": "^v4.0.0",
>>>>>>> 0a33f567
        "oxid-esales/coding-standards": "^v3.0.2",
        "oxid-esales/coding-standards-wrapper": "dev-master",
        "incenteev/composer-parameter-handler": "~v2.0",
        "oxid-esales/oxideshop-ide-helper": "^3.0",
        "oxid-esales/azure-theme": "dev-b-1.4"
    },
    "autoload": {
        "psr-4": {
            "OxidEsales\\EshopCommunity\\": "./source"
        }
    },
    "autoload-dev": {
        "psr-4": {
            "OxidEsales\\EshopCommunity\\Tests\\": "./tests"
        }
    },
    "minimum-stability": "dev",
    "prefer-stable": true,
    "scripts": {
        "post-install-cmd": [
            "Incenteev\\ParameterHandler\\ScriptHandler::buildParameters",
            "@oe:ide-helper:generate"
        ],
        "post-update-cmd": [
            "Incenteev\\ParameterHandler\\ScriptHandler::buildParameters",
            "@oe:ide-helper:generate"
        ],
        "oe:ide-helper:generate": [
            "if [ -f ./vendor/bin/oe-eshop-ide_helper ]; then oe-eshop-ide_helper; fi"
        ]
    },
    "extra": {
        "oxideshop": {
            "blacklist-filter": [
                "Application/Component/**/*",
                "Application/Controller/**/*",
                "Application/Model/**/*",
                "Core/**/*",
                "Internal/**/*"
            ]
        },
        "incenteev-parameters": {
            "file": "test_config.yml",
            "dist-file": "vendor/oxid-esales/testing-library/test_config.yml.dist",
            "parameter-key": "mandatory_parameters",
            "env-map": {
                "shop_path": "SHOP_PATH",
                "shop_tests_path": "SHOP_TESTS_PATH",
                "partial_module_paths": "PARTIAL_MODULE_PATHS"
            }
        }
    }
}<|MERGE_RESOLUTION|>--- conflicted
+++ resolved
@@ -20,15 +20,8 @@
         "oxid-esales/oxideshop-db-views-generator": "^v1.1.1",
         "oxid-esales/oxideshop-demodata-installer": "^v1.1.0",
         "oxid-esales/oxideshop-composer-plugin": "^v2.0.0",
-<<<<<<< HEAD
-        "oxid-esales/oxideshop-unified-namespace-generator": "dev-master || ^1.0.0"
-    },
-    "require-dev": {
+        "oxid-esales/oxideshop-unified-namespace-generator": "^1.0.0",
         "oxid-esales/testing-library": "dev-master",
-=======
-        "oxid-esales/oxideshop-unified-namespace-generator": "^1.0.0",
-        "oxid-esales/testing-library": "^v4.0.0",
->>>>>>> 0a33f567
         "oxid-esales/coding-standards": "^v3.0.2",
         "oxid-esales/coding-standards-wrapper": "dev-master",
         "incenteev/composer-parameter-handler": "~v2.0",
