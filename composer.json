{
    "name": "oxid-esales/oxideshop-ce",
    "description": "This package contains OXID eShop CE source code.",
    "type": "oxideshop",
    "keywords": ["oxid", "modules", "eShop"],
    "homepage": "https://www.oxid-esales.com/en/home.html",
    "license": [
        "GPL-3.0-only",
        "proprietary"
    ],
    "require": {
        "php": ">=5.6",
        "phpmailer/phpmailer": "^v5.2.22",
        "smarty/smarty": "^v2.6.30",
        "doctrine/dbal": "^v2.5.12",
<<<<<<< HEAD
        "monolog/monolog": "^v1.23.0",
        "psr/container": "1.0.*",
        "symfony/config": "~2.8|~3.0",
        "symfony/dependency-injection": "^3.1"
=======
        "doctrine/collections": "^1.0"
>>>>>>> 35b23b90
    },
    "require-dev": {
        "oxid-esales/flow-theme": "^v3.0.0",
        "oxid-esales/oxideshop-doctrine-migration-wrapper": "^v2.1.0",
        "oxid-esales/oxideshop-db-views-generator": "^v1.1.1",
        "oxid-esales/oxideshop-demodata-installer": "^v1.1.0",
        "oxid-esales/oxideshop-composer-plugin": "^v2.0.0",
        "oxid-esales/oxideshop-unified-namespace-generator": "^2.0.0",
        "oxid-esales/testing-library": "dev-master",
        "oxid-esales/coding-standards": "^v3.0.2",
        "oxid-esales/coding-standards-wrapper": "dev-master",
        "incenteev/composer-parameter-handler": "~v2.0",
        "oxid-esales/oxideshop-ide-helper": "^3.0",
        "oxid-esales/azure-theme": "dev-b-1.4"
    },
    "autoload": {
        "psr-4": {
            "OxidEsales\\EshopCommunity\\": "./source"
        }
    },
    "autoload-dev": {
        "psr-4": {
            "OxidEsales\\EshopCommunity\\Tests\\": "./tests"
        }
    },
    "minimum-stability": "dev",
    "prefer-stable": true,
    "scripts": {
        "post-install-cmd": [
            "Incenteev\\ParameterHandler\\ScriptHandler::buildParameters",
            "@oe:ide-helper:generate"
        ],
        "post-update-cmd": [
            "Incenteev\\ParameterHandler\\ScriptHandler::buildParameters",
            "@oe:ide-helper:generate"
        ],
        "oe:ide-helper:generate": [
            "if [ -f ./vendor/bin/oe-eshop-ide_helper ]; then oe-eshop-ide_helper; fi"
        ]
    },
    "extra": {
        "oxideshop": {
            "blacklist-filter": [
                "Application/Component/**/*",
                "Application/Controller/**/*",
                "Application/Model/**/*",
                "Core/**/*",
                "Internal/**/*"
            ]
        },
        "incenteev-parameters": {
            "file": "test_config.yml",
            "dist-file": "vendor/oxid-esales/testing-library/test_config.yml.dist",
            "parameter-key": "mandatory_parameters",
            "env-map": {
                "shop_path": "SHOP_PATH",
                "shop_tests_path": "SHOP_TESTS_PATH",
                "partial_module_paths": "PARTIAL_MODULE_PATHS"
            }
        }
    }
}<|MERGE_RESOLUTION|>--- conflicted
+++ resolved
@@ -13,14 +13,11 @@
         "phpmailer/phpmailer": "^v5.2.22",
         "smarty/smarty": "^v2.6.30",
         "doctrine/dbal": "^v2.5.12",
-<<<<<<< HEAD
+        "doctrine/collections": "^1.0",
         "monolog/monolog": "^v1.23.0",
         "psr/container": "1.0.*",
         "symfony/config": "~2.8|~3.0",
         "symfony/dependency-injection": "^3.1"
-=======
-        "doctrine/collections": "^1.0"
->>>>>>> 35b23b90
     },
     "require-dev": {
         "oxid-esales/flow-theme": "^v3.0.0",
