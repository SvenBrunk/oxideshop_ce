{
    "name": "oxid-esales/oxideshop-ce",
    "description": "This package contains OXID eShop CE source code.",
    "type": "oxideshop",
    "keywords": ["oxid", "modules", "eShop"],
    "homepage": "https://www.oxid-esales.com/en/home.html",
    "license": [
        "GPL-3.0-only",
        "proprietary"
    ],
    "require": {
<<<<<<< HEAD
        "php": "^7.0",
        "phpmailer/phpmailer": "v5.2.26",
        "smarty/smarty": "^v2.6.31",
        "doctrine/dbal": "^v2.5.13",
        "doctrine/collections": "^1.4.0",
        "monolog/monolog": "^v1.23.0",
        "psr/container": "1.0.*",
        "symfony/config": "~2.8|~3.0",
        "symfony/dependency-injection": "^3.1"
=======
        "php": ">=5.6",
        "phpmailer/phpmailer": "^v5.2.27",
        "smarty/smarty": "^v2.6.30",
        "doctrine/dbal": "^v2.5.12",
        "doctrine/collections": "^1.0"
>>>>>>> 420be390
    },
    "require-dev": {
        "oxid-esales/flow-theme": "^v3.0.2",
        "oxid-esales/oxideshop-doctrine-migration-wrapper": "^v2.1.2",
        "oxid-esales/oxideshop-db-views-generator": "^v1.2.0",
        "oxid-esales/oxideshop-demodata-installer": "^v1.1.2",
        "oxid-esales/oxideshop-composer-plugin": "^v2.0.3",
        "oxid-esales/oxideshop-unified-namespace-generator": "^2.0.0",
        "oxid-esales/testing-library": "v5.0.3",
        "oxid-esales/coding-standards": "^v3.0.5",
        "oxid-esales/coding-standards-wrapper": "^v1.0.0",
        "incenteev/composer-parameter-handler": "~v2.0",
        "oxid-esales/oxideshop-ide-helper": "^3.0",
        "oxid-esales/azure-theme": "^v1.4.1"
    },
    "autoload": {
        "psr-4": {
            "OxidEsales\\EshopCommunity\\": "./source"
        }
    },
    "autoload-dev": {
        "psr-4": {
            "OxidEsales\\EshopCommunity\\Tests\\": "./tests"
        }
    },
    "minimum-stability": "dev",
    "prefer-stable": true,
    "scripts": {
        "post-install-cmd": [
            "Incenteev\\ParameterHandler\\ScriptHandler::buildParameters",
            "@oe:ide-helper:generate"
        ],
        "post-update-cmd": [
            "Incenteev\\ParameterHandler\\ScriptHandler::buildParameters",
            "@oe:ide-helper:generate"
        ],
        "oe:ide-helper:generate": [
            "if [ -f ./vendor/bin/oe-eshop-ide_helper ]; then oe-eshop-ide_helper; fi"
        ]
    },
    "extra": {
        "oxideshop": {
            "blacklist-filter": [
                "Application/Component/**/*",
                "Application/Controller/**/*",
                "Application/Model/**/*",
                "Core/**/*",
                "Internal/**/*"
            ]
        },
        "incenteev-parameters": {
            "file": "test_config.yml",
            "dist-file": "vendor/oxid-esales/testing-library/test_config.yml.dist",
            "parameter-key": "mandatory_parameters",
            "env-map": {
                "shop_path": "SHOP_PATH",
                "shop_tests_path": "SHOP_TESTS_PATH",
                "partial_module_paths": "PARTIAL_MODULE_PATHS"
            }
        }
    }
}<|MERGE_RESOLUTION|>--- conflicted
+++ resolved
@@ -9,9 +9,8 @@
         "proprietary"
     ],
     "require": {
-<<<<<<< HEAD
         "php": "^7.0",
-        "phpmailer/phpmailer": "v5.2.26",
+        "phpmailer/phpmailer": "^v5.2.27",
         "smarty/smarty": "^v2.6.31",
         "doctrine/dbal": "^v2.5.13",
         "doctrine/collections": "^1.4.0",
@@ -19,13 +18,6 @@
         "psr/container": "1.0.*",
         "symfony/config": "~2.8|~3.0",
         "symfony/dependency-injection": "^3.1"
-=======
-        "php": ">=5.6",
-        "phpmailer/phpmailer": "^v5.2.27",
-        "smarty/smarty": "^v2.6.30",
-        "doctrine/dbal": "^v2.5.12",
-        "doctrine/collections": "^1.0"
->>>>>>> 420be390
     },
     "require-dev": {
         "oxid-esales/flow-theme": "^v3.0.2",
