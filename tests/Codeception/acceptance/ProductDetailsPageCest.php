--- conflicted
+++ resolved
@@ -162,8 +162,6 @@
 
     /**
      * @group product
-<<<<<<< HEAD
-=======
      *
      * @param AcceptanceTester $I
      */
@@ -208,49 +206,6 @@
 
     /**
      * @group product
-     * @group productSuggestion
-     *
-     * @param AcceptanceTester $I
-     */
-    public function sendProductSuggestionEmail(AcceptanceTester $I)
-    {
-        $I->updateConfigInDatabase('blAllowSuggestArticle', '1');
-        $productNavigation = new ProductNavigation($I);
-        $I->wantTo('send the product suggestion email');
-
-        $productData = [
-            'id' => '1000',
-            'title' => 'Test product 0 [EN] šÄßüл',
-            'description' => 'Test product 0 short desc [EN] šÄßüл',
-            'price' => '50,00 € *'
-        ];
-        $emptyEmailData = [
-            'recipient_name' => '',
-            'recipient_email' => '',
-            'sender_name' => '',
-            'sender_email' => '',
-        ];
-        $suggestionEmailData = [
-            'recipient_name' => 'Test User',
-            'recipient_email' => 'example@oxid-esales.dev',
-            'sender_name' => 'user',
-            'sender_email' => 'example_test@oxid-esales.dev',
-        ];
-
-        //open details page
-        $detailsPage = $productNavigation->openProductDetailsPage($productData['id']);
-        $I->see($productData['title']);
-
-        $suggestionPage = $detailsPage->openProductSuggestionPage()
-            ->sendSuggestionEmail($emptyEmailData);
-        $I->see(Translator::translate('ERROR_MESSAGE_INPUT_NOTALLFIELDS'));
-        $suggestionPage->sendSuggestionEmail($suggestionEmailData);
-        $I->see($productData['title']);
-    }
-
-    /**
-     * @group product
->>>>>>> ff2beaac
      * @group priceAlarm
      *
      * @param AcceptanceTester $I
@@ -274,15 +229,10 @@
         $I->see($productData['title']);
         $I->see(Translator::translate('PRICE_ALERT'));
 
-<<<<<<< HEAD
-        $detailsPage->sendPriceAlert('example_test@oxid-esales.dev', '99.99');
-        $I->see(Translator::translate('PAGE_DETAILS_THANKYOUMESSAGE3') . ' 99,99 € ' . Translator::translate('PAGE_DETAILS_THANKYOUMESSAGE4'));
-=======
         $detailsPage->sendPriceAlert('example_test@oxid-esales.dev', 99.99);
         $thankYouMessage = Translator::translate('PAGE_DETAILS_THANKYOUMESSAGE3')
             . ' 99,99 € ' . Translator::translate('PAGE_DETAILS_THANKYOUMESSAGE4');
         $I->see($thankYouMessage);
->>>>>>> ff2beaac
         $I->see($productData['title']);
     }
 
