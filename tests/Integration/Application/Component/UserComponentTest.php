--- conflicted
+++ resolved
@@ -1423,41 +1423,35 @@
      */
     public function testChangeUserNoRedirectWithExceptionWillReturnFalse(): void
     {
-        $sPass = 'abc';
+        $pass = 'abc';
         $this->setRequestParameter('invadr', null);
 
-        $oSession = $this->createPartialMock(\OxidEsales\Eshop\Core\Session::class, ['checkSessionChallenge']);
-        $oSession->expects($this->atLeastOnce())->method('checkSessionChallenge')->willReturn(true);
-        \OxidEsales\Eshop\Core\Registry::set(\OxidEsales\Eshop\Core\Session::class, $oSession);
-
-        $oUser = $this->createPartialMock(\OxidEsales\Eshop\Application\Model\User::class, ['changeUserData']);
-        $oUser->oxuser__oxusername = new oxField('test_username', oxField::T_RAW);
-        $oUser->oxuser__oxpassword = new oxField($sPass, oxField::T_RAW);
-        $oUser->expects($this->once())
+        $session = $this->createPartialMock(\OxidEsales\Eshop\Core\Session::class, ['checkSessionChallenge']);
+        $session->expects($this->atLeastOnce())->method('checkSessionChallenge')->willReturn(true);
+        \OxidEsales\Eshop\Core\Registry::set(\OxidEsales\Eshop\Core\Session::class, $session);
+
+        $user = $this->createPartialMock(\OxidEsales\Eshop\Application\Model\User::class, ['changeUserData']);
+        $user->oxuser__oxusername = new oxField('test_username', oxField::T_RAW);
+        $user->oxuser__oxpassword = new oxField($pass, oxField::T_RAW);
+        $user->expects($this->once())
             ->method('changeUserData')
             ->with(
                 $this->equalTo('test_username'),
-                $this->equalTo($sPass),
-                $this->equalTo($sPass),
+                $this->equalTo($pass),
+                $this->equalTo($pass),
                 $this->equalTo(null),
                 $this->equalTo(null)
             )
             ->willThrowException(new oxException('Change user test'));
 
-        $oView = $this->createPartialMock(
+        $userComponent = $this->createPartialMock(
             $this->getProxyClassName('oxcmp_user'),
-            ['_getDelAddressData', 'getUser', 'getSession']
+            ['_getDelAddressData', 'getUser']
         );
-        $oView->expects($this->atLeastOnce())->method('getUser')->willReturn($oUser);
-        $oView->expects($this->atLeastOnce())->method('getSession')->willReturn($oSession);
-
-<<<<<<< HEAD
-        $oView = $this->getMock($this->getProxyClassName('oxcmp_user'), array('_getDelAddressData', 'getUser'));
-        $oView->expects($this->atLeastOnce())->method('getUser')->will($this->returnValue($oUser));
-        $oView->UNITchangeUser_noRedirect();
-=======
-        $this->assertFalse($oView->UNITchangeUser_noRedirect());
->>>>>>> 40860813
+        $userComponent->expects($this->atLeastOnce())->method('getUser')->willReturn($user);
+        $userComponent->expects($this->atLeastOnce())->method('getUser')->willReturn($user);
+
+        $this->assertFalse($userComponent->UNITchangeUser_noRedirect());
     }
 
     /**
