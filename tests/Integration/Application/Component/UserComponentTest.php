--- conflicted
+++ resolved
@@ -571,22 +571,13 @@
 
         $oSession = $this->getMock(\OxidEsales\Eshop\Core\Session::class, array('getBasket', "regenerateSessionId"));
         $oSession->expects($this->atLeastOnce())->method('getBasket')->will($this->returnValue($oBasket));
-<<<<<<< HEAD
-        $oSession->expects($this->once())->method('regenerateSessionId');
-        \OxidEsales\Eshop\Core\Registry::set(\OxidEsales\Eshop\Core\Session::class, $oSession);
-=======
->>>>>>> ab654119
 
         $oUser = $this->getMock(\OxidEsales\Eshop\Application\Component\UserComponent::class, array('inGroup'));
         $oUser->expects($this->once())->method('inGroup')->will($this->returnValue(false));
 
         $aMockFnc = array("getLoginStatus");
         $oUserView = $this->getMock(\OxidEsales\Eshop\Application\Component\UserComponent::class, $aMockFnc);
-<<<<<<< HEAD
-        $oUserView->expects($this->atLeastOnce())->method('getLoginStatus')->will($this->returnValue(1));
-=======
         $oUserView->expects($this->atLeastOnce())->method('getSession')->will($this->returnValue($oSession));
->>>>>>> ab654119
         $this->assertEquals('payment', $oUserView->UNITafterLogin($oUser));
     }
 
