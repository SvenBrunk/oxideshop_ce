<?php
/**
 * Copyright © OXID eSales AG. All rights reserved.
 * See LICENSE file for license details.
 */
namespace OxidEsales\EshopCommunity\Tests\Integration\Multilanguage;

use oxDb;

/**
 * Class AdditionalTablesTest
 *
 * @group slow-tests
 *
 * @package OxidEsales\EshopCommunity\Tests\Integration\Multilanguage
 */
class AdditionalTablesTest extends MultilanguageTestCase
{
    /**
     * Additional multilanguage tables.
     *
     * @var array
     */
    protected $additionalTables = array();

    /**
<<<<<<< HEAD
=======
     * Fixture setUp.
     */
    protected function setUp()
    {
        parent::setUp();
    }

    /**
>>>>>>> af4214ce
     * Fixture tearDown.
     */
    protected function tearDown()
    {
        $this->setConfigParam('aMultiLangTables', array());
        $this->updateViews();

        foreach ($this->additionalTables as $name) {
            $this->removeAdditionalTables($name);
        }
        $this->removeAdditionalTables('set1');

        parent::tearDown();
    }

    /**
     * Assert that set tables are automatically created for additional multilanguage table
     * in case we add first the table and then create the languages.
     */
    public function testCreateLanguagesAfterAdditionalTable()
    {
        $this->createTable('addtest');
        $this->setConfigParam('aMultiLangTables', array('addtest'));

        //add nine more languages
        $this->prepare(9);

        $sql = "SELECT TABLE_NAME FROM INFORMATION_SCHEMA.TABLES  WHERE TABLE_NAME LIKE 'addtest_set1'";
        $result = oxDb::getDb(oxDb::FETCH_MODE_ASSOC)->getOne($sql);
        $this->assertEquals('addtest_set1', $result);
    }

    /**
     * Assert that set tables are automatically created for additional multilanguage table
     * in case first create the languages, then set the table in config.inc.php variable 'aMultiLangTables'
     * and call updateViews. Without *_set1 tables, view creating throws and exception.
     */
    public function testCreateAdditionalTableAfterCreatingLanguages()
    {
        //add nine more languages
        $this->prepare(9);

        $this->createTable('addtest');
        $this->setConfigParam('aMultiLangTables', array('addtest'));

        $this->updateViews();

        $sql = "SELECT TABLE_NAME FROM INFORMATION_SCHEMA.TABLES  WHERE TABLE_NAME LIKE 'addtest_set1'";
        $result = oxDb::getDb(oxDb::FETCH_MODE_ASSOC)->getOne($sql);
        $this->assertEquals('addtest_set1', $result);
    }

    /**
     * Verify that the expected data turned up in the language views
     */
    public function testViewContentsCreateLanguagesAfterAdditionalTable()
    {
        $oxid = '_test101';

        $this->createTable('addtest');
        $this->setConfigParam('aMultiLangTables', array('addtest'));

        //add nine more languages
        $languageId = $this->prepare(9);

        //insert testdata for language id 0
        $sql = "INSERT INTO addtest (OXID, TITLE) VALUES ('" . $oxid . "', 'some default title')";
        oxDb::getDb()->execute($sql);

        //insert testdata for last added language id in set1 table
        $sql = "INSERT INTO addtest_set1 (OXID, TITLE_" . $languageId . ") VALUES ('" . $oxid . "', 'some additional title')";
        oxDb::getDb()->execute($sql);

        $sql = "SELECT TITLE FROM " . getViewName('addtest', $languageId) . " WHERE OXID = '" . $oxid . "'";
        $this->assertSame('some additional title', oxDb::getDb()->getOne($sql));

        $sql = "SELECT TITLE FROM " . getViewName('addtest', 0) . " WHERE OXID = '" . $oxid . "'";
        $this->assertSame('some default title', oxDb::getDb()->getOne($sql));
    }

    /**
     * Verify that the expected data turned up in the language views
     */
    public function testViewContentsCreateAdditionalTableAfterCreatingLanguages()
    {
        //add nine more languages
        $languageId = $this->prepare(9);
        $oxid = '_test101';

        $this->createTable('addtest');
        $this->setConfigParam('aMultiLangTables', array('addtest'));

        $this->updateViews();

        //insert testdata for language id 0
        $sql = "INSERT INTO addtest (OXID, TITLE) VALUES ('" . $oxid . "', 'some default title')";
        oxDb::getDb()->execute($sql);

        //insert testdata for last added language id in set1 table
        $sql = "INSERT INTO addtest_set1 (OXID, TITLE_" . $languageId . ") VALUES ('" . $oxid . "', 'some additional title')";
        oxDb::getDb()->execute($sql);

        $sql = "SELECT TITLE FROM " . getViewName('addtest', $languageId) . " WHERE OXID = '" . $oxid . "'";
        $this->assertSame('some additional title', oxDb::getDb()->getOne($sql));

        $sql = "SELECT TITLE FROM " . getViewName('addtest', 0) . " WHERE OXID = '" . $oxid . "'";
        $this->assertSame('some default title', oxDb::getDb()->getOne($sql));
    }

    /**
     * Create additional multilanguage table.
     *
     * @param string $name
     */
    protected function createTable($name = 'addtest')
    {
        $sql = "CREATE TABLE `" . $name . "` (" .
                "`OXID` char(32) CHARACTER SET latin1 COLLATE latin1_general_ci NOT NULL COMMENT 'Item id'," .
                "`TITLE` varchar(128) NOT NULL DEFAULT '' COMMENT 'Title (multilanguage)'," .
                "`TITLE_1` varchar(128) NOT NULL DEFAULT ''," .
                "`TITLE_2` varchar(128) NOT NULL DEFAULT ''," .
                "`TITLE_3` varchar(128) NOT NULL DEFAULT ''," .
                "`TITLE_4` varchar(128) NOT NULL DEFAULT ''," .
                "`TITLE_5` varchar(128) NOT NULL DEFAULT ''," .
                "`TITLE_6` varchar(128) NOT NULL DEFAULT ''," .
                "`TITLE_7` varchar(128) NOT NULL DEFAULT ''," .
                "PRIMARY KEY (`OXID`)" .
                ") ENGINE=InnoDB DEFAULT CHARSET=utf8 COMMENT='for testing'";

        oxDb::getDb()->execute($sql);
        oxDb::getInstance()->getTableDescription($name); //throws exception if table does not exist
        $this->additionalTables[] = $name;
    }

    /**
     * Remove additional multilanguage tables and related.
     *
     * @return null
     */
    protected function removeAdditionalTables($name)
    {
        $sql = "SELECT TABLE_NAME FROM INFORMATION_SCHEMA.TABLES  WHERE TABLE_NAME LIKE '%" . $name . "%'";
        $result = oxDb::getDb(oxDb::FETCH_MODE_ASSOC)->getAll($sql);
        foreach ($result as $sub) {
            oxDb::getDb()->execute("DROP TABLE IF EXISTS `" . $sub['TABLE_NAME'] . "`");
        }
    }
}<|MERGE_RESOLUTION|>--- conflicted
+++ resolved
@@ -24,17 +24,6 @@
     protected $additionalTables = array();
 
     /**
-<<<<<<< HEAD
-=======
-     * Fixture setUp.
-     */
-    protected function setUp()
-    {
-        parent::setUp();
-    }
-
-    /**
->>>>>>> af4214ce
      * Fixture tearDown.
      */
     protected function tearDown()
