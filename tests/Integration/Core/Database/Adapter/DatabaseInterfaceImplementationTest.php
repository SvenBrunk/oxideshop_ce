<?php

/**
 * Copyright © OXID eSales AG. All rights reserved.
 * See LICENSE file for license details.
 */

namespace OxidEsales\EshopCommunity\Tests\Integration\Core\Database\Adapter;

use Doctrine\DBAL\Connection;
use Doctrine\DBAL\TransactionIsolationLevel;
use oxDb;
use OxidEsales\Eshop\Core\ConfigFile;
use OxidEsales\EshopCommunity\Core\DatabaseProvider;
use OxidEsales\EshopCommunity\Core\Database\Adapter\DatabaseInterface;
use OxidEsales\EshopCommunity\Core\Registry;
use OxidEsales\EshopCommunity\Tests\Integration\Internal\ContainerTrait;
use ReflectionClass;

/**
 * Abstract base class for all implementations of the DatabaseInterface.
 * All implementation MUST extend this class in order to assure the correct implementation of the interface.
 * If the interface is changed update or add the tests here.
 * Tests, which do not test mere interface implementation should go to the concrete tests.
 * If the implementation is changed update or add the tests in the concrete class e.g. DoctrineTest.
 *
 * @package OxidEsales\EshopCommunity\Tests\Integration\Core\Database
 *
 * @group   database-adapter
 */
abstract class DatabaseInterfaceImplementationTest extends DatabaseInterfaceImplementationBaseTest
{
    use ContainerTrait;

    /**
     * The data provider for the method testGetAllForAllFetchModes.
     *
     * @return array The parameters for testGetAllForAllFetchModes.
     */
    public function dataProviderTestGetAllForAllFetchModes()
    {
        return array(
            /**
             *
             * DatabaseInterface::FETCH_MODE_DEFAULT
             * This returns the same as DatabaseInterface::FETCH_MODE_BOTH and a funny aspect of our beloved ADOdb lite
             *
             */
            array( // fetch mode "default", this is not the "default fetch mode" and an empty result
                   DatabaseInterface::FETCH_MODE_DEFAULT,
                   'SELECT OXID FROM ' . self::TABLE_NAME . ' WHERE 0',
                   array()
            ),
            array( // fetch mode "default", this is not the "default fetch mode" and one column
                   DatabaseInterface::FETCH_MODE_DEFAULT,
                   'SELECT OXID FROM ' . self::TABLE_NAME,
                   array(
                       array('OXID' => self::FIXTURE_OXID_1, 0 => self::FIXTURE_OXID_1),
                       array('OXID' => self::FIXTURE_OXID_2, 0 => self::FIXTURE_OXID_2),
                       array('OXID' => self::FIXTURE_OXID_3, 0 => self::FIXTURE_OXID_3)
                   )
            ),
            array( // fetch mode "default", this is not the "default fetch mode" and multiple columns
                   DatabaseInterface::FETCH_MODE_DEFAULT,
                   'SELECT OXID, OXUSERID FROM ' . self::TABLE_NAME,
                   array(
                       array(
                           'OXID'     => self::FIXTURE_OXID_1,
                           'OXUSERID' => self::FIXTURE_OXUSERID_1,
                           0          => self::FIXTURE_OXID_1,
                           1          => self::FIXTURE_OXUSERID_1,
                       ),
                       array(
                           'OXID'     => self::FIXTURE_OXID_2,
                           'OXUSERID' => self::FIXTURE_OXUSERID_2,
                           0          => self::FIXTURE_OXID_2,
                           1          => self::FIXTURE_OXUSERID_2,
                       ),
                       array(
                           'OXID'     => self::FIXTURE_OXID_3,
                           'OXUSERID' => self::FIXTURE_OXUSERID_3,
                           0          => self::FIXTURE_OXID_3,
                           1          => self::FIXTURE_OXUSERID_3,
                       )
                   )
            ),
            /**
             *
             * DatabaseInterface::FETCH_MODE_NUM
             *
             */
            array( // fetch mode numeric and an INSERT statement
                   DatabaseInterface::FETCH_MODE_NUM,
                   'INSERT INTO ' . self::TABLE_NAME . ' VALUES (\'a\', \'b\')',
                   array()
            ),
            array( // fetch mode numeric and an empty result
                   DatabaseInterface::FETCH_MODE_NUM,
                   'SELECT OXID FROM ' . self::TABLE_NAME . ' WHERE 0',
                   array()
            ),
            array( // fetch mode numeric and one column
                   DatabaseInterface::FETCH_MODE_NUM,
                   'SELECT OXID FROM ' . self::TABLE_NAME,
                   array(
                       array(self::FIXTURE_OXID_1),
                       array(self::FIXTURE_OXID_2),
                       array(self::FIXTURE_OXID_3)
                   )
            ),
            array( // fetch mode numeric and multiple columns
                   DatabaseInterface::FETCH_MODE_NUM,
                   'SELECT OXID, OXUSERID FROM ' . self::TABLE_NAME,
                   array(
                       array(self::FIXTURE_OXID_1, self::FIXTURE_OXUSERID_1),
                       array(self::FIXTURE_OXID_2, self::FIXTURE_OXUSERID_2),
                       array(self::FIXTURE_OXID_3, self::FIXTURE_OXUSERID_3)
                   )
            ),
            /**
             *
             * DatabaseInterface::FETCH_MODE_ASSOC
             *
             */
            array( // fetch mode associative and an empty result
                   DatabaseInterface::FETCH_MODE_ASSOC,
                   'SELECT OXID FROM ' . self::TABLE_NAME . ' WHERE 0',
                   array()
            ),
            array( // fetch mode associative and one column
                   DatabaseInterface::FETCH_MODE_ASSOC,
                   'SELECT OXID FROM ' . self::TABLE_NAME,
                   array(
                       array('OXID' => self::FIXTURE_OXID_1),
                       array('OXID' => self::FIXTURE_OXID_2),
                       array('OXID' => self::FIXTURE_OXID_3)
                   )
            ),
            array( // fetch mode associative and multiple columns
                   DatabaseInterface::FETCH_MODE_ASSOC,
                   'SELECT OXID, OXUSERID FROM ' . self::TABLE_NAME,
                   array(
                       array('OXID' => self::FIXTURE_OXID_1, 'OXUSERID' => self::FIXTURE_OXUSERID_1),
                       array('OXID' => self::FIXTURE_OXID_2, 'OXUSERID' => self::FIXTURE_OXUSERID_2),
                       array('OXID' => self::FIXTURE_OXID_3, 'OXUSERID' => self::FIXTURE_OXUSERID_3)
                   )
            ),
            /**
             *
             * DatabaseInterface::FETCH_MODE_BOTH
             *
             */
            array( // fetch mode both and an empty result
                   DatabaseInterface::FETCH_MODE_BOTH,
                   'SELECT OXID FROM ' . self::TABLE_NAME . ' WHERE 0',
                   array()
            ),
            array( // fetch mode both and one column
                   DatabaseInterface::FETCH_MODE_BOTH,
                   'SELECT OXID FROM ' . self::TABLE_NAME,
                   array(
                       array('OXID' => self::FIXTURE_OXID_1, 0 => self::FIXTURE_OXID_1),
                       array('OXID' => self::FIXTURE_OXID_2, 0 => self::FIXTURE_OXID_2),
                       array('OXID' => self::FIXTURE_OXID_3, 0 => self::FIXTURE_OXID_3)
                   )
            ),
            array( // fetch mode both and multiple columns
                   DatabaseInterface::FETCH_MODE_BOTH,
                   'SELECT OXID, OXUSERID FROM ' . self::TABLE_NAME,
                   array(
                       array(
                           'OXID'     => self::FIXTURE_OXID_1,
                           'OXUSERID' => self::FIXTURE_OXUSERID_1,
                           0          => self::FIXTURE_OXID_1,
                           1          => self::FIXTURE_OXUSERID_1,
                       ),
                       array(
                           'OXID'     => self::FIXTURE_OXID_2,
                           'OXUSERID' => self::FIXTURE_OXUSERID_2,
                           0          => self::FIXTURE_OXID_2,
                           1          => self::FIXTURE_OXUSERID_2,
                       ),
                       array(
                           'OXID'     => self::FIXTURE_OXID_3,
                           'OXUSERID' => self::FIXTURE_OXUSERID_3,
                           0          => self::FIXTURE_OXID_3,
                           1          => self::FIXTURE_OXUSERID_3,
                       )
                   )
            ),

        );
    }

    /**
     * Test, that the method 'getAll' returns the expected results for the all possible fetch modes.
     *
     * @dataProvider dataProviderTestGetAllForAllFetchModes
     *
     * @param int    $fetchMode    The fetch mode we want to test.
     * @param string $sql          The query we want to test.
     * @param array  $expectedRows The rows we expect.
     */
    public function testGetAllForAllFetchModes($fetchMode, $sql, $expectedRows)
    {
        $this->loadFixtureToTestTable();
        $this->database->setFetchMode($fetchMode);

        $rows = $this->database->getAll($sql);

        $this->assertInternalType('array', $rows, 'Expected an array as result!');
        // sometimes the array gets filled in different order, we sort them to be sure, the content is same
        $this->assertEquals($expectedRows, $rows);
    }

    /**
     * Data provider for the default fetch mode
     *
     * @return array
     */
    public function dataProviderTestFetchAllDefaultFetchMode()
    {
        return array(
            array(
                'On default fetch mode, DatabaseInterface::select() will return an empty array for an empty result',
                'SELECT OXID FROM ' . self::TABLE_NAME . ' WHERE 0',
                array()
            ),
            array( // fetch mode default and one column
                   'On default fetch mode, DatabaseInterface::select() will return an array with numeric key for a non empty result',
                   'SELECT OXID FROM ' . self::TABLE_NAME,
                   array(
                       array(self::FIXTURE_OXID_1),
                       array(self::FIXTURE_OXID_2),
                       array(self::FIXTURE_OXID_3)
                   )
            ),
            array( // fetch mode default and multiple columns
                   'On default fetch mode, DatabaseInterface::select() will return an array with numeric key for a non empty result',
                   'SELECT OXID, OXUSERID FROM ' . self::TABLE_NAME,
                   array(
                       array(self::FIXTURE_OXID_1, '1'),
                       array(self::FIXTURE_OXID_2, '2'),
                       array(self::FIXTURE_OXID_3, '3')
                   )
            ),

        );
    }

    /**
     * Test that the return values of a select statement are as expected, if no fetch mode has been set on the connection.
     * In this case the fetch mode should be DatabaseInterface::FETCH_MODE_NUM, as it is the default fetch mode.
     *
     * @dataProvider dataProviderTestFetchAllDefaultFetchMode
     *
     * @param string $assertionMessage A message explaining the assertion
     * @param string $sql              The SQL query to be executed
     * @param array  $expectedRows     The expected result as an array
     */
    public function testGetAllWithDefaultFetchMode($assertionMessage, $sql, $expectedRows)
    {
        /** @var DatabaseInterface $database Get a fresh instance of the database handler */
        $database = $this->createDatabase();

        $this->loadFixtureToTestTable($database);

        $actualRows = $database->getAll($sql);

        $this->assertInternalType('array', $actualRows, 'Expected an array as result!');
        // sometimes the array gets filled in different order, we sort them to be sure, the content is same
        $this->assertSame(sort($expectedRows), sort($actualRows), $assertionMessage);
    }

    /**
     * Test, that the method 'select' reacts as expected, when called with parameters.
     */
    public function testSelectWithParameters()
    {
        $this->loadFixtureToTestTable();

        $resultSet = $this->database->select('SELECT OXID FROM ' . self::TABLE_NAME . ' WHERE OXID = ?', array(self::FIXTURE_OXID_2), false);

        $result = $resultSet->fetchAll();

        $this->assertEquals(array(array(self::FIXTURE_OXID_2)), $result);
    }

    public function testSelectWithNonReadStatementThrowsException()
    {
        $expectedExceptionClass = $this->getDatabaseExceptionClassName();

        $this->expectException($expectedExceptionClass);

        $this->database->select('INSERT INTO ' . self::TABLE_NAME . ' VALUES (\'a\',\'b\')');
    }


    public function testSelectPreparedWithInvalidParameterDoesNotThrowException()
    {
        $this->loadFixtureToTestTable();

        $resultSet = $this->database->select('SELECT OXID FROM ' . self::TABLE_NAME . ' WHERE OXID = ?', array(array('key' => 'value')), false);

        $result = $resultSet->fetchAll();

        $this->assertEquals(array(), $result);
    }

    /**
     * Test, that the method 'selectLimit' reacts as expected, when called with parameters.
     */
    public function testSelectLimitWithParameters()
    {
        $this->loadFixtureToTestTable();

        $resultSet = $this->database->select('SELECT OXID FROM ' . self::TABLE_NAME . ' WHERE OXID <> ?', array(self::FIXTURE_OXID_2), false);

        $result = $resultSet->fetchAll();

        $this->assertEquals(array(array(self::FIXTURE_OXID_1), array(self::FIXTURE_OXID_3)), $result);
    }

    /**
     * Data provider for testSelectLimit.
     *
     * @return array The parameters we give into testSelectLimit.
     */
    public function dataProviderTestSelectLimitForDifferentLimitAndOffsetValues()
    {
        return array(
            array(
                'If parameter rowCount is integer 0, no rows are returned at all',
                0, // row count
                0, // offset
                [] // expected result
            ),
            array(
                'If parameter rowCount is string "2" and offset is string "0", the first 2 rows will be returned',
                "2", // row count as a string
                "0", // offset as string
                [
                    [self::FIXTURE_OXID_1], [self::FIXTURE_OXID_2]  // expected result
                ]
            ),
            array(
                'If parameter rowCount has the value 2 and offset has the value 0, the first 2 rows will be returned',
                2, // row count
                0, // offset
                [
                    [self::FIXTURE_OXID_1], [self::FIXTURE_OXID_2]  // expected result
                ]
            ),
            array(
                'If parameter rowCount has the value 2 and offset has the value 1, the last 2 rows will be returned',
                2, // row count
                1, // offset
                [
                    [self::FIXTURE_OXID_2], [self::FIXTURE_OXID_3] // expected result
                ]
            )
        );
    }

    /**
     * Test, that the method 'selectLimit' returns the expected rows from the database for different
     * values of limit and offset.
     *
     * This test assumes that there are at least 3 entries in the table.
     *
     * @dataProvider dataProviderTestSelectLimitForDifferentLimitAndOffsetValues
     *
     * @param string $assertionMessage A message explaining the assertion
     * @param int    $rowCount         Maximum number of rows to return
     * @param int    $offset           Offset of the first row to return
     * @param array  $expectedResult   The expected result of the method call.
     */
    public function testSelectLimitReturnsExpectedResultForDifferentOffsetAndLimit($assertionMessage, $rowCount, $offset, $expectedResult)
    {
        $this->loadFixtureToTestTable();
        $sql = 'SELECT OXID FROM ' . self::TABLE_NAME . ' WHERE OXID IN (' .
               '"' . self::FIXTURE_OXID_1 . '",' .
               '"' . self::FIXTURE_OXID_2 . '",' .
               '"' . self::FIXTURE_OXID_3 . '"' .
               ')';

        $resultSet = $this->database->selectLimit($sql, $rowCount, $offset);
        $actualResult = $resultSet->fetchAll();

        $this->assertSame($expectedResult, $actualResult, $assertionMessage);
    }

    /**
     * Test, that the method 'selectLimit' returns the expected rows if offset is not set.
     *
     * This test assumes that there are at least 3 entries in the table.
     */
    public function testSelectLimitReturnsExpectedResultForMissingOffsetParameter()
    {
        $rowCount = 2;
        $expectedResult = [[self::FIXTURE_OXID_1], [self::FIXTURE_OXID_2]];
        $assertionMessage = 'If parameter offet is not set, selectLimit will return the number of records 
        given in the parameter $rowcount starting from the first record in the result set';

        $this->loadFixtureToTestTable();
        $sql = 'SELECT OXID FROM ' . self::TABLE_NAME . ' WHERE OXID IN (' .
               '"' . self::FIXTURE_OXID_1 . '",' .
               '"' . self::FIXTURE_OXID_2 . '",' .
               '"' . self::FIXTURE_OXID_3 . '"' .
               ')';

        $resultSet = $this->database->selectLimit($sql, $rowCount);
        $actualResult = $resultSet->fetchAll();

        $this->assertSame($expectedResult, $actualResult, $assertionMessage);
    }

    /**
     * Test, that the method 'select' works with an empty result set for the select query.
     */
    public function testSelectWithEmptyResultSelect()
    {
        $result = $this->database->select('SELECT OXID FROM ' . self::TABLE_NAME);

        $expectedRows = array();
        $allRows = $result->fetchAll();
        $this->assertSame($expectedRows, $allRows);
    }

    /**
     * Test, that the method 'select' works with an empty result set for the select query,
     * whereby the select clause is not on the first char.
     */
    public function testExecuteWithEmptyResultAndSelectNotOnFirstChar()
    {
        $result = $this->database->select('   SELECT OXID FROM ' . self::TABLE_NAME);

        $expectedRows = array();
        $allRows = $result->fetchAll();
        $this->assertSame($expectedRows, $allRows);
    }

    /**
     * Test, that the method 'select' works with a non empty result set for the select query.
     */
    public function testExecuteWithNonEmptySelect()
    {
        $this->loadFixtureToTestTable();

        $result = $this->database->select('SELECT OXID FROM ' . self::TABLE_NAME . ' ORDER BY OXID');

        $this->assertFalse($result->EOF);
        $this->assertSame(array(self::FIXTURE_OXID_1), $result->fields);

        $expectedRows = array(
            array(self::FIXTURE_OXID_1),
            array(self::FIXTURE_OXID_2),
            array(self::FIXTURE_OXID_3)
        );
        $allRows = $result->fetchAll();

        $this->assertSame($expectedRows, $allRows);
    }

    /**
     * Test that the expected exception is thrown when passing an invalid non "SELECT" query.
     */
    public function testExecuteThrowsExceptionForInvalidNonSelectQueryString()
    {
        $expectedExceptionClass = $this->getDatabaseExceptionClassName();

        $this->expectException($expectedExceptionClass);

        $this->database->execute('SOME INVALID QUERY');
    }

    /**
     * Test that the expected exception is thrown when passing an invalid non "SELECT" query.
     */
    public function testSelectThrowsExceptionForInvalidSelectQueryString()
    {
        $expectedExceptionClass = $this->getDatabaseExceptionClassName();

        $this->expectException($expectedExceptionClass);

        $masterDb = oxDb::getMaster();
        $masterDb->select(
            'SELECT SOME INVALID QUERY',
            array()
        );
    }

    /**
     * Test, that the fetch mode set works as expected and retrieves the last set fetch mode.
     */
    public function testSetFetchMode()
    {
        $this->loadFixtureToTestTable();

        // check normal (associative array) case
        $row = $this->fetchFirstTestTableOxId();
        $this->assertInternalType('array', $row);
        $this->assertSame(array(0), array_keys($row));

        // check numeric array case
        $this->database->setFetchMode(DatabaseInterface::FETCH_MODE_NUM);
        $row = $this->fetchFirstTestTableOxId();

        // check result
        $this->assertInternalType('array', $row);
        $this->assertSame(array(0), array_keys($row));
    }

    public function testSetTransactionIsolationLevel(): void
    {
        $connection = $this->get(Connection::class);

        $transactionIsolationLevelPre = $connection->getTransactionIsolation();

        $expectedLevel = TransactionIsolationLevel::READ_COMMITTED;
        $this->database->setTransactionIsolationLevel('READ COMMITTED');
        $transactionIsolationLevel = $connection->getTransactionIsolation();

        $this->assertSame($expectedLevel, $transactionIsolationLevel);

        $connection->setTransactionIsolation($transactionIsolationLevelPre);
    }

    /**
     * Test, that the method 'getCol' works without parameters and an empty result.
     */
    public function testGetColWithoutParametersEmptyResult()
    {
        $result = $this->database->getCol("SELECT OXID FROM " . self::TABLE_NAME);

        $this->assertInternalType('array', $result);
        $this->assertSame(0, count($result));
    }

    /**
     * Test, that the method 'getCol' works without parameters and a non empty result.
     */
    public function testGetColWithoutParameters()
    {
        $this->loadFixtureToTestTable();

        $result = $this->database->getCol("SELECT OXUSERID FROM " . self::TABLE_NAME);

        $this->assertInternalType('array', $result);
        $this->assertSame(3, count($result));
        $this->assertSame(array(self::FIXTURE_OXUSERID_1, self::FIXTURE_OXUSERID_2, self::FIXTURE_OXUSERID_3), $result);
    }

    /**
     * Test, that the method 'getCol' works without parameters and a non empty result.
     */
    public function testGetColDoesNotDependOnFetchMode()
    {
        $this->loadFixtureToTestTable();

        $this->database->setFetchMode(DatabaseInterface::FETCH_MODE_ASSOC);

        $result = $this->database->getCol("SELECT OXUSERID FROM " . self::TABLE_NAME);

        $this->assertInternalType('array', $result);
        $this->assertSame(3, count($result));
        $this->assertSame(array(self::FIXTURE_OXUSERID_1, self::FIXTURE_OXUSERID_2, self::FIXTURE_OXUSERID_3), $result);
    }

    /**
     * Test, that the method 'getCol' works with parameters and a non empty result.
     */
    public function testGetColWithParameters()
    {
        $this->loadFixtureToTestTable();

        $result = $this->database->getCol("SELECT OXUSERID FROM " . self::TABLE_NAME . " WHERE OXUSERID LIKE ? ", array('%2'));

        $this->assertInternalType('array', $result);
        $this->assertSame(1, count($result));
        $this->assertSame(array(self::FIXTURE_OXUSERID_2), $result);
    }

    /**
     * Test 'getCol' with an INSERT statement
     */
    public function testGetColhWithNonReadStatementThrowsException()
    {
        $expectedExceptionClass = $this->getDatabaseExceptionClassName();

        $this->expectException($expectedExceptionClass);

        $this->database->getCol("INSERT INTO " . self::TABLE_NAME . " VALUES ('a', 'b')");
    }

    /**
     * Test, that a rollback while a transaction cleans up the made changes.
     */
    public function testRollbackTransactionRevertsChanges()
    {
        $exampleOxId = 'XYZ';

        $this->truncateTestTable();
        $this->database->startTransaction();
        $this->database->execute("INSERT INTO " . self::TABLE_NAME . " (OXID) VALUES ('$exampleOxId');", array());

        // assure, that the changes are made in this transaction
        $this->assertTestTableHasOnly($exampleOxId);

        $this->database->rollbackTransaction();

        // assure, that the changes are reverted
        $this->assureTestTableIsEmpty();
    }

    /**
     * Test, that the commit of a transaction works as expected.
     */
    public function testCommitTransactionCommitsChanges()
    {
        $exampleOxId = 'XYZ';

        $this->truncateTestTable();
        $this->database->startTransaction();
        $this->database->execute("INSERT INTO " . self::TABLE_NAME . " (OXID) VALUES ('$exampleOxId');", array());

        // assure, that the changes are made in this transaction
        $this->assertTestTableHasOnly($exampleOxId);
        $this->database->commitTransaction();

        // assure, that the changes persist the transaction
        $this->assertTestTableHasOnly($exampleOxId);
    }

    /**
     * Test that getAll returns an array with integer keys, if setFetchMode is not called before calling getArray.
     * Test that getAll returns an array with integer keys, if setFetchMode is not called before calling getAll.
     *
     * @todo: IMHO This is an inconsistent implementation of ADOdb Lite, as not calling setFetchMode should give the same results
     *        as calling setFetchMode with the param DatabaseInterface::FETCH_MODE_DEFAULT
     *
     * assertSame is not used here as the order of element in the result can crash the test and the order of elements
     * does not matter in this test case.
     */
    public function testGetAllReturnsExpectedResultOnNoFetchModeSet()
    {
        $expectedResult = array(array(self::FIXTURE_OXID_1));
        $message = 'An array with integer keys is returned, if setFetchMode is not called before calling getAll';

        $database = $this->getDb();
        $this->truncateTestTable();
        $database->execute("INSERT INTO " . self::TABLE_NAME . " (OXID) VALUES ('" . self::FIXTURE_OXID_1 . "')");

        $actualResult = $database->getAll("SELECT OXID FROM " . self::TABLE_NAME . " WHERE OXID = '" . self::FIXTURE_OXID_1 . "'");

        $this->assertEquals($actualResult, $expectedResult, $message);
    }

    /**
     * Test that getAll returns an array respecting the given fetch mode.
     * assertSame is not used here as the order of element in the result can crash the test and the order of elements
     * does not matter in this test case.
     *
     * @dataProvider dataProviderTestGetAllRespectsFetchMode
     *
     * @param string $message        Test message
     * @param int    $fetchMode      A given fetch mode
     * @param array  $expectedResult The expected result
     */
    public function testGetAllRespectsTheGivenFetchMode($message, $fetchMode, $expectedResult)
    {
        $this->truncateTestTable();
        $this->database->execute("INSERT INTO " . self::TABLE_NAME . " (OXID) VALUES ('" . self::FIXTURE_OXID_1 . "')");
        $this->database->setFetchMode($fetchMode);

        $actualResult = $this->database->getAll("SELECT OXID FROM " . self::TABLE_NAME . " WHERE OXID = '" . self::FIXTURE_OXID_1 . "'");

        $this->assertEquals($actualResult, $expectedResult, $message);
    }

    /**
     * A data provider for the different fetch modes
     *
     * @return array
     */
    public function dataProviderTestGetAllRespectsFetchMode()
    {
        return array(
            array(
                'An array with both integer and string keys is returned for fetch mode DatabaseInterface::FETCH_MODE_DEFAULT',
                DatabaseInterface::FETCH_MODE_DEFAULT,
                [[0 => self::FIXTURE_OXID_1, 'OXID' => self::FIXTURE_OXID_1]]
            ),
            array(
                'An array with integer keys is returned for fetch mode DatabaseInterface::FETCH_MODE_NUM',
                DatabaseInterface::FETCH_MODE_NUM,
                array(array(self::FIXTURE_OXID_1))
            ),
            array(
                'An array with string keys is returned for fetch mode DatabaseInterface::FETCH_MODE_ASSOC',
                DatabaseInterface::FETCH_MODE_ASSOC,
                array(array('OXID' => self::FIXTURE_OXID_1))
            ),
            array(
                'An array with both integer and string keys is returned for fetch mode DatabaseInterface::FETCH_MODE_BOTH',
                DatabaseInterface::FETCH_MODE_BOTH,
                array(array(0 => self::FIXTURE_OXID_1, 'OXID' => self::FIXTURE_OXID_1))
            ),
        );
    }

    /**
     * Test that passing parameters to getAll works as expected
     */
    public function testGetAllWithEmptyParameter()
    {
        $message = 'The expected result is returned when passing an empty array as parameter to Doctrine::getAll()';
        $fetchMode = DatabaseInterface::FETCH_MODE_NUM;
        $expectedResult = array(array(self::FIXTURE_OXID_1));

        $this->truncateTestTable();
        $this->database->execute("INSERT INTO " . self::TABLE_NAME . " (OXID) VALUES ('" . self::FIXTURE_OXID_1 . "')");
        $this->database->setFetchMode($fetchMode);

        $actualResult = $this->database->getAll(
            "SELECT OXID FROM " . self::TABLE_NAME . " WHERE OXID = '" . self::FIXTURE_OXID_1 . "'",
            array()
        );

        $this->assertEquals($actualResult, $expectedResult, $message);
    }

    /**
     * Test that passing parameters to getAll works as expected
     */
    public function testGetAllWithOneParameter()
    {
        $message = 'The expected result is returned when passing an array with one parameter to Doctrine::getAll()';
        $fetchMode = DatabaseInterface::FETCH_MODE_NUM;
        $expectedResult = array(array(self::FIXTURE_OXID_1));

        $this->truncateTestTable();
        $this->database->execute("INSERT INTO " . self::TABLE_NAME . " (OXID) VALUES ('" . self::FIXTURE_OXID_1 . "')");
        $this->database->setFetchMode($fetchMode);

        $actualResult = $this->database->getAll(
            "SELECT OXID FROM " . self::TABLE_NAME . " WHERE OXID = ?",
            array(self::FIXTURE_OXID_1)
        );

        $this->assertEquals($actualResult, $expectedResult, $message);
    }

    /**
     * Test that passing parameters to getAll works as expected
     */
    public function testGetAllWithMoreThanOneParameters()
    {
        $message = 'The expected result is returned when passing an array with more than one parameter to Doctrine::getAll()';
        $fetchMode = DatabaseInterface::FETCH_MODE_NUM;
        $expectedResult = array(
            array(self::FIXTURE_OXID_1),
            array(self::FIXTURE_OXID_2)
        );

        $this->truncateTestTable();
        $this->database->execute("INSERT INTO " . self::TABLE_NAME . " (OXID) VALUES ('" . self::FIXTURE_OXID_1 . "')");
        $this->database->execute("INSERT INTO " . self::TABLE_NAME . " (OXID) VALUES ('" . self::FIXTURE_OXID_2 . "')");
        $this->database->setFetchMode($fetchMode);

        $actualResult = $this->database->getAll(
            "SELECT OXID FROM " . self::TABLE_NAME . " WHERE OXID IN (?, ?)",
            array(self::FIXTURE_OXID_1, self::FIXTURE_OXID_2)
        );

        $this->assertEquals($actualResult, $expectedResult, $message);
    }

    /**
     * Test that the expected exception is thrown for an invalid query string.
     */
    public function testGetAllThrowsDatabaseExceptionOnInvalidQueryString()
    {
        $expectedExceptionClass = $this->getDatabaseExceptionClassName();

        $this->expectException($expectedExceptionClass);

        $this->database->getAll(
            "SOME INVALID QUERY",
            array()
        );
    }

    /**
     * Provide invalid parameters for getAll.
     * Anything which loosely evaluates to true and is not an array will trigger an exception.
     *
     * @return array
     */
    public function dataProviderTestGetAllThrowsDatabaseExceptionOnInvalidArguments()
    {
        return array(
            array(
                //'Passing a plain string as parameter to getAll triggers an exception',
                'string'
            ),
            array(
                //'Passing an object as parameter to getAll triggers an exception',
                new \stdClass()
            ),
            array(
                //'Passing an integer as parameter to getAll triggers an exception',
                (int) 1
            ),
            array(
                //'Passing a float string as parameter to getAll triggers an exception',
                (float) 1
            ),
            array(
                //'Passing TRUE as parameter to getAll triggers an exception',
                true
            ),
        );
    }

    /**
     * Test that no exception is thrown for a parameter, which loosely evaluates to false.
     * This would be a sign for a logical error in the code and probably trigger a Database error,
     * as the query itself would expect an non empty parameter.
     *
     * See the data provider for arguments, which loosely evaluate to false
     *
     * @dataProvider dataProviderTestGetAllThrowsNoExceptionOnValidArguments
     *
     * @param string $message        An assertion message
     * @param mixed  $validParameter A valid parameter
     */
    public function testGetAllThrowsNoExceptionOnValidArguments($message, $validParameter)
    {
        $fetchMode = DatabaseInterface::FETCH_MODE_NUM;
        $expectedResult = array(array(self::FIXTURE_OXID_1));

        $this->truncateTestTable();
        $this->database->execute("INSERT INTO " . self::TABLE_NAME . " (OXID) VALUES ('" . self::FIXTURE_OXID_1 . "')");
        $this->database->setFetchMode($fetchMode);

        $actualResult = $this->database->getAll(
            "SELECT OXID FROM " . self::TABLE_NAME . " WHERE OXID = '" . self::FIXTURE_OXID_1 . "'",
            $validParameter
        );

        $this->assertEquals($actualResult, $expectedResult, $message);
    }

    /**
     * Provide invalid parameters for getAll.
     * Anything which loosely evaluates to false will not trigger an exception.
     * Anything which loosely evaluates to true and is an array will not trigger an exception.
     *
     * @return array
     */
    public function dataProviderTestGetAllThrowsNoExceptionOnValidArguments()
    {
        return array(
            array(
                'Passing an empty string as parameter to getAll does not trigger an exception',
                ''
            ),
            array(
                'Passing an null as parameter to getAll does not trigger an exception',
                null
            ),
            array(
                'Passing an empty array as parameter to getAll does not trigger an exception',
                array()
            ),
            array(
                'Passing a false as parameter to getAll does not trigger an exception',
                false
            ),
            array(
                'Passing "0" as parameter to getAll triggers does not trigger an exception',
                "0"
            ),
        );
    }

    /**
     * Test, that the method 'insert_ID' returns 0, if we insert into a table without auto increment.
     */
    public function testInsertIdOnNonAutoIncrement()
    {
        $this->database->execute('INSERT INTO ' . self::TABLE_NAME . ' (OXUSERID) VALUES ("' . self::FIXTURE_OXUSERID_1 . '")');
        $firstInsertedId = $this->database->getLastInsertId();

        $this->assertEquals(0, $firstInsertedId);
    }

    /**
     * Test, that the method 'insert_ID' returns 0, if we don't insert anything at all.
     */
    public function testInsertIdWithoutInsertion()
    {
        $this->database->select('SELECT * FROM ' . self::TABLE_NAME);
        $firstInsertedId = $this->database->getLastInsertId();

        $this->assertEquals(0, $firstInsertedId);
    }

    /**
     * Test, that the method 'insert_ID' leads to correct results, if we insert new rows.
     */
    public function testInsertIdWithInsertion()
    {
        $this->database->execute('CREATE TABLE oxdoctrinetest_autoincrement (oxid INT NOT NULL AUTO_INCREMENT, oxname CHAR, PRIMARY KEY (oxid));');

        $this->database->execute('INSERT INTO oxdoctrinetest_autoincrement(oxname) VALUES ("OXID eSales")');
        $firstInsertedId = $this->database->getLastInsertId();

        $this->database->execute('INSERT INTO oxdoctrinetest_autoincrement(oxname) VALUES ("OXID eSales")');
        $lastInsertedId = $this->database->getLastInsertId();

        $this->database->execute('DROP TABLE oxdoctrinetest_autoincrement;');

        $this->assertEquals(1, $firstInsertedId);
        $this->assertEquals(2, $lastInsertedId);
    }

    /**
     * Test, that the method 'getOne' gives back false, if we try it with an empty table.
     */
    public function testGetOneWithEmptyTable()
    {
        $result = $this->database->getOne('SELECT * FROM ' . self::TABLE_NAME);

        $this->assertFalse($result);
    }

    /**
     * Test, that the method 'getOne' gives back false, if we try it with an invalid sql statement.
     */
    public function testGetOneWithWrongSqlStatement()
    {
        $result = $this->database->getOne('INSERT INTO ' . self::TABLE_NAME . " (oxid) VALUES ('" . self::FIXTURE_OXID_1 . "')");

        $this->assertFalse($result);
    }

    /**
     * Test, that the method 'getOne' gives back the first column of the first row, if we give in a select sql statement
     * with a select all.
     */
    public function testGetOneWithNonEmptyTable()
    {
        $this->loadFixtureToTestTable();

        $result = $this->database->getOne('SELECT * FROM ' . self::TABLE_NAME);

        $this->assertEquals(self::FIXTURE_OXID_1, $result);
    }

    /**
     * Test, that the method 'getOne' gives back the column name, if we give in a 'show' statement.
     */
    public function testGetOneWithShowStatement()
    {
        $result = $this->database->getOne('SHOW COLUMNS FROM ' . self::TABLE_NAME);

        $this->assertEquals('oxid', $result);
    }

    /**
     * Test, that the method 'getOne' gives back the correct column of the first row, if we give in the wished sql statement.
     */
    public function testGetOneWithNonEmptyTableAndGivenColumnName()
    {
        $this->loadFixtureToTestTable();

        $result = $this->database->getOne('SELECT OXUSERID FROM ' . self::TABLE_NAME);

        $this->assertEquals(self::FIXTURE_OXUSERID_1, $result);
    }

    /**
     * Test, that the method 'getOne' gives back the correct item, if we give an empty parameters array to it.
     */
    public function testGetOneWithEmptyParameters()
    {
        $this->loadFixtureToTestTable();

        $result = $this->database->getOne('SELECT OXUSERID FROM ' . self::TABLE_NAME, array());

        $this->assertEquals(self::FIXTURE_OXUSERID_1, $result);
    }

    /**
     * Test, that the method 'getOne' gives back the correct item, if we give parameters to it.
     */
    public function testGetOneWithNonEmptyParameters()
    {
        $this->loadFixtureToTestTable();

        $result = $this->database->getOne('SELECT OXUSERID FROM ' . self::TABLE_NAME . ' WHERE oxid = ?', array(self::FIXTURE_OXID_3));

        $this->assertEquals(self::FIXTURE_OXUSERID_3, $result);
    }


    /**
     * Test, that the method 'getRow' gives an empty array with a non empty table and an incorrect sql statement.
     */
    public function testGetRowIncorrectSqlStatement()
    {
        $this->truncateTestTable();

        /**
         * An exception will be logged as part of the BC layer, when calling the getRow with a wrong SQL statement
         * The exception log will be cleared at the end of this test
         */
        $result = $this->database->getRow('INSERT INTO ' . self::TABLE_NAME . " (oxid) VALUES ('" . self::FIXTURE_OXID_1 . "')");

        $this->assertInternalType('array', $result);
        $this->assertEmpty($result);

        $expectedExceptionClass = \OxidEsales\Eshop\Core\Exception\DatabaseErrorException::class;
        $this->assertLoggedException($expectedExceptionClass);
    }

    /**
     * Test, that the method 'getRow' gives an empty array with a non empty table and default fetch mode.
     */
    public function testGetRowNonEmptyTableDefaultFetchMode()
    {
        $this->loadFixtureToTestTable();

        $result = $this->database->getRow('SELECT * FROM ' . self::TABLE_NAME);

        $this->assertInternalType('array', $result);
        $this->assertEquals(array(self::FIXTURE_OXID_1, self::FIXTURE_OXUSERID_1), $result);
    }

    /**
     * Test, that the method 'getRow' gives back the correct result, when called with parameters.
     */
    public function testGetRowNonEmptyTableWithParameters()
    {
        $this->loadFixtureToTestTable();

        $result = $this->database->getRow('SELECT * FROM ' . self::TABLE_NAME . ' WHERE oxid = ?', array(self::FIXTURE_OXID_2));

        $this->assertInternalType('array', $result);
        $this->assertEquals(array(self::FIXTURE_OXID_2, self::FIXTURE_OXUSERID_2), $result);
    }

    /**
     * Data provider for getRow.
     * Provides assertion messages and expected results for all possible fetch modes.
     *
     * @return array
     */
    public function dataProviderTestGetRowForAllFetchModes()
    {
        return array(
            array(
                'getRow will return an array with both integer and string keys for DatabaseInterface::FETCH_MODE_DEFAULT',
                DatabaseInterface::FETCH_MODE_DEFAULT,
                array(
                    0          => self::FIXTURE_OXID_1,
                    1          => self::FIXTURE_OXUSERID_1,
                    'oxid'     => self::FIXTURE_OXID_1,
                    'oxuserid' => self::FIXTURE_OXUSERID_1,
                )
            ),
            array(
                'getRow will return an array with integer keys for DatabaseInterface::FETCH_MODE_NUM',
                DatabaseInterface::FETCH_MODE_NUM,
                array(
                    0 => self::FIXTURE_OXID_1,
                    1 => self::FIXTURE_OXUSERID_1,
                )
            ),
            array(
                'getRow will return an array with string keys for DatabaseInterface::FETCH_MODE_ASSOC',
                DatabaseInterface::FETCH_MODE_ASSOC,
                array(
                    'oxid'     => self::FIXTURE_OXID_1,
                    'oxuserid' => self::FIXTURE_OXUSERID_1,
                )
            ),
            array(
                'getRow will return an array with both integer and string keys for DatabaseInterface::FETCH_MODE_BOTH',
                DatabaseInterface::FETCH_MODE_BOTH,
                array(
                    0          => self::FIXTURE_OXID_1,
                    1          => self::FIXTURE_OXUSERID_1,
                    'oxid'     => self::FIXTURE_OXID_1,
                    'oxuserid' => self::FIXTURE_OXUSERID_1,
                )
            ),
        );
    }

    /**
     * Test, that the method 'getRow' returns the expected results for the all possible fetch modes.
     *
     * @dataProvider dataProviderTestGetRowForAllFetchModes
     *
     * @param string $assertionMessage A message explaining the assertion
     * @param int    $fetchMode        The fetch mode we want to test.
     * @param array  $expectedResult   The rows we expect.
     */
    public function testGetRowForAllFetchModes($assertionMessage, $fetchMode, $expectedResult)
    {
        $this->loadFixtureToTestTable();

        $this->database->setFetchMode($fetchMode);

        $actualResult = $this->database->getRow('SELECT * FROM ' . self::TABLE_NAME);

        $this->assertEquals($expectedResult, $actualResult, $assertionMessage);
    }

    /**
     * Test, that the method 'getRow' gives back the correct result, when called with parameters and consecutive calls.
     */
    public function testGetRowNonEmptyTableWithParametersAndConsecutiveCalls()
    {
        $this->loadFixtureToTestTable();

        $this->database->getRow('SELECT * FROM ' . self::TABLE_NAME);
        $result = $this->database->getRow('SELECT * FROM ' . self::TABLE_NAME);

        $this->assertInternalType('array', $result);
        $this->assertEquals(array(self::FIXTURE_OXID_1, self::FIXTURE_OXUSERID_1), $result);
    }

    public function testCharsetIsUtf8()
    {
        $character_set = 'utf8';

        $configFile = Registry::get('oxConfigFile');
        $this->resetDbProperty(oxDb::getInstance());
        $database = oxDb::getInstance();
        $database->setConfigFile($configFile);
        $databaseConnection = $database::getDb(oxDb::FETCH_MODE_ASSOC);

        $actualResult = $databaseConnection->getRow('SHOW VARIABLES LIKE \'character_set_client\'');
        $this->assertEquals($character_set, $actualResult['Value'], 'As shop is in utf-8 mode, character_set_client is ' . $character_set);

        $actualResult = $databaseConnection->getRow('SHOW VARIABLES LIKE \'character_set_results\'');
        $this->assertEquals($character_set, $actualResult['Value'], 'As shop is in utf-8 mode, character_set_results is ' . $character_set);

        $actualResult = $databaseConnection->getRow('SHOW VARIABLES LIKE \'character_set_connection\'');
        $this->assertEquals($character_set, $actualResult['Value'], 'As shop is in utf-8 mode, character_set_client is ' . $character_set);
    }

    public function testMetaColumnsMethod()
    {
        $metaColumnsTestTable = self::TABLE_NAME . '_testmetacolumns';
        $this->createTableForTestMetaColumns($metaColumnsTestTable);
        $columnInformation = $this->database->metaColumns($metaColumnsTestTable);

        $expectedColumns = $this->getExpectedColumnsByTestMetaColumns();

        foreach ($expectedColumns as $key => $sub) {
            foreach ($sub as $attributeName => $attributeValue) {
                $this->assertObjectHasAttributeWithValue($columnInformation[$key], $attributeName, $attributeValue);
            }
        }
    }

    /**
     * @dataProvider dataProviderTestQuoteWithValidValues
     *
     * @param mixed $value
     * @param mixed $expectedQuotedValue
     * @param mixed $expectedResult
     * @param string $message
     */
    public function testQuoteWithValidValues($value, $expectedQuotedValue, $expectedResult, $message)
    {
        $this->loadFixtureToTestTable();

        $actualQuotedValue = $this->database->quote($value);

        $this->assertSame($expectedQuotedValue, $actualQuotedValue, $message);

        $query = "SELECT OXID FROM " . self::TABLE_NAME . " WHERE OXID = {$actualQuotedValue}";
        $resultSet = $this->database->select($query);
        $actualResult = $resultSet->fetchAll();

        $this->assertSame($expectedResult, $actualResult, $message);
    }

    public function dataProviderTestQuoteWithValidValues()
    {
        return [
            [self::FIXTURE_OXID_1, "'" . self::FIXTURE_OXID_1 . "'", [[self::FIXTURE_OXID_1]], 'The string "' . self::FIXTURE_OXID_1 . '" 1  will be converted into the string "\'' . self::FIXTURE_OXID_1 . '\'" and the query result will be [' . self::FIXTURE_OXID_1 . ']'],
            [1, "'1'", [], 'The integer 1  will be converted into the string "1" and the query result will be empty'],
        ];
    }

    /*
     * There is a another special table needed for testMetaColumns.
     *
     * @param string $metaColumnsTestTable The name of the table to create
     */
    protected function createTableForTestMetaColumns($metaColumnsTestTable)
    {
        $dbh = self::getDatabaseHandler();
        $dbh->exec("CREATE TABLE IF NOT EXISTS " . $metaColumnsTestTable . " (
            OXINT INT(11) NOT NULL AUTO_INCREMENT COMMENT 'a column with type INT',
            OXUSERID CHAR(32) CHARACTER SET 'utf8' COLLATE 'utf8_general_ci'  COMMENT 'a column with type CHAR',
            OXTIME TIME COMMENT 'a column of type TIME',
            OXBIT BIT(6) NOT NULL  COMMENT 'a column with type BIT',
            OXDEC DEC(6,2) UNSIGNED NOT NULL DEFAULT 1.3 COMMENT 'a column with type DECIMAL',
            OXTEXT TEXT  CHARACTER SET 'utf8' COLLATE 'utf8_general_ci' NOT NULL COMMENT 'a column with type TEXT',
            OXID CHAR(32)  CHARACTER SET 'utf8' COLLATE 'utf8_general_ci' NOT NULL COMMENT 'a column with type CHAR',
            OXBLOB BLOB  COMMENT 'a column with type BLOB',
            OXFLOAT FLOAT(5,2) UNSIGNED NOT NULL DEFAULT 1.3 COMMENT 'a column with type FLOAT',
            PRIMARY KEY (OXINT)
        ) ENGINE innoDb;");
    }

    /*
     * Specify which results the method 'metaColumns' expects for each column of the testing table.
     */
    protected function getExpectedColumnsByTestMetaColumns()
    {
        return array(
            array(
                'name'           => 'OXINT',
                'type'           => 'int',
                'not_null'       => true,
                'primary_key'    => true,
                'auto_increment' => true,
                'binary'         => false,
                'unsigned'       => false,
                'has_default'    => false,
                'comment'        => 'a column with type INT',
            ),
            array(
                'name'           => 'OXUSERID',
                'max_length'     => '32',
                'type'           => 'char',
                'not_null'       => false,
                'primary_key'    => false,
                'auto_increment' => false,
                'binary'         => false,
                'unsigned'       => false,
                'comment'        => 'a column with type CHAR',
                'characterSet'   => 'utf8',
                'collation'      => 'utf8_general_ci'
            ),
            array(
                'name'           => 'OXTIME',
                'type'           => 'time',
                'not_null'       => false,
                'primary_key'    => false,
                'auto_increment' => false,
                'binary'         => false,
                'unsigned'       => false,
                'comment'        => 'a column of type TIME',
            ),
            array(
                'name'           => 'OXBIT',
                'max_length'     => '6',
                'type'           => 'bit',
                'not_null'       => true,
                'primary_key'    => false,
                'auto_increment' => false,
                'binary'         => false,
                'unsigned'       => false,
                'comment'        => 'a column with type BIT',
            ),
            array(
                'name'           => 'OXDEC',
                'max_length'     => '6',
                'type'           => 'decimal',
                'not_null'       => true,
                'primary_key'    => false,
                'auto_increment' => false,
                'binary'         => false,
                'unsigned'       => true,
                'has_default'    => true,
                'default_value'  => '1.30',
                'scale'          => '2',
                'comment'        => 'a column with type DECIMAL',
            ),
            array(
                'name'           => 'OXTEXT',
                'type'           => 'text',
                'not_null'       => true,
                'primary_key'    => false,
                'auto_increment' => false,
                'binary'         => false,
                'unsigned'       => false,
                'has_default'    => false,
                'comment'        => 'a column with type TEXT',
                'characterSet'   => 'utf8',
                'collation'      => 'utf8_general_ci'
            ),
            array(
                'name'           => 'OXID',
                'max_length'     => '32',
                'type'           => 'char',
                'not_null'       => true,
                'primary_key'    => false,
                'auto_increment' => false,
                'binary'         => false,
                'unsigned'       => false,
                'has_default'    => false,
                'comment'        => 'a column with type CHAR',
                'characterSet'   => 'utf8',
                'collation'      => 'utf8_general_ci'
            ),
            array(
                'name'           => 'OXBLOB',
                'type'           => 'blob',
                'not_null'       => false,
                'primary_key'    => false,
                'auto_increment' => false,
                'binary'         => true,
                'unsigned'       => false,
                'comment'        => 'a column with type BLOB',
            ),
            array(
                'name'           => 'OXFLOAT',
                'max_length'     => '5',
                'scale'          => '2',
                'type'           => 'float',
                'not_null'       => true,
                'primary_key'    => false,
                'auto_increment' => false,
                'binary'         => false,
                'unsigned'       => true,
                'has_default'    => true,
                'default_value'  => '1.30',
            )
        );
    }

    /**
<<<<<<< HEAD
     * Fetch the transaction isolation level.
     *
     * @return string The transaction isolation level.
     */
    protected function fetchTransactionIsolationLevel()
    {
        $masterDb = oxDb::getMaster();
        $mySqlVersion = $masterDb->getOne('select version()');
        $sql = "SELECT @@tx_isolation;";
        if (version_compare($mySqlVersion, '8.0.0', '>=')) {
            $sql = "SELECT @@transaction_isolation;";
        }

        $resultSet = $masterDb->select($sql, array());

        return str_replace('-', ' ', $resultSet->fields[0]);
    }

    /**
     * Helper methods used in this class only
     */

    /**
=======
>>>>>>> c7a99db4
     * Assure, that the table oxdoctrinetest has only the given oxId.
     *
     * @param string $oxId The oxId we want to be the only one in the oxdoctrinetest table.
     */
    protected function assertTestTableHasOnly($oxId)
    {
        $oxIds = $this->fetchAllTestTableRows();

        $this->assertNotEmpty($oxIds);
        $this->assertSame(1, count($oxIds));
        $this->assertArrayHasKey('0', $oxIds);

        $this->assertSame($oxId, $oxIds[0][0]);
    }

    /**
     * Assert, that the table oxdoctrinetest is empty.
     */
    protected function assertTestTableIsEmpty()
    {
        $this->assertTrue($this->isEmptyTestTable());
    }

    /**
     * Fetch the oxId of the first oxdoctrinetest table row.
     *
     * @return array|false The oxId of the first oxdoctrinetest table row.
     */
    protected function fetchFirstTestTableOxId()
    {
        $masterDb = oxDb::getMaster();

        $rows = $masterDb->select('SELECT OXID FROM ' . self::TABLE_NAME, array());
        $row = $rows->fetchRow();

        return $row;
    }

    /**
     * Check, if the table oxdoctrinetest is empty.
     *
     * @return bool Is the table oxdoctrinetest empty?
     */
    protected function isEmptyTestTable()
    {
        return empty($this->fetchAllTestTableRows());
    }

    /**
     * Get an instance of ConfigFile based on a empty file.
     *
     * @return ConfigFile
     */
    protected function getBlankConfigFile()
    {
        return new ConfigFile($this->createFile('config.inc.php', '<?php '));
    }

    public static function resetDbProperty($class)
    {
        $reflectionClass = new ReflectionClass(DatabaseProvider::class);

        $reflectionProperty = $reflectionClass->getProperty('db');
        $reflectionProperty->setAccessible(true);
        $reflectionProperty->setValue($class, null);
    }
}<|MERGE_RESOLUTION|>--- conflicted
+++ resolved
@@ -1341,32 +1341,6 @@
     }
 
     /**
-<<<<<<< HEAD
-     * Fetch the transaction isolation level.
-     *
-     * @return string The transaction isolation level.
-     */
-    protected function fetchTransactionIsolationLevel()
-    {
-        $masterDb = oxDb::getMaster();
-        $mySqlVersion = $masterDb->getOne('select version()');
-        $sql = "SELECT @@tx_isolation;";
-        if (version_compare($mySqlVersion, '8.0.0', '>=')) {
-            $sql = "SELECT @@transaction_isolation;";
-        }
-
-        $resultSet = $masterDb->select($sql, array());
-
-        return str_replace('-', ' ', $resultSet->fields[0]);
-    }
-
-    /**
-     * Helper methods used in this class only
-     */
-
-    /**
-=======
->>>>>>> c7a99db4
      * Assure, that the table oxdoctrinetest has only the given oxId.
      *
      * @param string $oxId The oxId we want to be the only one in the oxdoctrinetest table.
