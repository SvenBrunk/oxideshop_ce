--- conflicted
+++ resolved
@@ -7,16 +7,12 @@
 
 namespace OxidEsales\EshopCommunity\Tests\Unit\Core;
 
-<<<<<<< HEAD
-use OxidEsales\Eshop\Core\Registry;
-use \oxObjectException;
-=======
->>>>>>> 0173c3c2
 use Exception;
 use oxBase;
 use oxBaseHelper;
 use oxDb;
 use oxField;
+use OxidEsales\Eshop\Core\Registry;
 use oxRegistry;
 use oxUtils;
 use stdClass;
@@ -297,7 +293,7 @@
         $oConfig->expects($this->any())->method('getShopId')->will($this->returnValue(null));
 
         $oBase = $this->getMock(\OxidEsales\Eshop\Core\Model\BaseModel::class, array('getConfig', 'getShopId'), array(), '', false);
-        \OxidEsales\Eshop\Core\Registry::set(\OxidEsales\Eshop\Core\Config::class, $oConfig);
+        Registry::set(\OxidEsales\Eshop\Core\Config::class, $oConfig);
         $oBase->expects($this->any())->method('getShopId')->will($this->returnValue(null));
 
         $this->assertNull($oBase->isDerived());
@@ -316,7 +312,7 @@
         $oConfig->expects($this->any())->method('getShopId')->will($this->returnValue('xxx'));
 
         $oBase = $this->getMock(\OxidEsales\Eshop\Core\Model\BaseModel::class, array('getConfig', 'getShopId'), array(), '', false);
-        \OxidEsales\Eshop\Core\Registry::set(\OxidEsales\Eshop\Core\Config::class, $oConfig);
+        Registry::set(\OxidEsales\Eshop\Core\Config::class, $oConfig);
         $oBase->expects($this->any())->method('getShopId')->will($this->returnValue('xxx'));
 
         $this->assertSame($expected, $oBase->isDerived());
@@ -335,7 +331,7 @@
         $oConfig->expects($this->any())->method('getShopId')->will($this->returnValue('xxx'));
 
         $oBase = $this->getMock(\OxidEsales\Eshop\Core\Model\BaseModel::class, array('getConfig', 'getShopId'), array(), '', false);
-        \OxidEsales\Eshop\Core\Registry::set(\OxidEsales\Eshop\Core\Config::class, $oConfig);
+        Registry::set(\OxidEsales\Eshop\Core\Config::class, $oConfig);
         $oBase->expects($this->any())->method('getShopId')->will($this->returnValue('yyy'));
 
         $this->assertSame($expected, $oBase->isDerived());
@@ -1888,7 +1884,7 @@
         $oUtilsDate = $this->getMock(\OxidEsales\Eshop\Core\UtilsDate::class, array('getRequestTime'));
         $oUtilsDate->expects($this->any())->method('getRequestTime')->will($this->returnValue($iCurrTime));
         /** @var oxUtilsDate $oUtils */
-        \OxidEsales\Eshop\Core\Registry::set(\OxidEsales\Eshop\Core\UtilsDate::class, $oUtilsDate);
+        Registry::set(\OxidEsales\Eshop\Core\UtilsDate::class, $oUtilsDate);
 
         $aFields = array('oxactive' => 1, 'oxactivefrom' => 1, 'oxactiveto' => 1);
         $sDate = date('Y-m-d H:i:s', $iCurrTime);
