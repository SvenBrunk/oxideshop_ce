<?php
declare(strict_types=1);
/**
 * Copyright © OXID eSales AG. All rights reserved.
 * See LICENSE file for license details.
 */
namespace OxidEsales\EshopCommunity\Tests\Unit\Core;

use oxDb;
use oxField;
use OxidEsales\Eshop\Application\Model\BasketItem;
use OxidEsales\Eshop\Application\Model\Shop;
use OxidEsales\Eshop\Core\Price;
use oxPrice;
use oxRegistry;
use oxTestModules;

class EmailTest extends \OxidTestCase
{

    protected $_oEmail = null;
    protected $_oUser = null;
    protected $_oShop = null;
    protected $_oArticle = null;

    /**
     * Initialize the fixture.
     *
     * @return null
     */
    protected function setUp()
    {
        parent::setUp();

        $this->getConfig()->setConfigParam('sTheme', 'azure');

        $this->_oEmail = oxNew("oxEmail");

        $this->cleanUpTable('oxuser');
        $this->cleanUpTable('oxorderarticles');

        //set default user
        $this->_oUser = oxNew("oxuser");
        $this->_oUser->setId('_testUserId');
        $this->_oUser->oxuser__oxactive = new oxField('1', oxField::T_RAW);
        $this->_oUser->oxuser__oxusername = new oxField('username@useremail.nl', oxField::T_RAW);
        $this->_oUser->oxuser__oxcustnr = new oxField('998', oxField::T_RAW);
        $this->_oUser->oxuser__oxfname = new oxField('testUserFName', oxField::T_RAW);
        $this->_oUser->oxuser__oxlname = new oxField('testUserLName', oxField::T_RAW);
        $this->_oUser->oxuser__oxpassword = new oxField('ox_BBpaRCslUU8u', oxField::T_RAW); //pass = admin
        $this->_oUser->oxuser__oxregister = new oxField(date("Y-m-d H:i:s"), oxField::T_RAW);
        $this->_oUser->save();

        // set shop params for testing
        $this->_oShop = oxNew("oxshop");
        $this->_oShop->load($this->getConfig()->getShopId());
        $this->_oShop->oxshops__oxorderemail = new oxField('orderemail@orderemail.nl', oxField::T_RAW);
        $this->_oShop->oxshops__oxordersubject = new oxField('testOrderSubject', oxField::T_RAW);
        $this->_oShop->oxshops__oxsendednowsubject = new oxField('testSendedNowSubject', oxField::T_RAW);
        $this->_oShop->oxshops__oxname = new oxField('testShopName', oxField::T_RAW);
        $this->_oShop->oxshops__oxowneremail = new oxField('shopOwner@shopOwnerEmail.nl', oxField::T_RAW);
        $this->_oShop->oxshops__oxinfoemail = new oxField('shopInfoEmail@shopOwnerEmail.nl', oxField::T_RAW);
        //$this->_oShop->oxshops__oxsmtp = new oxField('localhost', oxField::T_RAW);
        $this->_oShop->oxshops__oxsmtp = new oxField('127.0.0.1', oxField::T_RAW);
        $this->_oShop->oxshops__oxsmtpuser = new oxField('testSmtpUser', oxField::T_RAW);
        $this->_oShop->oxshops__oxsmtppwd = new oxField('testSmtpPassword', oxField::T_RAW);
        $this->_oShop->oxshops__oxregistersubject = new oxField('testUserRegistrationSubject', oxField::T_RAW);
        $this->_oShop->oxshops__oxforgotpwdsubject = new oxField('testUserFogotPwdSubject', oxField::T_RAW);

        // insert test article
        $this->_oArticle = oxNew("oxArticle");
        $this->_oArticle->setId('_testArticleId');
        $this->_oArticle->oxarticles__oxtitle = new oxField('testArticle', oxField::T_RAW);
        $this->_oArticle->oxarticles__oxtitle_1 = new oxField('testArticle_EN', oxField::T_RAW);
        $this->_oArticle->oxarticles__oxartnum = new oxField('123456789', oxField::T_RAW);
        $this->_oArticle->oxarticles__oxshopid = new oxField($this->getConfig()->getShopId(), oxField::T_RAW);
        $this->_oArticle->oxarticles__oxshortdesc = new oxField('testArticleDescription', oxField::T_RAW);
        $this->_oArticle->oxarticles__oxprice = new oxField('256', oxField::T_RAW);
        $this->_oArticle->oxarticles__oxremindactive = new oxField('1', oxField::T_RAW);
        $this->_oArticle->oxarticles__oxstock = new oxField('9', oxField::T_RAW);

        $this->_oArticle->save();

        oxDb::getDb()->Execute(
            "Insert into oxorderarticles (`oxid`, `oxartid`, `oxamount`, `oxtitle`, `oxartnum`)
                             values ('_testOrderArtId', '_testArticleId' , '7' , 'testArticleTitle', '5')"
        );

    }

    /**
     * Tear down the fixture.
     *
     * @return null
     */
    protected function tearDown()
    {
        $oActShop = $this->getConfig()->getActiveShop();
        $oActShop->setLanguage(0);
        oxRegistry::getLang()->setBaseLanguage(0);
        $this->cleanUpTable('oxuser');
        $this->cleanUpTable('oxorderarticles');
        $this->cleanUpTable('oxarticles');

        $this->cleanUpTable('oxremark', 'oxparentid');

        parent::tearDown();
    }

    /*-------------------------------------------------------------*/

    /**
     * oxEmail::sendRegisterConfirmEmail() test case
     *
     * @return null
     */
    public function testSendRegisterConfirmEmail()
    {
        $oUser = oxNew('oxuser');

        $oEmail = $this->getMock(\OxidEsales\Eshop\Core\Email::class, array("sendRegisterEmail"));
        $oEmail->expects($this->once())->method('sendRegisterEmail')->with($this->equalTo($oUser), $this->equalTo(null));

        $oEmail->sendRegisterConfirmEmail($oUser);

        $aViewData = $oEmail->getViewData();
        $this->assertEquals($aViewData["contentident"], "oxregisteraltemail");
        $this->assertEquals($aViewData["contentplainident"], "oxregisterplainaltemail");
    }

    /**
     * When image is taken using getter, it is not included into email by native oxid code
     */
    public function testIncludeImagesErrorTestCase()
    {
        $config = $this->getConfig();

        $article = oxNew('oxArticle');
        $article->load('1351');
        $imageUrl = $article->getThumbnailUrl();
        $imageFile = basename($imageUrl);
        $title = $article->oxarticles__oxtitle->value;
        $imageDirectory = $config->getImageDir();

        $imageGenerator = $this->getMock(\OxidEsales\Eshop\Core\DynamicImageGenerator::class, array('getImagePath'));
        $imageGenerator->expects($this->any())->method('getImagePath')->will($this->returnValue($config->getPictureDir(false) .'generated/product/thumb/185_150_75/nopic.jpg'));
        oxTestModules::addModuleObject('oxDynImgGenerator', $imageGenerator);

        $body = '<img src="' . $imageDirectory . 'stars.jpg" border="0" hspace="0" vspace="0" alt="stars" align="texttop">';
        $body .= '<img src="' . $config->getImageUrl() . 'logo.png" border="0" hspace="0" vspace="0" alt="logo" align="texttop">';
        $body .= '<img src="' . $imageUrl . '" border="0" hspace="0" vspace="0" alt="' . $title . '" align="texttop">';

        $generatedEmailBody = '<img src="cid:xxx" border="0" hspace="0" vspace="0" alt="stars" align="texttop">';
        $generatedEmailBody .= '<img src="cid:xxx" border="0" hspace="0" vspace="0" alt="logo" align="texttop">';
        $generatedEmailBody .= '<img src="cid:xxx" border="0" hspace="0" vspace="0" alt="' . $title . '" align="texttop">';

        $utilsObjectMock = $this->getMock(\OxidEsales\Eshop\Core\UtilsObject::class, ['generateUId']);
        $utilsObjectMock->expects($this->any())->method('generateUId')->will($this->returnValue('xxx'));

        /** @var oxEmail|PHPUnit\Framework\MockObject\MockObject $email */
        $email = $this->getMock(\OxidEsales\Eshop\Core\Email::class, array('getBody', 'addEmbeddedImage', 'setBody', 'getUtilsObjectInstance'));
        $email->expects($this->at(1))->method('getUtilsObjectInstance')->will($this->returnValue($utilsObjectMock));
        $email->expects($this->at(2))->method('addEmbeddedImage')->with($this->equalTo($imageDirectory . 'stars.jpg'), $this->equalTo('xxx'), $this->equalTo("image"), $this->equalTo("base64"), $this->equalTo('image/jpeg'))->will($this->returnValue(true));
        $email->expects($this->at(3))->method('addEmbeddedImage')->with($this->equalTo($imageDirectory . 'logo.png'), $this->equalTo('xxx'), $this->equalTo("image"), $this->equalTo("base64"), $this->equalTo('image/png'))->will($this->returnValue(true));
        $email->expects($this->at(4))->method('addEmbeddedImage')->with($this->equalTo($config->getPictureDir(false) . 'generated/product/thumb/185_150_75/' . $imageFile), $this->equalTo('xxx'), $this->equalTo("image"), $this->equalTo("base64"), $this->equalTo('image/jpeg'))->will($this->returnValue(true));
        $email->expects($this->once())->method('getBody')->will($this->returnValue($body));
        $email->expects($this->once())->method('setBody')->with($this->equalTo($generatedEmailBody));

        $email->_includeImages(
            $imageDirectory, $config->getImageUrl(false), $config->getPictureUrl(null),
            $imageDirectory, $config->getPictureDir(false)
        );
    }

    /*
     * Test sending message by smtp
     */
    public function testSendMailBySmtp()
    {
        $oEmail = $this->getMock(\OxidEsales\Eshop\Core\Email::class, array("_sendMail"));
        $oEmail->expects($this->once())->method('_sendMail')->will($this->returnValue(true));

        $oEmail->setRecipient($this->_oShop->oxshops__oxorderemail->value, $this->_oShop->oxshops__oxname->value);
        $oEmail->setHost("localhost");
        $oEmail->setMailer("smtp");

        $this->assertTrue($oEmail->send());
        $this->assertEquals('smtp', $oEmail->getMailer());
    }

    /*
     * Test sending mail by mail()
     */
    public function testSendMailByPhpMailFunction()
    {
        $oEmail = $this->getMock(\OxidEsales\Eshop\Core\Email::class, array("_sendMail"));
        $oEmail->expects($this->once())->method('_sendMail')->will($this->returnValue(true));

        $oEmail->setMailer('mail');
        $oEmail->setRecipient($this->_oShop->oxshops__oxorderemail->value, $this->_oShop->oxshops__oxname->value);
        $this->assertTrue($oEmail->send());
        $this->assertEquals('mail', $oEmail->getMailer());
    }

    /*
     * Test sending mail by mail() function when sending by smtp fails
     */
    public function testSendMailByPhpMailWhenSmtpFails()
    {
        $oEmail = $this->getMock(\OxidEsales\Eshop\Core\Email::class, array('_sendMail', '_sendMailErrorMsg'));
        $oEmail->expects($this->atLeast(2))->method('_sendMail')->will($this->returnValue(false));
        $oEmail->expects($this->atLeastOnce())->method('_sendMailErrorMsg');

        $oEmail->setRecipient($this->_oShop->oxshops__oxorderemail->value, $this->_oShop->oxshops__oxname->value);
        $oEmail->setHost("localhost");
        $oEmail->setMailer("smtp");

        $this->assertFalse($oEmail->send());
        $this->assertEquals('mail', $oEmail->getMailer());
    }

    /*
     * Test sending error message to shop owner when mailing fails
     */
    public function testSendMailErrorMsgWhenMailingFails()
    {
        $oEmail = $this->getMock(\OxidEsales\Eshop\Core\Email::class, array("_sendMail", "_sendMailErrorMsg", "getMailer"));
        $oEmail->expects($this->exactly(2))->method('_sendMail')->will($this->returnValue(false));
        $oEmail->expects($this->exactly(2))->method('_sendMailErrorMsg');
        $oEmail->expects($this->once())->method('getMailer')->will($this->returnValue("smtp"));

        $oEmail->setRecipient($this->_oShop->oxshops__oxorderemail->value, $this->_oShop->oxshops__oxname->value);
        $oEmail->send();
    }

    /*
     * Test set SMTP params
     */
    public function testSetSmtp()
    {
        // just forcing to connect to webserver..
        $oEmail = $this->getMock(\OxidEsales\Eshop\Core\Email::class, array('_isValidSmtpHost'));
        $oEmail->expects($this->once())->method('_isValidSmtpHost')
            ->with($this->equalTo('127.0.0.1'))
            ->will($this->returnValue(true));

        $oEmail->setSmtp($this->_oShop);
        $this->assertEquals('smtp', $oEmail->getMailer());
        $this->assertEquals('127.0.0.1', $oEmail->Host);
        $this->assertEquals('testSmtpUser', $oEmail->Username);
        $this->assertEquals('testSmtpPassword', $oEmail->Password);
    }

    /*
     * Test set SMTP params when no smtp values is set
     */
    public function testSetSmtpWithNoSmtpValues()
    {
        $oEmail = oxNew('oxEmail');

        $this->_oShop->oxshops__oxsmtp = new oxField(null, oxField::T_RAW);
        $oEmail->setSmtp($this->_oShop);
        $this->assertEquals('mail', $oEmail->getMailer());
    }

    /**
     * Test if sending ordering mail to shop owner adds history record into DB
     */
    public function testSendOrderEMailToOwnerAddsHistoryRecord()
    {
        $myDb = oxDb::getDb();

        $oPayment = oxNew('oxPayment');
        $oPayment->oxpayments__oxdesc = new oxField("testPaymentDesc");

        $oBasket = oxNew('oxBasket');
        $oBasket->setCost('oxpayment', new oxPrice(0));
        $oBasket->setCost('oxdelivery', new oxPrice(6626));

        $oOrder = $this->getMock(\OxidEsales\Eshop\Application\Model\Order::class, array("getOrderUser", "getBasket", "getPayment"));
        $oOrder->expects($this->any())->method('getOrderUser')->will($this->returnValue($this->_oUser));
        $oOrder->expects($this->any())->method('getBasket')->will($this->returnValue($oBasket));
        $oOrder->expects($this->any())->method('getPayment')->will($this->returnValue($oPayment));

        $oOrder->oxorder__oxbillcompany = new oxField('');
        $oOrder->oxorder__oxbillfname = new oxField('');
        $oOrder->oxorder__oxbilllname = new oxField('');
        $oOrder->oxorder__oxbilladdinfo = new oxField('');
        $oOrder->oxorder__oxbillstreet = new oxField('');
        $oOrder->oxorder__oxbillcity = new oxField('');
        $oOrder->oxorder__oxbillcountry = new oxField('');
        $oOrder->oxorder__oxdeltype = new oxField("oxidstandard");

        $oEmail = $this->getMock(\OxidEsales\Eshop\Core\Email::class, array("_sendMail", "_getShop"));
        $oEmail->expects($this->once())->method('_sendMail')->will($this->returnValue(true));
        $oEmail->expects($this->any())->method('_getShop')->will($this->returnValue($this->_oShop));

        $blRet = $oEmail->sendOrderEmailToOwner($oOrder);
        $this->assertTrue($blRet, 'Order email was not sent to shop owner');

        $this->assertEquals($oEmail->getAltBody(), $myDb->getOne('SELECT oxtext FROM oxremark where oxparentid=' . $myDb->quote($this->_oUser->getId())));
    }

    /*
     * Test sending forgot password to not existing user
     */
    public function testSendForgotPwdEmailToNotExistingUser()
    {
        $oEmail = $this->getMock(\OxidEsales\Eshop\Core\Email::class, array("_sendMail", "_getShop"));
        $oEmail->expects($this->never())->method('_sendMail');
        $oEmail->expects($this->any())->method('_getShop')->will($this->returnValue($this->_oShop));

        $blRet = $oEmail->SendForgotPwdEmail('nosuchuser@useremail.nl');
        $this->assertFalse($blRet, 'Mail was sent to not existing user');
    }

    /*
     * Test sending forgot password when oxemail::send fails
     */
    public function testSendForgotPwdEmailSendingFailed()
    {
        $oEmail = $this->getMock(\OxidEsales\Eshop\Core\Email::class, array("send", "_getShop"));
        $oEmail->expects($this->any())->method('send')->will($this->returnValue(false));
        $oEmail->expects($this->any())->method('_getShop')->will($this->returnValue($this->_oShop));

        $blRet = $oEmail->SendForgotPwdEmail('username@useremail.nl');
        $this->assertEquals(-1, $blRet);
    }

    /*
     * Test sending backup mail to shop owner with attachment
     */
    public function testSendBackupMailWithAttachment()
    {
        $fileToAttach = $this->getFileToAttach();
        $filesToAttach = array(basename($fileToAttach));
        $filesToAttachDirectory = dirname($fileToAttach);
        $emailAddress = 'username@useremail.nl';
        $subject = 'testBackupMailSubject';
        $message = 'testBackupMailMessage';
        $status = array();
        $errors = array();

        /** @var oxEmail|PHPUnit\Framework\MockObject\MockObject $email */
        $email = $this->getMock(\OxidEsales\Eshop\Core\Email::class, array("_sendMail", "_getShop"));
        $email->expects($this->once())->method('_sendMail')->will($this->returnValue(true));
        $email->expects($this->once())->method('_getShop')->will($this->returnValue($this->_oShop));

        $blRet = $email->sendBackupMail($filesToAttach, $filesToAttachDirectory, $emailAddress, $subject, $message, $status, $errors);
        $this->assertTrue($blRet, 'Backup mail was not sent to shop owner');
    }

    /*
     * Test sending backup mail to shop owner with attachment status code
     */
    public function testSendBackupMailWithAttachmentStatusCode()
    {
        $fileToAttach = $this->getFileToAttach();
        $filesToAttach = array(basename($fileToAttach));
        $filesToAttachDirectories = dirname($fileToAttach);
        $emailAddress = 'username@useremail.nl';
        $subject = 'testBackupMailSubject';
        $message = 'testBackupMailMessage';
        $status = array();
        $errors = array();

        /** @var oxEmail|PHPUnit\Framework\MockObject\MockObject $email */
        $email = $this->getMock(\OxidEsales\Eshop\Core\Email::class, array("_sendMail", "_getShop"));
        $email->expects($this->once())->method('_sendMail')->will($this->returnValue(true));
        $email->expects($this->once())->method('_getShop')->will($this->returnValue($this->_oShop));

        $email->sendBackupMail($filesToAttach, $filesToAttachDirectories, $emailAddress, $subject, $message, $status, $errors);

        //check status code
        $this->assertEquals(3, $status[0], "Attachment was not icluded im mail");
    }

    /*
     * Test sending backup mail to shop owner with wrong attachment
     * generates error codes
     */
    public function testSendBackupMailWithWrongAttachmentGeneratesErrorCodes()
    {
        $fileToAttach = $this->createFile('alternativeFile.php', '');
        $filesToAttach = array(basename($fileToAttach));
        $filesToAttachDirectory = 'nosuchdir';

        $emailAddress = 'username@useremail.nl';
        $subject = 'testBackupMailSubject';
        $message = 'testBackupMailMessage';
        $status = array();
        $errors = array();

        /** @var oxEmail|PHPUnit\Framework\MockObject\MockObject $email */
        $oEmail = $this->getMock(\OxidEsales\Eshop\Core\Email::class, array("_sendMail", "_getShop"));
        $oEmail->expects($this->never())->method('_sendMail');
        $oEmail->expects($this->once())->method('_getShop')->will($this->returnValue($this->_oShop));

        $blRet = $oEmail->sendBackupMail($filesToAttach, $filesToAttachDirectory, $emailAddress, $subject, $message, $status, $errors);
        $this->assertFalse($blRet, 'Bad backup mail was not sent to shop owner');

        // checking error codes
        // 4 - backup mail was not sent
        // 5 - file not found
        $this->assertTrue((in_array(5, $errors[0])), "Wrong attachment was icluded in mail");
        $this->assertTrue((in_array(4, $errors[1])), "Wrong attachment was was sent");
    }

    /*
     * Test sending mail with to multiple users
     */
    public function testSendEmailToMultipleUsers()
    {
        $aTo = array('username@useremail.nl', 'username2@useremail.nl');
        $sSubject = 'testSubject';
        $sBody = 'testBody';

        $oEmail = $this->getMock(\OxidEsales\Eshop\Core\Email::class, array("_sendMail", "_getShop"));
        $oEmail->expects($this->once())->method('_sendMail')->will($this->returnValue(true));
        $oEmail->expects($this->once())->method('_getShop')->will($this->returnValue($this->_oShop));

        $blRet = $oEmail->sendEmail($aTo, $sSubject, $sBody);
        $this->assertTrue($blRet, 'Mail was not sent');

        $aRecipients = $oEmail->getRecipient();
        $this->assertEquals(2, count($aRecipients));
        $this->assertEquals('username@useremail.nl', $aRecipients[0][0]);
        $this->assertEquals('username2@useremail.nl', $aRecipients[1][0]);
    }

    /*
     * #1276: If product is "If out out stock, offline" and remaining stock is ordered, "Shp offline" error is shown in Order step 5
     */
    public function testSendStockReminderIfStockFlag2()
    {
        //set params for stock reminder
        $this->_oArticle->oxarticles__oxstock = new oxField('0', oxField::T_RAW);
        $this->_oArticle->oxarticles__oxstockflag = new oxField('2', oxField::T_RAW);
        $this->_oArticle->oxarticles__oxremindamount = new oxField('0', oxField::T_RAW);
        $this->_oArticle->save();

        $oBasketItem = $this->getMock(BasketItem::class, array('getArticle', 'getProductId'));
        $oBasketItem->expects($this->any())->method('getArticle')->will($this->returnValue($this->_oArticle));
        $oBasketItem->expects($this->any())->method('getProductId')->will($this->returnValue('_testArticleId'));

        $aBasketContents[] = $oBasketItem;

        $oEmail = $this->getMock(\OxidEsales\Eshop\Core\Email::class, array("_sendMail", "_getShop"));
        $oEmail->expects($this->once())->method('_sendMail')->will($this->returnValue(true));
        $oEmail->expects($this->any())->method('_getShop')->will($this->returnValue($this->_oShop));

        $blRet = $oEmail->sendStockReminder($aBasketContents);
        $this->assertTrue($blRet, 'Stock remind mail was not sent');
    }

    /*
     * Test sends reminder email to shop owner when articles amount is more than
     * remind amount
     */
    public function testSendStockReminderWhenStockAmountIsGreaterThanRemindAmount()
    {
        //set params for stock reminder
        $this->_oArticle->oxarticles__oxstock = new oxField('10', oxField::T_RAW);
        $this->_oArticle->oxarticles__oxremindamount = new oxField('9', oxField::T_RAW);
        $this->_oArticle->save();

        $oBasketItem = $this->getMock(BasketItem::class, array('getArticle', 'getProductId'));
        $oBasketItem->expects($this->any())->method('getArticle')->will($this->returnValue($this->_oArticle));
        $oBasketItem->expects($this->any())->method('getProductId')->will($this->returnValue('_testArticleId'));

        $aBasketContents[] = $oBasketItem;

        $oEmail = $this->getMock(\OxidEsales\Eshop\Core\Email::class, array("_sendMail", "_getShop"));
        $oEmail->expects($this->never())->method('_sendMail')->will($this->returnValue(true));
        $oEmail->expects($this->any())->method('_getShop')->will($this->returnValue($this->_oShop));

        $blRet = $oEmail->sendStockReminder($aBasketContents);
        $this->assertFalse($blRet, 'No need to send stock remind mail');
    }

    /*
     * Test sends reminder email to shop owner when remind is off
     */
    public function testSendStockReminderWhenRemindIsOff()
    {
        //set params for stock reminder
        $this->_oArticle->oxarticles__oxremindactive = new oxField('0', oxField::T_RAW);
        $this->_oArticle->oxarticles__oxstock = new oxField('9', oxField::T_RAW);
        $this->_oArticle->oxarticles__oxremindamount = new oxField('10', oxField::T_RAW);
        $this->_oArticle->save();

        $oBasketItem = $this->getMock(BasketItem::class, array('getArticle', 'getProductId'));
        $oBasketItem->expects($this->any())->method('getArticle')->will($this->returnValue($this->_oArticle));
        $oBasketItem->expects($this->any())->method('getProductId')->will($this->returnValue('_testArticleId'));

        $aBasketContents[] = $oBasketItem;

        $oEmail = $this->getMock(\OxidEsales\Eshop\Core\Email::class, array("_sendMail", "_getShop"));
        $oEmail->expects($this->never())->method('_sendMail')->will($this->returnValue(true));
        $oEmail->expects($this->any())->method('_getShop')->will($this->returnValue($this->_oShop));

        $blRet = $oEmail->sendStockReminder($aBasketContents);
        $this->assertFalse($blRet, 'No need to send stock remind mail');
    }

    /*
     * Test including images to mail
     */
    public function testIncludeImages()
    {
        $myConfig = $this->getConfig();
        $sImageDir = $myConfig->getImageDir();

        $oEmail = oxNew('oxEmail');
        $oEmail->setBody("<img src='{$sImageDir}/logo.png'> --- <img src='{$sImageDir}/stars.jpg'>");

        $oEmail->UNITincludeImages(
            $myConfig->getImageDir(), $myConfig->getImageUrl(isAdmin()),
            $myConfig->getPictureUrl(null), $myConfig->getImageDir(),
            $myConfig->getPictureDir(false)
        );

        $aAttachments = $oEmail->getAttachments();
        $this->assertEquals('logo.png', $aAttachments[0][1]);
        $this->assertEquals('stars.jpg', $aAttachments[1][1]);
    }

    /*
     * Test setting/getting subject
     */
    public function testSetGetSubject()
    {
        $oEmail = oxNew('oxEmail');
        $oEmail->setSubject('testSubject');
        $this->assertEquals('testSubject', $oEmail->getSubject());
    }

    /*
     * Test setting/getting body
     */
    public function testSetGetBody()
    {
        $oEmail = oxNew('oxEmail');
        $oEmail->setBody('testBody');
        $this->assertEquals('testBody', $oEmail->getBody());
    }

    /*
     * Test clearing sid from body
     */
    public function testClearSidFromBody()
    {
        $sShopId = $this->getConfig()->getBaseShopId();

        $oEmail = oxNew('oxEmail');

        $oEmail->setBody('testBody index.php?bonusid=111&sid=123456789 blabla', true);
        $this->assertEquals('testBody index.php?bonusid=111&shp=' . $sShopId . ' blabla', $oEmail->getBody());

        $oEmail->setBody('testBody index.php?bonusid=111&force_sid=123456789 blabla', true);
        $this->assertEquals('testBody index.php?bonusid=111&shp=' . $sShopId . ' blabla', $oEmail->getBody());

        $oEmail->setBody('testBody index.php?bonusid=111&admin_sid=123456789 blabla', true);
        $this->assertEquals('testBody index.php?bonusid=111&shp=' . $sShopId . ' blabla', $oEmail->getBody());

        $oEmail->setBody('testBody index.php?bonusid=111&force_admin_sid=123456789 blabla', true);
        $this->assertEquals('testBody index.php?bonusid=111&shp=' . $sShopId . ' blabla', $oEmail->getBody());
    }

    /*
     * Test setting/getting alt body
     */
    public function testSetGetAltBody()
    {
        $oEmail = oxNew('oxEmail');

        $oEmail->setAltBody('testAltBody');
        $this->assertEquals('testAltBody', $oEmail->getAltBody());
    }

    /*
     * Test clearing sid from alt body
     */
    public function testClearSidFromAltBody()
    {
        $sShopId = $this->getConfig()->getBaseShopId();

        $this->_oEmail->setAltBody('testAltBody index.php?bonusid=111&sid=123456789 blabla', true);
        $this->assertEquals('testAltBody index.php?bonusid=111&shp=' . $sShopId . ' blabla', $this->_oEmail->getAltBody());

        $this->_oEmail->setAltBody('testAltBody index.php?bonusid=111&force_sid=123456789 blabla', true);
        $this->assertEquals('testAltBody index.php?bonusid=111&shp=' . $sShopId . ' blabla', $this->_oEmail->getAltBody());

        $this->_oEmail->setAltBody('testAltBody index.php?bonusid=111&admin_sid=123456789 blabla', true);
        $this->assertEquals('testAltBody index.php?bonusid=111&shp=' . $sShopId . ' blabla', $this->_oEmail->getAltBody());

        $this->_oEmail->setAltBody('testAltBody index.php?bonusid=111&force_admin_sid=123456789 blabla', true);
        $this->assertEquals('testAltBody index.php?bonusid=111&shp=' . $sShopId . ' blabla', $this->_oEmail->getAltBody());
    }

    /*
     * Test eliminate HTML entities from body
     */
    public function testClearHtmlEntitiesFromAltBody()
    {
        $this->_oEmail->setAltBody('testAltBody &amp; &quot; &#039; &lt; &gt;');
        $this->assertEquals('testAltBody & " \' < >', $this->_oEmail->getAltBody());
    }

    /*
     * Test setting/getting mail recipient
     */
    public function testSetGetRecipient()
    {
        $aUser[0][0] = 'testuser@testuser.com';
        $aUser[0][1] = 'testUserName';

        $this->_oEmail->setRecipient($aUser[0][0], $aUser[0][1]);
        $this->assertEquals($aUser, $this->_oEmail->getRecipient());
    }

    /*
     * Test setting recipient with empty email
     */
    public function testSetRecipient_emptyEmail()
    {
        $this->_oEmail->setRecipient("", "");
        $this->assertEquals(array(), $this->_oEmail->getRecipient());
    }

    /*
     * Test setting recipient with empty user name
     */
    public function testSetRecipient_emptyName()
    {
        $this->_oEmail->setRecipient("test@test.lt", "");
        $this->assertEquals(array(array("test@test.lt", "")), $this->_oEmail->getRecipient());
    }

    /*
     * Test setting/getting reply to
     */
    public function testSetGetReplyTo()
    {
        $aUser[0][0] = 'testuser@testuser.com';
        $aUser[0][1] = 'testUserName';

        $this->_oEmail->setReplyTo($aUser[0][0], $aUser[0][1]);
        $this->assertEquals($aUser, $this->_oEmail->getReplyTo());
    }

    /*
     * Test setting reply to with empty value. Should assign deffault reply to address
     */
    public function testSetReplyToWithNoParams()
    {
        $oEmail = $this->getMock(\OxidEsales\Eshop\Core\Email::class, array("_getShop"));
        $oEmail->expects($this->any())->method('_getShop')->will($this->returnValue($this->_oShop));

        $oEmail->setReplyTo();
        $aReplyTo = $oEmail->getReplyTo();

        $this->assertEquals($this->_oShop->oxshops__oxorderemail->value, $aReplyTo[0][0]);
    }

    /*
     * Test setting/getting from field
     */
    public function testSetGetFrom()
    {
        $this->_oEmail->setFrom('testuser@testuser.com', 'testUserName');
        $this->assertEquals('testuser@testuser.com', $this->_oEmail->getFrom());
        $this->assertEquals('testUserName', $this->_oEmail->getFromName());
    }

    /*
     * Test setting/getting charset
     */
    public function testSetCharSet()
    {
        $this->_oEmail->setCharSet('testCharset');
        $this->assertEquals('testCharset', $this->_oEmail->getCharSet());
    }

    /*
     * Test getting charset default charset
     */
    public function testSetDefaultCharSet()
    {
        $this->_oEmail->setCharSet();
        $this->assertEquals(oxRegistry::getLang()->translateString("charset"), $this->_oEmail->getCharSet());
    }

    /*
     * Test setting/getting mailer
     */
    public function testSetGetMailer()
    {
        $this->_oEmail->setMailer('smtp');
        $this->assertEquals('smtp', $this->_oEmail->getMailer());
    }

    /*
     * Test setting/getting host
     */
    public function testSetGetHost()
    {
        $this->_oEmail->setHost('localhost');
        $this->assertEquals('localhost', $this->_oEmail->Host);
    }

    /*
     * Test getting error message
     */
    public function testGetErrorInfo()
    {
        $this->_oEmail->ErrorInfo = 'testErrorMessage';
        $this->assertEquals('testErrorMessage', $this->_oEmail->getErrorInfo());
    }

    /*
     * Test setting mail word wrapping
     */
    public function testSetMailWordWrap()
    {
        $this->_oEmail->setMailWordWrap('500');
        $this->assertEquals('500', $this->_oEmail->WordWrap);
    }


    /*
     * Test getting use inline images property from config
     */
    public function testGetUseInlineImagesFromConfig()
    {
        $this->getConfig()->setConfigParam("blInlineImgEmail", true);
        $oEmail = oxNew("oxemail");
        $this->assertTrue($oEmail->UNITgetUseInlineImages());

        $this->getConfig()->setConfigParam("blInlineImgEmail", false);
        $oEmail = oxNew("oxemail");
        $this->assertFalse($oEmail->UNITgetUseInlineImages());

        $this->getConfig()->setConfigParam("blInlineImgEmail", true);
        $oEmail = oxNew("oxemail");
        $this->assertTrue($oEmail->UNITgetUseInlineImages());
    }

    /*
     * Test setting/getting use inline images
     */
    public function testSetGetUseInlineImages()
    {
        $this->_oEmail->setUseInlineImages(true);
        $this->assertTrue($this->_oEmail->UNITgetUseInlineImages());
    }

    /*
     * Test addding attachment to mail
     */
    public function testAddAttachment()
    {
        $myConfig = $this->getConfig();
        $sImageDir = $myConfig->getImageDir() . '/';

        $this->_oEmail->AddAttachment($sImageDir, 'barrcode.gif');
        $aAttachment = $this->_oEmail->getAttachments();

        $this->assertEquals('barrcode.gif', $aAttachment[0][1]);
    }

    /*
     * Test clearing attachments from mail
     */
    public function testClearAttachments()
    {
        $myConfig = $this->getConfig();
        $sImageDir = $myConfig->getImageDir() . '/';

        $this->_oEmail->AddAttachment($sImageDir, 'barrcode.gif');
        $aAttachment = $this->_oEmail->getAttachments();
        $this->assertEquals('barrcode.gif', $aAttachment[0][1]);

        $this->_oEmail->clearAttachments();
        $aAttachment = $this->_oEmail->getAttachments();
        $this->assertEquals(0, count($aAttachment));
    }

    /*
     * Test sending error message to shop owner when mailing by smtp and via mail() fails
     */
    public function testSendMailErrorMsg()
    {
        $oEmail = $this->getMock(\OxidEsales\Eshop\Core\Email::class, array("getRecipient", "getMailer", "_sendMail", "_sendMailErrorMsg"));
        $oEmail->expects($this->at(0))->method('getRecipient')->will($this->returnValue([1]));
        $oEmail->expects($this->at(1))->method('getMailer')->will($this->returnValue("smtp"));
        $oEmail->expects($this->at(2))->method('_sendMail')->will($this->returnValue(false));
        $oEmail->expects($this->at(3))->method('_sendMailErrorMsg');
        $oEmail->expects($this->at(4))->method('_sendMail')->will($this->returnValue(false));
        $oEmail->expects($this->exactly(2))->method('_sendMail');
        $oEmail->expects($this->exactly(2))->method('_sendMailErrorMsg');

        $this->assertFalse($oEmail->send());
    }

    /*
     * Test sending error message to shop owner when only mailing by smtp fails
     */
    public function testSendMailErrorMsg_failsOnlySmtp()
    {
        $oEmail = $this->getMock(\OxidEsales\Eshop\Core\Email::class, array("getRecipient", "getMailer", "_sendMail", "_sendMailErrorMsg"));
        $oEmail->expects($this->at(0))->method('getRecipient')->will($this->returnValue([1]));
        $oEmail->expects($this->at(1))->method('getMailer')->will($this->returnValue("smtp"));
        $oEmail->expects($this->at(2))->method('_sendMail')->will($this->returnValue(false));
        $oEmail->expects($this->at(3))->method('_sendMailErrorMsg');
        $oEmail->expects($this->at(4))->method('_sendMail')->will($this->returnValue(true));
        $oEmail->expects($this->exactly(2))->method('_sendMail');
        $oEmail->expects($this->exactly(1))->method('_sendMailErrorMsg');

        $this->assertTrue($oEmail->send());
    }

    /*
     * Test sending error message to shop owner when only mailing by "mail" fails
     */
    public function testSendMailErrorMsg_failsMail()
    {
        $oEmail = $this->getMock(\OxidEsales\Eshop\Core\Email::class, array("getRecipient", "getMailer", "_sendMail", "_sendMailErrorMsg"));
        $oEmail->expects($this->at(0))->method('getRecipient')->will($this->returnValue([1]));
        $oEmail->expects($this->at(1))->method('getMailer')->will($this->returnValue("mail"));
        $oEmail->expects($this->at(2))->method('_sendMail')->will($this->returnValue(false));
        $oEmail->expects($this->at(3))->method('_sendMailErrorMsg');
        $oEmail->expects($this->exactly(1))->method('_sendMail');
        $oEmail->expects($this->exactly(1))->method('_sendMailErrorMsg');

        $this->assertFalse($oEmail->send());
    }

    /*
     * Test hook up method
     */
    public function testAddUserInfoOrderEmail()
    {
        $oOrder = oxNew("oxorder");
        //$this->assertEquals( $oOrder, $this->_oEmail->UNITaddUserInfoOrderEmail($oOrder) );
    }

    /*
     * Test hook up method
     */
    public function testAddUserRegisterEmail()
    {
        $this->assertEquals($this->_oUser, $this->_oEmail->UNITaddUserRegisterEmail($this->_oUser));
    }

    /*
     * Test hook up method
     */
    public function testAddForgotPwdEmail()
    {
        $this->assertEquals($this->_oShop, $this->_oEmail->UNITaddForgotPwdEmail($this->_oShop));
    }

    /*
     * Test hook up method
     */
    public function testAddNewsletterDBOptInMail()
    {
        $this->assertEquals($this->_oUser, $this->_oEmail->UNITaddNewsletterDbOptInMail($this->_oUser));
    }

    /*
     * Test clearing mail fields - recipient, reply to, error message
     */
    public function testClearMailer()
    {
        $this->_oEmail->setRecipient('testuser@testuser.com', 'testUser');
        $this->_oEmail->setReplyTo('testuser@testuser.com', 'testUser');
        $this->_oEmail->ErrorInfo = 'testErrorMessage';

        $this->_oEmail->UNITclearMailer();

        $this->assertEquals(array(), $this->_oEmail->getRecipient());
        $this->assertEquals(array(), $this->_oEmail->getReplyTo());
        $this->assertEquals('', $this->_oEmail->getErrorInfo());
    }

    /*
     * Test setting mail From, FromName, SMTP values with default shop
     */
    public function testSetMailParamsWithDefaultShop()
    {
        // no smtp connect
        $oEmail = $this->getMock(\OxidEsales\Eshop\Core\Email::class, array('_isValidSmtpHost', '_getShop'));
        $oEmail->expects($this->any())->method('_isValidSmtpHost')->will($this->returnValue(false));
        $oEmail->expects($this->any())->method('_getShop')->will($this->returnValue($this->_oShop));

        //with no params must get default shop values
        $oEmail->UNITsetMailParams();

        $this->assertEquals('orderemail@orderemail.nl', $oEmail->getFrom());
        $this->assertEquals('testShopName', $oEmail->getFromName());
        $this->assertEquals('mail', $oEmail->getMailer());
    }

    /*
     * Test setting mail From, FromName, SMTP values with shop param
     */
    public function testSetMailParamsWithSelectedShop()
    {
        // with smtp connect
        $oEmail = $this->getMock(\OxidEsales\Eshop\Core\Email::class, array('_isValidSmtpHost', '_getShop'));
        $oEmail->expects($this->any())->method('_isValidSmtpHost')->will($this->returnValue(true));
        $oEmail->expects($this->any())->method('_getShop')->will($this->returnValue($this->_oShop));

        $oShop = oxNew("oxshop");
        $oShop->oxshops__oxorderemail = new oxField('orderemail2@orderemail2.nl', oxField::T_RAW);
        $oShop->oxshops__oxname = new oxField('testShopName2', oxField::T_RAW);
        $oShop->oxshops__oxsmtp = new oxField('127.0.0.1', oxField::T_RAW);
        $oShop->oxshops__oxsmtpuser = new oxField('testSmtpUser2', oxField::T_RAW);
        $oShop->oxshops__oxsmtppwd = new oxField('testSmtpPassword2', oxField::T_RAW);

        $oEmail->UNITsetMailParams($oShop);

        $this->assertEquals('orderemail2@orderemail2.nl', $oEmail->getFrom());
        $this->assertEquals('testShopName2', $oEmail->getFromName());
        $this->assertEquals('smtp', $oEmail->getMailer());
        $this->assertEquals('127.0.0.1', $oEmail->Host);
        $this->assertEquals('testSmtpUser2', $oEmail->Username);
        $this->assertEquals('testSmtpPassword2', $oEmail->Password);
    }

    /*
     * Test getting active shop when shop is not set
     */
    public function testGetShopWhenShopIsNotSet()
    {
        $this->assertEquals($this->getConfig()->getActiveShop(), $this->_oEmail->UNITgetShop());
    }

    /*
     * Test getting shop when only shop id is given
     */
    public function testGetShopWithShopId()
    {
        $sShopId = $this->getConfig()->getBaseShopId();

        $oShop = $this->_oEmail->UNITgetShop(null, $sShopId);
        $this->assertEquals($sShopId, $oShop->getShopId());
        $this->assertEquals(oxRegistry::getLang()->getBaseLanguage(), $oShop->getLanguage());
    }

    /*
     * Test getting shop when only language id is given
     */
    public function testGetShopWithLanguageId()
    {
        $oShop = $this->_oEmail->UNITgetShop(1);
        $this->assertEquals(1, $oShop->getLanguage());
        $this->assertEquals($this->getConfig()->getShopId(), $oShop->getShopId());
    }

    /*
    * Test getting active shop when both language id and shop id is given
    */
    public function testGetShopWithLanguageIdAndShopId()
    {
        $this->_oEmail->setShop($this->_oShop);

        $sShopId = $this->getConfig()->getBaseShopId();

        $oShop = $this->_oEmail->UNITgetShop(1, $sShopId);
        $this->assertEquals(1, $oShop->getLanguage());
        $this->assertEquals($sShopId, $oShop->getShopId());
        $this->assertEquals($this->_oShop, $this->_oEmail->UNITgetShop());
    }

    /*
     * Test setting smtp authentification information
     */
    public function testSetSmtpAuthInfo()
    {
        $this->_oEmail->UNITsetSmtpAuthInfo('testUserName', 'testPassword');

        $this->assertEquals('testUserName', $this->_oEmail->Username);
        $this->assertEquals('testPassword', $this->_oEmail->Password);
    }

    /*
     * Test setting smtp debug
     */
    public function testSetSmtpDebug()
    {
        $this->_oEmail->UNITsetSmtpDebug(true);
        $this->assertTrue($this->_oEmail->SMTPDebug);
    }

    /**
     * Test passing mail body and alt body proccesing through oxoutput
     */
    public function testMakeOutputProcessingInUtf8Mode()
    {
        $this->_oEmail->setBody('testbody 55 €'); //with euro sign
        $this->_oEmail->setAltBody('testaltbody 55 €'); //with euro sign
        $this->_oEmail->UNITmakeOutputProcessing();

        $this->assertEquals('testbody 55 €', $this->_oEmail->getBody());
        $this->assertEquals('testaltbody 55 €', $this->_oEmail->getAltBody());
    }

    public function testHeaderLine()
    {
<<<<<<< HEAD
        $this->assertSame("testName: testVar" . "\r\n", $this->_oEmail->headerLine('testName', 'testVar'));
=======
        $headerLine = $this->_oEmail->headerLine('testName', 'testValue');

        $this->assertContains('testName', $headerLine);
        $this->assertContains('testValue', $headerLine);
>>>>>>> dc7693b7
    }

    public function testHeaderLineXMailer()
    {
        $this->assertNull($this->_oEmail->headerLine('X-Mailer', 'testVal'));
        $this->assertNull($this->_oEmail->headerLine('x-Mailer', 'testVal'));
        $this->assertNull($this->_oEmail->headerLine('X-Priority', 'testVal'));
    }

    /*
     * Test sending mail when no recipient defined
     */
    public function testSend_noRecipient()
    {
        $oEmail = $this->getMock(\OxidEsales\Eshop\Core\Email::class, array('_sendMail'));
        $oEmail->expects($this->never())->method('_sendMail');
        $oEmail->setRecipient("");
        $this->assertFalse($this->_oEmail->send());
    }

    public function testGetNewsSubsLink()
    {
        $sUrl = $this->getConfig()->getShopHomeURL() . 'cl=newsletter&amp;fnc=addme&amp;uid=XXXX&amp;lang=0';
        $this->assertEquals($sUrl, $this->_oEmail->UNITgetNewsSubsLink('XXXX'));
        $oActShop = $this->getConfig()->getActiveShop();
        $oActShop->setLanguage(1);
        $this->assertEquals($sUrl, $this->_oEmail->UNITgetNewsSubsLink('XXXX'));
    }

    public function testGetNewsSubsLinkWithConfirm()
    {
        $sUrl = $this->getConfig()->getShopHomeURL() . 'cl=newsletter&amp;fnc=addme&amp;uid=XXXX&amp;lang=0&amp;confirm=AAAA';
        $this->assertEquals($sUrl, $this->_oEmail->UNITgetNewsSubsLink('XXXX', 'AAAA'));
        $oActShop = $this->getConfig()->getActiveShop();
        $oActShop->setLanguage(1);
        $this->assertEquals($sUrl, $this->_oEmail->UNITgetNewsSubsLink('XXXX', 'AAAA'));
    }

    public function testSetSmtpProtocol()
    {
        $oEmail = $this->getMock(\OxidEsales\Eshop\Core\Email::class, array('set'));
        $oEmail->expects($this->at(0))->method('set')
            ->with(
                $this->equalTo('SMTPSecure'),
                $this->equalTo('ssl')
            );
        $oEmail->expects($this->at(1))->method('set')
            ->with(
                $this->equalTo('SMTPSecure'),
                $this->equalTo('tls')
            );
        $this->assertEquals("hostname:23", $oEmail->UNITsetSmtpProtocol('ssl://hostname:23'));
        $this->assertEquals("hostname:23", $oEmail->UNITsetSmtpProtocol('tls://hostname:23'));
        $this->assertEquals("ssx://hostname:23", $oEmail->UNITsetSmtpProtocol('ssx://hostname:23'));
    }

    /**
     * Testing the correct recipient (#1964)
     */
    public function testSendOrderEmailToOwnerCorrectSenderReceiver()
    {
        $oSmartyMock = $this->getMock("Smarty", array("fetch"));
        $oSmartyMock->expects($this->any())->method("fetch")->will($this->returnValue(true));

        $oEmail = $this->getMock(\OxidEsales\Eshop\Core\Email::class, array("_sendMail", "_getSmarty"));
        $oEmail->expects($this->once())->method("_sendMail")->will($this->returnValue(true));
        $oEmail->expects($this->any())->method("_getSmarty")->will($this->returnValue($oSmartyMock));

        $oUser = oxNew('oxUser');
        $oUser->load("oxdefaultadmin");
        //oxOrder mock
        $oOrder = $this->getMock(\OxidEsales\Eshop\Application\Model\Order::class, array("getOrderUser"));
        $oOrder->expects($this->once())->method("getOrderUser")->will($this->returnValue($oUser));

        $oEmail->sendOrderEmailToOwner($oOrder);

        //testing actual From field Value
        $this->assertEquals("order@myoxideshop.com", $oEmail->getFrom());
        //testing actual To field Value
        $aTo = array();
        $aTo[0][0] = 'order@myoxideshop.com';
        $aTo[0][1] = 'order';
        $this->assertEquals($aTo, $oEmail->getRecipient());
    }

    /**
     * Testing the correct recipient (#3586)
     */
    public function testSendSuggestMailCorrectSender()
    {
        $oSmartyMock = $this->getMock("Smarty", array("fetch"));
        $oSmartyMock->expects($this->any())->method("fetch")->will($this->returnValue(true));

        $oEmail = $this->getMock(\OxidEsales\Eshop\Core\Email::class, array("send", "_getSmarty"));
        $oEmail->expects($this->once())->method("send")->will($this->returnValue(true));
        $oEmail->expects($this->any())->method("_getSmarty")->will($this->returnValue($oSmartyMock));

        // oxParams mock
        $oParams = $this->getMock("oxParams");

        // oxProduct mock
        $oProduct = $this->getMock("oxProduct", array("getId", "getLanguage", "setLanguage", "load", "getLink"));
        $oProduct->expects($this->once())->method("getId")->will($this->returnValue(true));
        $oProduct->expects($this->once())->method("getLanguage")->will($this->returnValue(true));
        $oProduct->expects($this->once())->method("setLanguage")->will($this->returnValue(true));
        $oProduct->expects($this->once())->method("load")->will($this->returnValue(true));
        $oProduct->expects($this->once())->method("getLink")->will($this->returnValue(true));

        $oEmail->sendSuggestMail($oParams, $oProduct);

        //testing actual From field Value
        $this->assertEquals("info@myoxideshop.com", $oEmail->getFrom());
    }

    public function testProductReviewLinksAreIncludedByDefaultInSendedNowMail()
    {
        $orderStub = $this->getOrderStub();
        $emailStub = $this->getEmailStub();

        $emailStub->sendSendedNowMail($orderStub);

        $body = $emailStub->getBody();

        $this->assertTrue($this->isReviewLinkIncluded($body), 'Links to product reviews are included in the email body by default');
    }

    /**
     * @param bool   $configParameterLoadReviewsValue
     * @param bool   $isReviewLinkExpectedToBeIncluded
     * @param string $message
     *
     * @dataProvider dataProviderTestProductReviewLinksAreIncludedInSendedNowMailAccordingConfiguration
     */
    public function testProductReviewLinksAreIncludedInSendedNowMailAccordingConfiguration(
        bool $configParameterLoadReviewsValue,
        bool $isReviewLinkExpectedToBeIncluded,
        string $message
    )
    {
        $this->setConfigParam('bl_perfLoadReviews', $configParameterLoadReviewsValue);
        $orderStub = $this->getOrderStub();
        $emailStub = $this->getEmailStub();

        $emailStub->sendSendedNowMail($orderStub);

        $body = $emailStub->getBody();

        $this->assertSame($isReviewLinkExpectedToBeIncluded, $this->isReviewLinkIncluded($body), $message);
    }

    public function dataProviderTestProductReviewLinksAreIncludedInSendedNowMailAccordingConfiguration()
    {
        return [
            [
                'configParameterLoadReviewsValue'  => true,
                'isReviewLinkExpectedToBeIncluded' => true,
                'message'                          => 'Links to product reviews are included in the email body'
            ],
            [
                'configParameterLoadReviewsValue'  => false,
                'isReviewLinkExpectedToBeIncluded' => false,
                'message'                          => 'No links to product reviews are included in the email body'
            ],

        ];
    }

    public function testProductReviewLinksAreNotIncludedByDefaultInOrderEmail()
    {
        $orderStub = $this->getOrderStub();
        $emailStub = $this->getEmailStub();

        $emailStub->sendOrderEmailToUser($orderStub);

        $body = $emailStub->getBody();

        $this->assertFalse($this->isReviewLinkIncluded($body));
    }

    /**
     * @param bool   $configParameterLoadReviews
     * @param bool   $configParameterIncludeProductReviewLinksInEmail
     * @param bool   $isReviewLinkExpectedToBeIncluded
     * @param string $message
     *
     * @dataProvider dataProviderTestProductReviewLinksAreIncludedInOrderEmailAccordingConfiguration
     */
    public function testProductReviewLinksAreIncludedInOrderEmailAccordingConfiguration(
        bool $configParameterLoadReviews,
        bool $configParameterIncludeProductReviewLinksInEmail,
        bool $isReviewLinkExpectedToBeIncluded,
        string $message
    )
    {
        $this->setConfigParam('bl_perfLoadReviews', $configParameterLoadReviews);
        $this->setConfigParam('includeProductReviewLinksInEmail', $configParameterIncludeProductReviewLinksInEmail);
        $orderStub = $this->getOrderStub();
        $emailStub = $this->getEmailStub();

        $emailStub->sendOrderEmailToUser($orderStub);

        $body = $emailStub->getBody();

        $this->assertSame($isReviewLinkExpectedToBeIncluded, $this->isReviewLinkIncluded($body), $message);
    }

    public function dataProviderTestProductReviewLinksAreIncludedInOrderEmailAccordingConfiguration()
    {
        return [
            [
                'configParameterLoadReviewsValue'                 => true,
                'configParameterIncludeProductReviewLinksInEmail' => true,
                'isReviewLinkExpectedToBeIncluded'                => true,
                'message'                                         => 'Links to product reviews are included in the email body'
            ],
            [
                'configParameterLoadReviewsValue'                 => true,
                'configParameterIncludeProductReviewLinksInEmail' => false,
                'isReviewLinkExpectedToBeIncluded'                => false,
                'message'                                         => 'No links to product reviews are included in the email body'
            ],
            [
                'configParameterLoadReviewsValue'                 => false,
                'configParameterIncludeProductReviewLinksInEmail' => true,
                'isReviewLinkExpectedToBeIncluded'                => false,
                'message'                                         => 'No links to product reviews are included in the email body'
            ],
            [
                'configParameterLoadReviewsValue'                 => false,
                'configParameterIncludeProductReviewLinksInEmail' => false,
                'isReviewLinkExpectedToBeIncluded'                => false,
                'message'                                         => 'No links to product reviews are included in the email body'
            ],
        ];
    }

    /**
     * @param $basketContents
     * @param $basketArticles
     *
     * @return \OxidEsales\Eshop\Application\Model\Order|\PHPUnit_Framework_MockObject_MockObject
     */
    private function getOrderStub()
    {
        $priceStub = $this->getMockBuilder(Price::class)
            ->getMock();
        $priceStub->method('getPrice')->will($this->returnValue(256));
        $priceStub->method('getBruttoPrice')->will($this->returnValue(8));

        $basketItemStub = $this->getMockBuilder(BasketItem::class)
            ->setMethods(['getPrice', 'getUnitPrice', 'getRegularUnitPrice', 'getTitle'])
            ->getMock();
        $basketItemStub->method('getPrice')->will($this->returnValue($priceStub));
        $basketItemStub->method('getUnitPrice')->will($this->returnValue($priceStub));
        $basketItemStub->method('getRegularUnitPrice')->will($this->returnValue($priceStub));
        $basketItemStub->method('getTitle')->will($this->returnValue("testarticle"));

        // insert test article
        $article = oxNew("oxArticle");
        $article->setId('_testArticleId');
        $article->setId('_testArticleId');
        $article->oxarticles__oxtitle = new oxField();

        $priceStub->setPrice(0);

        $basketStub = $this->getMockBuilder(\OxidEsales\Eshop\Application\Model\Basket::class)
            ->setMethods(['getBasketArticles', 'getContents', 'getCosts', 'getBruttoSum',])
            ->getMock();
        $basketStub->method('getBasketArticles')->will($this->returnValue([$article]));
        $basketStub->method('getContents')->will($this->returnValue([$basketItemStub]));
        $basketStub->method('getCosts')->will($this->returnValue($priceStub));
        $basketStub->method('getBruttoSum')->will($this->returnValue(7));

        $payment = oxNew(\OxidEsales\Eshop\Application\Model\UserPayment::class);
        $payment->oxpayments__oxdesc = new oxField("testPaymentDesc");

        $user = oxNew("oxuser");
        $user->setId('_testUserId');
        $user->oxuser__oxusername = new oxField('username@useremail.nl', oxField::T_RAW);
        $user->oxuser__oxfname = new oxField('testUserFName', oxField::T_RAW);
        $user->oxuser__oxlname = new oxField('testUserLName', oxField::T_RAW);

        $orderStub = $this->getMockBuilder(\OxidEsales\Eshop\Application\Model\Order::class)
            ->setMethods(['getOrderUser', 'getBasket', 'getPayment'])
            ->getMock();
        $orderStub->method('getOrderUser')->will($this->returnValue($user));
        $orderStub->method('getBasket')->will($this->returnValue($basketStub));
        $orderStub->method('getPayment')->will($this->returnValue($payment));

        $orderStub->oxorder__oxordernr = new oxField('987654321', oxField::T_RAW);
        $orderStub->oxorder__oxbillfname = new oxField('');
        $orderStub->oxorder__oxbilllname = new oxField('');
        $orderStub->oxorder__oxbilladdinfo = new oxField('');
        $orderStub->oxorder__oxbillstreet = new oxField('');
        $orderStub->oxorder__oxbillcity = new oxField('');
        $orderStub->oxorder__oxbillcountry = new oxField('');
        $orderStub->oxorder__oxbillcompany = new oxField('');
        $orderStub->oxorder__oxdeltype = new oxField("oxidstandard");

        return $orderStub;
    }

    /**
     * @return \OxidEsales\Eshop\Core\Email|\PHPUnit_Framework_MockObject_MockObject
     */
    private function getEmailStub()
    {
        $shop = oxNew(Shop::class);
        $shop->load($this->getConfig()->getShopId());

        $emailStub = $this->getMockBuilder(\OxidEsales\Eshop\Core\Email::class)
            ->setMethods(['_sendMail', '_getShop', 'getOrderFileList'])
            ->getMock();;
        $emailStub->method('_sendMail')->will($this->returnValue(true));
        $emailStub->method('_getShop')->will($this->returnValue($shop));
        $emailStub->method('getOrderFileList')->will($this->returnValue(false));

        return $emailStub;
    }

    /**
     * @return string
     */
    private function getTemporaryFilePath(): string
    {
        $temporaryFileHandle = tmpfile();

        return  stream_get_meta_data($temporaryFileHandle)['uri'];
    }

    /**
     * @return mixed
     */
    private function getFileToAttach()
    {
        $fileToAttach = $this->getTemporaryFilePath();
        file_put_contents($fileToAttach, 'test');

        return $fileToAttach;
    }

    /**
     * @param $body
     *
     * @return bool
     */
    private function isReviewLinkIncluded($body): bool
    {
        return false !== strpos($body, 'cl=review');
    }
}<|MERGE_RESOLUTION|>--- conflicted
+++ resolved
@@ -1010,14 +1010,10 @@
 
     public function testHeaderLine()
     {
-<<<<<<< HEAD
-        $this->assertSame("testName: testVar" . "\r\n", $this->_oEmail->headerLine('testName', 'testVar'));
-=======
         $headerLine = $this->_oEmail->headerLine('testName', 'testValue');
 
         $this->assertContains('testName', $headerLine);
         $this->assertContains('testValue', $headerLine);
->>>>>>> dc7693b7
     }
 
     public function testHeaderLineXMailer()
