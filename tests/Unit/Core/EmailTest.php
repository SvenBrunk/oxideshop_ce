--- conflicted
+++ resolved
@@ -1137,7 +1137,6 @@
         $this->assertEquals("info@myoxideshop.com", $oEmail->getFrom());
     }
 
-<<<<<<< HEAD
     public function testProductReviewLinksAreIncludedByDefaultInSendedNowMail()
     {
         $orderStub = $this->getOrderStub();
@@ -1345,6 +1344,27 @@
     }
 
     /**
+     * @return string
+     */
+    private function getTemporaryFilePath(): string
+    {
+        $temporaryFileHandle = tmpfile();
+
+        return  stream_get_meta_data($temporaryFileHandle)['uri'];
+    }
+
+    /**
+     * @return mixed
+     */
+    private function getFileToAttach()
+    {
+        $fileToAttach = $this->getTemporaryFilePath();
+        file_put_contents($fileToAttach, 'test');
+
+        return $fileToAttach;
+    }
+
+    /**
      * @param $body
      *
      * @return bool
@@ -1353,25 +1373,4 @@
     {
         return false !== strpos($body, 'cl=review');
     }
-}
-=======
-    private function getTemporaryFilePath()
-    {
-        $temporaryFileHandle = tmpfile();
-
-        return  stream_get_meta_data($temporaryFileHandle)['uri'];
-    }
-
-    /**
-     * @return mixed
-     */
-    private function getFileToAttach()
-    {
-        $fileToAttach = $this->getTemporaryFilePath();
-        file_put_contents($fileToAttach, 'test');
-
-        return $fileToAttach;
-    }
-
-}
->>>>>>> 420be390
+}