--- conflicted
+++ resolved
@@ -375,15 +375,6 @@
         $this->assertSame($result, $systemRequirements->UNITcheckTemplateBlock('tests.tpl', $blockName));
     }
 
-<<<<<<< HEAD
-        $systemRequirements = oxNew(\OxidEsales\Eshop\Core\SystemRequirements::class);
-        Registry::set(Config::class, $configMock);
-
-        $this->assertFalse($systemRequirements->UNITcheckTemplateBlock('test0', 'nonimportanthere'));
-        $this->assertTrue($systemRequirements->UNITcheckTemplateBlock('test1', 'block1'));
-        $this->assertTrue($systemRequirements->UNITcheckTemplateBlock('test1', 'block2'));
-        $this->assertFalse($systemRequirements->UNITcheckTemplateBlock('test1', 'block3'));
-=======
     /**
      * @return array
      */
@@ -396,7 +387,6 @@
             [$templateContent, 'block2', true],
             [$templateContent, 'block3', false],
         ];
->>>>>>> d377a93e
     }
 
     /**
