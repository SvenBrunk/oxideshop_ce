<?php
/**
 * Copyright © OXID eSales AG. All rights reserved.
 * See LICENSE file for license details.
 */
namespace OxidEsales\EshopCommunity\Tests\Unit\Core\Exception;

use OxidEsales\Eshop\Core\Exception\ExceptionHandler;
use OxidEsales\Eshop\Core\Exception\StandardException;
<<<<<<< HEAD
use OxidEsales\EshopCommunity\Core\Registry;
use Psr\Log\LoggerInterface;
use Psr\Log\NullLogger;

class ExceptionHandlerTest extends \OxidEsales\TestingLibrary\UnitTestCase
{
    protected $testExceptionMessage = 'TEST_EXCEPTION';
=======

class ExceptionHandlerTest extends \OxidEsales\TestingLibrary\UnitTestCase
{
    protected $message = 'TEST_EXCEPTION';
>>>>>>> 6801e224

    public function testCallUnExistingMethod()
    {
        $this->setExpectedException( \OxidEsales\Eshop\Core\Exception\SystemComponentException::class);
        $exceptionHandler = oxNew(\OxidEsales\Eshop\Core\Exception\ExceptionHandler::class);
        $exceptionHandler->__NotExistingFunction__();
    }

    /**
     * @dataProvider dataProviderExceptions Provides an OXID eShop style exception and a standard PHP Exception
     *
     * @param $exception
     */
    public function testExceptionHandlerLogExceptionInDebugMode($exception)
    {
        $logger = $this->getMock(LoggerInterface::class);
        $logger
            ->expects($this->once())
            ->method('error');

        Registry::set('logger', $logger);

        $debug = true;
<<<<<<< HEAD
        $exceptionHandler = oxNew(ExceptionHandler::class, $debug);

        ob_start();
        $exceptionHandler->handleUncaughtException($exception);
        $displayMessage = ob_get_clean();

        $this->assertContains($this->testExceptionMessage, $displayMessage);
=======
        $logFileName = basename(OX_LOG_FILE);
        /** @var ExceptionHandler|\PHPUnit_Framework_MockObject_MockObject $exceptionHandlerMock */
        $exceptionHandlerMock = $this->getMock(
            ExceptionHandler::class,
            ['displayDebugMessage'], // Mock rendering of message in order not to print anything to the console
            [$debug]
        );
        $exceptionHandlerMock->expects($this->once())->method('displayDebugMessage');

        try {
            $exceptionHandlerMock->handleUncaughtException($exception);
        } catch (\Exception $e) {
            // Lets try to delete an possible left over file
            if (file_exists($this->getConfig()->getConfigParam('sShopDir') . 'log/' . $logFileName)) {
                unlink($this->getConfig()->getConfigParam('sShopDir') . 'log/' . $logFileName);
            }
            $this->fail('handleUncaughtException() throws an exception.');
        }
        if (!file_exists($this->getConfig()->getConfigParam('sShopDir') . 'log/' . $logFileName)) {
            $this->fail('No log file written');
        }
        $logFileContent = file_get_contents($this->getConfig()->getConfigParam('sShopDir') . 'log/' . $logFileName);
        unlink($this->getConfig()->getConfigParam('sShopDir') . 'log/' . $logFileName); // delete file first as assert may return out this function
        /** Test if the exception message is found in the log file */
        $this->assertContains($this->message, $logFileContent);
>>>>>>> 6801e224
    }

    public function dataProviderExceptions()
    {
        return [
            [ new StandardException($this->testExceptionMessage) ],
            [ new \Exception($this->testExceptionMessage) ],
        ];
    }

    /**
     * @covers \OxidEsales\Eshop\Core\Exception\ExceptionHandler::handleDatabaseException()
     */
    public function testHandleDatabaseExceptionDelegatesToHandleUncaughtException() {
        /** @var ExceptionHandler|\PHPUnit_Framework_MockObject_MockObject $exceptionHandlerMock */
        $exceptionHandlerMock = $this->getMock(ExceptionHandler::class, ['handleUncaughtException']);
        $exceptionHandlerMock->expects($this->once())->method('handleUncaughtException');

        $databaseException = oxNew(\OxidEsales\Eshop\Core\Exception\DatabaseException::class, 'message', 0, new \Exception());

        $exceptionHandlerMock->handleDatabaseException($databaseException);
    }

    /**
     * The message is different, if in CLI mode.
     * Real message cannot be tested in UNIT or Integration tests
     *
     * @covers \OxidEsales\Eshop\Core\Exception\ExceptionHandler::handleUncaughtException
     */
    public function testHandleUncaughtExceptionWillDisplayDebugMessageInCliMode() {

        Registry::set('logger', new NullLogger());

        $debug = false;
        /** @var ExceptionHandler|\PHPUnit_Framework_MockObject_MockObject $exceptionHandlerMock */
        $exceptionHandlerMock = $this->getMock(
            ExceptionHandler::class,
            null,
            [$debug]
        );

        $exceptionHandlerMock->expects($this->any())->method('writeExceptionToLog')->willReturn(true);
        ob_start();
        $exceptionHandlerMock->handleUncaughtException(new \Exception());
        $displayMessage = ob_get_clean();

        $this->assertContains('Uncaught exception. See error log for more information.', $displayMessage);
    }

    /**
     * @covers \OxidEsales\Eshop\Core\Exception\ExceptionHandler::handleUncaughtException
     */
    public function testHandleUncaughtExceptionWillDisplayDebugMessageIfDebugIsTrue() {

<<<<<<< HEAD
        Registry::set('logger', new NullLogger());

        $debug = true;
        /** @var ExceptionHandler|\PHPUnit_Framework_MockObject_MockObject $exceptionHandlerMock */
        $exceptionHandlerMock = $this->getMock(
            ExceptionHandler::class,
            ['displayDebugMessage'],
            [$debug]
        );

        ob_start();
        $exceptionHandlerMock->handleUncaughtException(new \Exception($this->testExceptionMessage));
        $displayMessage = ob_get_clean();

        $this->assertContains($this->testExceptionMessage, $displayMessage);
=======
    /**
     * Data provider for testHandleUncaughtExceptionWillExitApplication
     *
     * @return array
     */
    public function dataProviderTestHandleUncaughtExceptionDebugStatus ()
    {
        return [
            ['debug' => true],
            ['debug' => false],
        ];
    }

    /**
     * @covers \OxidEsales\Eshop\Core\Exception\ExceptionHandler::getLogFileName()
     */
    public function testGetLogFileNameReturnsBaseNameOfLogeFile()
    {
        /** @var ExceptionHandler $exceptionHandlerMock */
        $exceptionHandler = oxNew(ExceptionHandler::class);

        $actualLogFileName = $exceptionHandler->getLogFileName();
        $expectedLogFileName = basename($actualLogFileName);

        $this->assertEquals($expectedLogFileName, $actualLogFileName, 'getLogFileName returns basename of logFile');
>>>>>>> 6801e224
    }
}<|MERGE_RESOLUTION|>--- conflicted
+++ resolved
@@ -7,20 +7,12 @@
 
 use OxidEsales\Eshop\Core\Exception\ExceptionHandler;
 use OxidEsales\Eshop\Core\Exception\StandardException;
-<<<<<<< HEAD
-use OxidEsales\EshopCommunity\Core\Registry;
-use Psr\Log\LoggerInterface;
-use Psr\Log\NullLogger;
+use oxSystemComponentException;
+use \oxTestModules;
 
 class ExceptionHandlerTest extends \OxidEsales\TestingLibrary\UnitTestCase
 {
     protected $testExceptionMessage = 'TEST_EXCEPTION';
-=======
-
-class ExceptionHandlerTest extends \OxidEsales\TestingLibrary\UnitTestCase
-{
-    protected $message = 'TEST_EXCEPTION';
->>>>>>> 6801e224
 
     public function testCallUnExistingMethod()
     {
@@ -44,7 +36,6 @@
         Registry::set('logger', $logger);
 
         $debug = true;
-<<<<<<< HEAD
         $exceptionHandler = oxNew(ExceptionHandler::class, $debug);
 
         ob_start();
@@ -52,33 +43,6 @@
         $displayMessage = ob_get_clean();
 
         $this->assertContains($this->testExceptionMessage, $displayMessage);
-=======
-        $logFileName = basename(OX_LOG_FILE);
-        /** @var ExceptionHandler|\PHPUnit_Framework_MockObject_MockObject $exceptionHandlerMock */
-        $exceptionHandlerMock = $this->getMock(
-            ExceptionHandler::class,
-            ['displayDebugMessage'], // Mock rendering of message in order not to print anything to the console
-            [$debug]
-        );
-        $exceptionHandlerMock->expects($this->once())->method('displayDebugMessage');
-
-        try {
-            $exceptionHandlerMock->handleUncaughtException($exception);
-        } catch (\Exception $e) {
-            // Lets try to delete an possible left over file
-            if (file_exists($this->getConfig()->getConfigParam('sShopDir') . 'log/' . $logFileName)) {
-                unlink($this->getConfig()->getConfigParam('sShopDir') . 'log/' . $logFileName);
-            }
-            $this->fail('handleUncaughtException() throws an exception.');
-        }
-        if (!file_exists($this->getConfig()->getConfigParam('sShopDir') . 'log/' . $logFileName)) {
-            $this->fail('No log file written');
-        }
-        $logFileContent = file_get_contents($this->getConfig()->getConfigParam('sShopDir') . 'log/' . $logFileName);
-        unlink($this->getConfig()->getConfigParam('sShopDir') . 'log/' . $logFileName); // delete file first as assert may return out this function
-        /** Test if the exception message is found in the log file */
-        $this->assertContains($this->message, $logFileContent);
->>>>>>> 6801e224
     }
 
     public function dataProviderExceptions()
@@ -133,7 +97,6 @@
      */
     public function testHandleUncaughtExceptionWillDisplayDebugMessageIfDebugIsTrue() {
 
-<<<<<<< HEAD
         Registry::set('logger', new NullLogger());
 
         $debug = true;
@@ -149,32 +112,5 @@
         $displayMessage = ob_get_clean();
 
         $this->assertContains($this->testExceptionMessage, $displayMessage);
-=======
-    /**
-     * Data provider for testHandleUncaughtExceptionWillExitApplication
-     *
-     * @return array
-     */
-    public function dataProviderTestHandleUncaughtExceptionDebugStatus ()
-    {
-        return [
-            ['debug' => true],
-            ['debug' => false],
-        ];
-    }
-
-    /**
-     * @covers \OxidEsales\Eshop\Core\Exception\ExceptionHandler::getLogFileName()
-     */
-    public function testGetLogFileNameReturnsBaseNameOfLogeFile()
-    {
-        /** @var ExceptionHandler $exceptionHandlerMock */
-        $exceptionHandler = oxNew(ExceptionHandler::class);
-
-        $actualLogFileName = $exceptionHandler->getLogFileName();
-        $expectedLogFileName = basename($actualLogFileName);
-
-        $this->assertEquals($expectedLogFileName, $actualLogFileName, 'getLogFileName returns basename of logFile');
->>>>>>> 6801e224
     }
 }