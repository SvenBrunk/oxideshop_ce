--- conflicted
+++ resolved
@@ -35,7 +35,7 @@
      */
     public function testExceptionHandlerReportsExceptionInDebugMode($exception)
     {
-        $this->setExpectedException(get_class($exception));
+        $this->expectException(get_class($exception));
 
         $logger = $this->getMockBuilder(LoggerInterface::class)->getMock();
         $logger
@@ -89,73 +89,6 @@
      */
     public function testHandleUncaughtExceptionWillAlwaysWriteToLogFile($debug)
     {
-<<<<<<< HEAD
-        /** @var ExceptionHandler|\PHPUnit\Framework\MockObject\MockObject $exceptionHandlerMock */
-        $exceptionHandlerMock = $this->getMock(
-            ExceptionHandler::class,
-            ['writeExceptionToLog','displayOfflinePage','displayDebugMessage'],
-            [$debug]
-        );
-        $exceptionHandlerMock->expects($this->once())->method('writeExceptionToLog');
-
-        $exceptionHandlerMock->handleUncaughtException(new \Exception());
-    }
-
-    /**
-     * The message is different, if in CLI mode.
-     * Real message cannot be tested in UNIT or Integration tests
-     *
-     * @dataProvider dataProviderTestHandleUncaughtExceptionDebugStatus
-     *
-     * @covers \OxidEsales\Eshop\Core\Exception\ExceptionHandler::handleUncaughtException
-     */
-    public function testHandleUncaughtExceptionWillDisplayShortDebugMessageInCliMode($debug) {
-        /** @var ExceptionHandler|\PHPUnit\Framework\MockObject\MockObject $exceptionHandlerMock */
-        $exceptionHandlerMock = $this->getMock(
-            ExceptionHandler::class,
-            ['writeExceptionToLog'],
-            [$debug]
-        );
-
-        $exceptionHandlerMock->expects($this->any())->method('writeExceptionToLog')->willReturn(true);
-        ob_start();
-        $exceptionHandlerMock->handleUncaughtException(new \Exception());
-        $displayMessage = ob_get_clean();
-
-        $this->assertContains('Uncaught exception. See error log for more information.', $displayMessage);
-    }
-
-    /**
-     * @covers \OxidEsales\Eshop\Core\Exception\ExceptionHandler::handleUncaughtException
-     */
-    public function testHandleUncaughtExceptionWillDisplayDebugMessageIfDebugIsTrue() {
-        $debug = true;
-        /** @var ExceptionHandler|\PHPUnit\Framework\MockObject\MockObject $exceptionHandlerMock */
-        $exceptionHandlerMock = $this->getMock(
-            ExceptionHandler::class,
-            ['writeExceptionToLog','displayDebugMessage'],
-            [$debug]
-        );
-        $exceptionHandlerMock->expects($this->once())->method('displayDebugMessage');
-
-        $exceptionHandlerMock->handleUncaughtException(new \Exception());
-    }
-
-    /**
-     * @covers \OxidEsales\Eshop\Core\Exception\ExceptionHandler::handleUncaughtException
-     */
-    public function testHandleUncaughtExceptionWillDisplayOfflinePageIfDebugIsFalse() {
-        $debug = false;
-        /** @var ExceptionHandler|\PHPUnit\Framework\MockObject\MockObject $exceptionHandlerMock */
-        $exceptionHandlerMock = $this->getMock(
-            ExceptionHandler::class,
-            ['writeExceptionToLog','displayOfflinePage'],
-            [$debug]
-        );
-        $exceptionHandlerMock->expects($this->once())->method('displayOfflinePage');
-
-        $exceptionHandlerMock->handleUncaughtException(new \Exception());
-=======
         $logger = $this->getMockBuilder(LoggerInterface::class)->getMock();
         $logger
             ->expects($this->atLeastOnce())
@@ -165,7 +98,6 @@
 
         $exceptionHandler = oxNew(ExceptionHandler::class, $debug);
         $exceptionHandler->handleUncaughtException(new \Exception());
->>>>>>> 18a64fbd
     }
 
     /**
