--- conflicted
+++ resolved
@@ -186,438 +186,6 @@
     }
 
     /**
-<<<<<<< HEAD
-     * oxmodulelist::getDisabledModuleClasses() test case
-     *
-     * @return null
-     */
-    public function testGetDisabledModuleClasses()
-    {
-        $aModules = array(
-            'oxorder' => 'testExt1/testExt11/module1&testExt2/module1',
-            'oxnews'  => 'testExt2/module2'
-        );
-        $this->getConfig()->setConfigParam("aModules", $aModules);
-
-        $aDisabledModules = array(
-            'testExt1',
-            'testExt2'
-        );
-        $this->getConfig()->setConfigParam("aDisabledModules", $aDisabledModules);
-
-        $aModulePaths = array(
-            'testExt1' => 'testExt1/testExt11',
-            'testExt2' => 'testExt2'
-        );
-        $this->getConfig()->setConfigParam("aModulePaths", $aModulePaths);
-
-        $aDisabledModuleClasses = array(
-            'testExt1/testExt11/module1',
-            'testExt2/module1',
-            'testExt2/module2'
-        );
-        $oModuleList = $this->getProxyClass('oxmodulelist');
-
-        $this->assertEquals($aDisabledModuleClasses, $oModuleList->getDisabledModuleClasses());
-    }
-
-    /**
-     * oxmodulelist::getDisabledModuleClasses() test case
-     *
-     * @return null
-     */
-    public function testGetDisabledModuleClassesIfNoPath()
-    {
-        $aModules = array(
-            'oxorder' => 'testExt1/testExt11/module1&testExt2/module1',
-            'oxnews'  => 'testExt2/module2'
-        );
-        $this->getConfig()->setConfigParam("aModules", $aModules);
-
-        $aDisabledModules = array(
-            'testExt1',
-            'testExt2'
-        );
-        $this->getConfig()->setConfigParam("aDisabledModules", $aDisabledModules);
-
-        $aModulePaths = array(
-            'testExt1' => 'testExt1/testExt11',
-        );
-        $this->getConfig()->setConfigParam("aModulePaths", $aModulePaths);
-
-        $aDisabledModuleClasses = array(
-            'testExt1/testExt11/module1',
-            'testExt2/module1',
-            'testExt2/module2'
-        );
-        $oModuleList = $this->getProxyClass('oxmodulelist');
-
-        $this->assertEquals($aDisabledModuleClasses, $oModuleList->getDisabledModuleClasses());
-    }
-
-    public function testRemoveExtensions()
-    {
-        $aModules = array(
-            'oxarticle' => 'mod/testExtension&mod7/testExtension2/&mod3/dir3/testExtension3',
-            'oxorder'   => 'mod7/testModuleOrder&mod3/myextclass',
-            'oxaddress' => 'mod/testExtension4'
-        );
-        $aModuleIdsToRemove = array('mod', 'mod7');
-        $aModuleResult = array(
-            'oxarticle' => 'mod3/dir3/testExtension3',
-            'oxorder'   => 'mod3/myextclass'
-        );
-
-        $this->getConfig()->saveShopConfVar('aarr', 'aModules', $aModules);
-        /** @var oxModuleList $oModuleList */
-        $oModuleList = $this->getMock(\OxidEsales\Eshop\Core\Module\ModuleList::class, array('getDeletedExtensions'));
-        $oModuleList->expects($this->any())->method('getDeletedExtensions')->will($this->returnValue($aModuleIdsToRemove));
-        $oModuleList->_removeExtensions($aModuleIdsToRemove);
-
-        $this->assertSame($aModuleResult, $this->getConfigParam('aModules'));
-    }
-
-    /**
-     * oxmodulelist::_removeFromDisabledModulesArray() test case
-     *
-     * @return null
-     */
-    public function testRemoveFromDisabledModulesArray()
-    {
-        $aModules = array(
-            'testExt1',
-            'testExt2'
-        );
-
-        $aDeletedExt = array(
-            'testExt2'
-        );
-
-        $aResult = array(
-            'testExt1'
-        );
-
-        $oConfig = $this->getMock(\OxidEsales\Eshop\Core\Config::class, array("saveShopConfVar"));
-        $oConfig->expects($this->once())->method('saveShopConfVar')->with($this->equalTo('arr'), $this->equalTo('aDisabledModules'), $this->equalTo($aResult));
-
-        $oModuleList = $this->getMock(\OxidEsales\Eshop\Core\Module\ModuleList::class, array('getConfig', 'getDisabledModules'));
-        \OxidEsales\Eshop\Core\Registry::set(\OxidEsales\Eshop\Core\Config::class, $oConfig);
-        $oModuleList->expects($this->once())->method('getDisabledModules')->will($this->returnValue($aModules));
-
-
-        $oModuleList->_removeFromDisabledModulesArray($aDeletedExt);
-    }
-
-    /**
-     * oxmodulelist::_removeFromModulesPathsArray() test case
-     *
-     * @return null
-     */
-    public function testRemoveFromModulesPathsArray()
-    {
-        $aModulePaths = array(
-            'myext1' => array("title" => "test title 1"),
-            'myext2' => array("title" => "test title 2")
-        );
-
-        $aDeletedExtIds = array("myext1");
-
-        $aResult = array(
-            'myext2' => array("title" => "test title 2")
-        );
-
-        $oConfig = $this->getMock(\OxidEsales\Eshop\Core\Config::class, array("saveShopConfVar"));
-        $oConfig->expects($this->once())->method('saveShopConfVar')->with($this->equalTo('aarr'), $this->equalTo('aModulePaths'), $this->equalTo($aResult));
-
-        /** @var \oxModuleList|\PHPUnit\Framework\MockObject\MockObject $oModuleList */
-        $oModuleList = $this->getMock(\OxidEsales\Eshop\Core\Module\ModuleList::class, array('getConfig', 'getModuleConfigParametersByKey'));
-        \OxidEsales\Eshop\Core\Registry::set(\OxidEsales\Eshop\Core\Config::class, $oConfig);
-        $oModuleList->expects($this->once())->method('getModuleConfigParametersByKey')->with('Paths')->will($this->returnValue($aModulePaths));
-
-
-        $oModuleList->removeFromModulesArray(ModuleList::MODULE_KEY_PATHS, $aDeletedExtIds);
-    }
-
-    /**
-     * oxmodulelist::_removeFromModulesVersionsArray() test case
-     *
-     * @return null
-     */
-    public function testRemoveFromModulesVersionsArray()
-    {
-        $aModuleVersions = array(
-            'myext1' => '1.0',
-            'myext2' => '2.4'
-        );
-
-        $aDeletedExtIds = array("myext1");
-
-        $aResult = array(
-            'myext2' => '2.4'
-        );
-
-        $oConfig = $this->getMock(\OxidEsales\Eshop\Core\Config::class, array("saveShopConfVar"));
-        $oConfig->expects($this->once())->method('saveShopConfVar')->with($this->equalTo('aarr'), $this->equalTo('aModuleVersions'), $this->equalTo($aResult));
-
-        /** @var \oxModuleList|\PHPUnit\Framework\MockObject\MockObject $oModuleList */
-        $oModuleList = $this->getMock(\OxidEsales\Eshop\Core\Module\ModuleList::class, array('getConfig', 'getModuleConfigParametersByKey'));
-        \OxidEsales\Eshop\Core\Registry::set(\OxidEsales\Eshop\Core\Config::class, $oConfig);
-        $oModuleList->expects($this->once())->method('getModuleConfigParametersByKey')->with('Versions')->will($this->returnValue($aModuleVersions));
-
-        $oModuleList->removeFromModulesArray(ModuleList::MODULE_KEY_VERSIONS, $aDeletedExtIds);
-    }
-
-    /**
-     * oxmodulelist::_removeFromModulesEventsArray() test case
-     *
-     * @return null
-     */
-    public function testRemoveFromModulesEventsArray()
-    {
-        $aModuleEvents = array(
-            'myext1' => array('onActivate' => 'date'),
-            'myext2' => array('onActivate' => 'date'),
-        );
-
-        $aDeletedExtIds = array("myext1");
-
-        $aResult = array(
-            'myext2' => array('onActivate' => 'date'),
-        );
-
-        $oConfig = $this->getMock(\OxidEsales\Eshop\Core\Config::class, array("saveShopConfVar"));
-        $oConfig->expects($this->once())->method('saveShopConfVar')->with($this->equalTo('aarr'), $this->equalTo('aModuleEvents'), $this->equalTo($aResult));
-
-        /** @var \oxModuleList|\PHPUnit\Framework\MockObject\MockObject $oModuleList */
-        $oModuleList = $this->getMock(\OxidEsales\Eshop\Core\Module\ModuleList::class, array('getConfig', 'getModuleConfigParametersByKey'));
-        \OxidEsales\Eshop\Core\Registry::set(\OxidEsales\Eshop\Core\Config::class, $oConfig);
-        $oModuleList->expects($this->once())->method('getModuleConfigParametersByKey')->with('Events')->will($this->returnValue($aModuleEvents));
-
-        $oModuleList->removeFromModulesArray(ModuleList::MODULE_KEY_EVENTS, $aDeletedExtIds);
-    }
-
-    /**
-     * oxmodulelist::_removeFromModulesFilesArray() test case
-     *
-     * @return null
-     */
-    public function testRemoveFromModulesFilesArray()
-    {
-        $aModuleFiles = array(
-            'myext1' => array("title" => "test title 1"),
-            'myext2' => array("title" => "test title 2")
-        );
-
-        $aDeletedExtIds = array("myext1");
-
-        $aResult = array(
-            'myext2' => array("title" => "test title 2")
-        );
-
-        $oConfig = $this->getMock(\OxidEsales\Eshop\Core\Config::class, array("saveShopConfVar"));
-        $oConfig->expects($this->once())->method('saveShopConfVar')->with($this->equalTo('aarr'), $this->equalTo('aModuleFiles'), $this->equalTo($aResult));
-
-        /** @var \oxModuleList|\PHPUnit\Framework\MockObject\MockObject $oModuleList */
-        $oModuleList = $this->getMock(\OxidEsales\Eshop\Core\Module\ModuleList::class, array('getConfig', 'getModuleConfigParametersByKey'));
-        \OxidEsales\Eshop\Core\Registry::set(\OxidEsales\Eshop\Core\Config::class, $oConfig);
-        $oModuleList->expects($this->once())->method('getModuleConfigParametersByKey')->with('Files')->will($this->returnValue($aModuleFiles));
-
-        $oModuleList->removeFromModulesArray(ModuleList::MODULE_KEY_FILES, $aDeletedExtIds);
-    }
-
-    /**
-     * oxmodulelist::_removeFromModulesTemplatesArray() test case
-     *
-     * @return null
-     */
-    public function testRemoveFromModulesTemplatesArray()
-    {
-        $aModuleTemplates = array(
-            'myext1' => array("title" => "test title 1"),
-            'myext2' => array("title" => "test title 2")
-        );
-
-        $aDeletedExtIds = array("myext1");
-
-        $aResult = array(
-            'myext2' => array("title" => "test title 2")
-        );
-
-        $oConfig = $this->getMock(\OxidEsales\Eshop\Core\Config::class, array("saveShopConfVar"));
-        $oConfig->expects($this->once())->method('saveShopConfVar')->with($this->equalTo('aarr'), $this->equalTo('aModuleTemplates'), $this->equalTo($aResult));
-
-        /** @var \oxModuleList|\PHPUnit\Framework\MockObject\MockObject $oModuleList */
-        $oModuleList = $this->getMock(\OxidEsales\Eshop\Core\Module\ModuleList::class, array('getConfig', 'getModuleConfigParametersByKey'));
-        \OxidEsales\Eshop\Core\Registry::set(\OxidEsales\Eshop\Core\Config::class, $oConfig);
-        $oModuleList->expects($this->once())->method('getModuleConfigParametersByKey')->with('Templates')->will($this->returnValue($aModuleTemplates));
-
-        $oModuleList->removeFromModulesArray(ModuleList::MODULE_KEY_TEMPLATES, $aDeletedExtIds);
-    }
-
-    /**
-     * oxmodulelist::_removeFromDatabase() test case
-     *
-     * @return null
-     */
-    public function testRemoveFromDatabase()
-    {
-        $oDb = oxDb::getDb();
-        $oConfig = $this->getConfig();
-        $sShopId = $oConfig->getBaseShopId();
-
-        $sQ1 = "insert into oxconfig (oxid, oxshopid, oxvarname, oxvartype, oxvarvalue,  oxmodule) values
-                                     ('_test1', '$sShopId', 'testVar1', 'int', 1, 'module:testext')";
-
-        $sQ2 = "insert into oxconfigdisplay (oxid, oxcfgmodule, oxcfgvarname) values
-                                     ('_test1', 'module:testext', 'testVarName1')";
-
-        $sQ3 = "insert into oxtplblocks (oxid, oxshopid, oxblockname, oxmodule) values
-                                     ('_test1', 'testVarName1', 'testBlockName1', 'testext')";
-
-        $oDb->execute($sQ1);
-        $oDb->execute($sQ2);
-        $oDb->execute($sQ3);
-
-        $aDeletedExtIds = array("myext1");
-
-        $oModuleList = $this->getProxyClass('oxmodulelist');
-
-        $oModuleList->_removeFromDatabase($aDeletedExtIds);
-    }
-
-    /**
-     * oxmodulelist::cleanup() test case
-     */
-    public function testCleanupMethodsCalledWithCorrectIds()
-    {
-        $aModuleInformation = array(
-            'moduleId'  => array(
-                'extensions' => array(
-                    'ClassName' => 'moduleId/classPath',
-                )
-            ),
-            'moduleId2' => array(
-                'extensions' => array(
-                    'ClassName'  => 'moduleId/classPath1',
-                    'ClassName2' => 'moduleId/classPath2',
-                ),
-                'files'      => array(
-                    'metadata.php'
-                )
-            ),
-            'moduleId3' => array(
-                'extensions' => array(
-                    'ClassName3'  => 'moduleId3/classPath1'
-                ),
-                'controllers'     => array(
-                    'moduleId3_controller1' => 'moduleId3/controller1'
-                )
-            )
-        );
-
-        $aModuleIds = array('moduleId', 'moduleId2', 'moduleId3');
-
-        $oModuleList = $this->getMock(\OxidEsales\Eshop\Core\Module\ModuleList::class, array('getDeletedExtensions', '_removeExtensions', '_removeFromDisabledModulesArray', '_removeFromLegacyModulesArray', 'removeFromModulesArray', '_removeFromDatabase'));
-        $oModuleList->expects($this->once())->method('getDeletedExtensions')->will($this->returnValue($aModuleInformation));
-        $oModuleList->expects($this->once())->method('_removeExtensions')->with($aModuleIds);
-        $oModuleList->expects($this->once())->method('_removeFromDisabledModulesArray')->with($aModuleIds);
-        $oModuleList->expects($this->exactly(7))->method('removeFromModulesArray')->withConsecutive(
-            ['Paths', $aModuleIds],
-            ['Events', $aModuleIds],
-            ['Versions', $aModuleIds],
-            ['Extensions', $aModuleIds],
-            ['Files', $aModuleIds],
-            ['Templates', $aModuleIds],
-            ['Controllers', $aModuleIds]
-        );
-        $oModuleList->expects($this->once())->method('_removeFromDatabase')->with($aModuleIds);
-
-        $oModuleList->cleanup();
-    }
-
-    /**
-     * oxmodulelist::cleanup() test case
-     */
-    public function testCleanupWithNoExtensions()
-    {
-        $aModuleInformation = array(
-            'moduleId' => array(
-                'files' => array(
-                    'metadata.php'
-                )
-            )
-        );
-
-        $aModuleIds = array('moduleId');
-
-        $oModuleList = $this->getMock(\OxidEsales\Eshop\Core\Module\ModuleList::class, array('getDeletedExtensions', '_removeExtensions', '_removeFromDisabledModulesArray', '_removeFromLegacyModulesArray', 'removeFromModulesArray', '_removeFromDatabase'));
-        $oModuleList->expects($this->once())->method('getDeletedExtensions')->will($this->returnValue($aModuleInformation));
-        $oModuleList->expects($this->once())->method('_removeExtensions')->with($aModuleIds);
-        $oModuleList->expects($this->once())->method('_removeFromDisabledModulesArray')->with($aModuleIds);
-        $oModuleList->expects($this->exactly(7))->method('removeFromModulesArray')->withConsecutive(
-            ['Paths', $aModuleIds],
-            ['Events', $aModuleIds],
-            ['Versions', $aModuleIds],
-            ['Extensions', $aModuleIds],
-            ['Files', $aModuleIds],
-            ['Templates', $aModuleIds],
-            ['Controllers', $aModuleIds]
-        );
-        $oModuleList->expects($this->once())->method('_removeFromDatabase')->with($aModuleIds);
-
-        $oModuleList->cleanup();
-    }
-
-    /**
-     * oxmodulelist::_extendsClasses() test case
-     *
-     * @return null
-     */
-    public function testExtendsClasses()
-    {
-        $aModules = array(
-            'oxarticle' => 'mod/testModule&mod2/testModule2/&mod3/dir3/testModule3',
-            'oxorder'   => 'mod7/testModuleOrder&myext/myextclass',
-        );
-
-        $this->getConfig()->setConfigParam("aModules", $aModules);
-
-        $oModuleList = $this->getProxyClass('oxModuleList');
-        $oModuleList->setNonPublicVar("_aModule", $aModules);
-
-        $this->assertTrue($oModuleList->_extendsClasses("mod3/dir3"));
-        $this->assertTrue($oModuleList->_extendsClasses("mod"));
-        $this->assertTrue($oModuleList->_extendsClasses("myext"));
-        $this->assertFalse($oModuleList->_extendsClasses("mo"));
-        $this->assertFalse($oModuleList->_extendsClasses("mod4"));
-        $this->assertFalse($oModuleList->_extendsClasses("mod3/dir"));
-        $this->assertFalse($oModuleList->_extendsClasses("od3/dir"));
-        $this->assertFalse($oModuleList->_extendsClasses("dir3/testModule3"));
-    }
-
-    /**
-     * oxmodulelist::_saveModulePath() test case
-     *
-     * @return null
-     */
-    public function testSaveModulePath()
-    {
-        $aModulePaths = array("testId1" => "testpPath1", "testId2" => "testPath2");
-        $aModulePathsRes = array_merge($aModulePaths, array("testId3" => "testPath3"));
-
-        $oConfig = $this->getMock(\OxidEsales\Eshop\Core\Config::class, array('saveShopConfVar'));
-        $oConfig->expects($this->once())->method('saveShopConfVar')->with($this->equalTo("aarr"), $this->equalTo("aModulePaths"), $this->equalTo($aModulePathsRes));
-
-        $oModuleList = $this->getMock(\OxidEsales\Eshop\Core\Module\ModuleList::class, array('getModuleConfigParametersByKey', 'getConfig'));
-        $oModuleList->expects($this->once())->method('getModuleConfigParametersByKey')->with('Paths')->will($this->returnValue($aModulePaths));
-        \OxidEsales\Eshop\Core\Registry::set(\OxidEsales\Eshop\Core\Config::class, $oConfig);
-
-        $oModuleList->_saveModulePath("testId3", "testPath3");
-    }
-
-    /**
-=======
->>>>>>> 1b22f9d9
      * @return array
      */
     public function providerIsVendorDir()
