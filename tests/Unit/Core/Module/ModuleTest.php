--- conflicted
+++ resolved
@@ -7,13 +7,10 @@
 
 use OxidEsales\Eshop\Core\Config;
 use OxidEsales\Eshop\Core\Module\Module;
-<<<<<<< HEAD
-use OxidEsales\Eshop\Core\Registry;
-=======
 use OxidEsales\EshopCommunity\Internal\Application\ContainerFactory;
 use OxidEsales\EshopCommunity\Internal\Module\Configuration\Bridge\ShopConfigurationDaoBridgeInterface;
 use OxidEsales\EshopCommunity\Internal\Module\Configuration\DataObject\ModuleConfiguration;
->>>>>>> 1b22f9d9
+use OxidEsales\Eshop\Core\Registry;
 use oxModule;
 use oxRegistry;
 
@@ -202,123 +199,6 @@
         $this->assertFalse($oModule->isActive());
     }
 
-<<<<<<< HEAD
-    public function providerIsActive_shopClassExtendedByMoreThanOneClass()
-    {
-        return array(
-            // Module active
-            array(
-                array(
-                    'oxtest1' => array(
-                        'module1/module1mytest0',
-                        'test1/__testmytest1',
-                        'test1/__testmytest2'
-                    )
-                ),
-                array(
-                    'id'     => '__test',
-                    'extend' => array(
-                        'oxtest1' => array(
-                            'test1/__testmytest1', 'test1/__testmytest2'
-                        )
-                    )
-                ),
-                true
-            ),
-            // Module inactive, because one of extensions missing in activated extensions array
-            array(
-                array(
-                    'oxtest1' => array(
-                        'module1/module1mytest0',
-                        'test1/__testmytest1',
-                        'test1/__testmytest2'
-                    )
-                ),
-                array(
-                    'id'     => '__test',
-                    'extend' => array(
-                        'oxtest1' => array(
-                            'test1/__testmytest1',
-                            'test1/__testmytest2',
-                            'test1/__testmytest3'
-                        )
-                    )
-                ),
-                false
-            ),
-            // Module inactive, because there is no extension in activated extensions array
-            array(
-                array(
-                    'oxtest1' => array(
-                        'module1/module1mytest0',
-                    )
-                ),
-                array(
-                    'id'     => '__test',
-                    'extend' => array(
-                        'oxtest1' => array(
-                            'test1/__testmytest1', 'test1/__testmytest2'
-                        )
-                    )
-                ),
-                false
-            ),
-        );
-    }
-
-    /**
-     * Test for bug #4424
-     * Checks if possible to extend one shop class with more than one module classes.
-     *
-     * @dataProvider providerIsActive_shopClassExtendedByMoreThanOneClass
-     */
-    public function testIsActive_shopClassExtendedByMoreThanOneClass($aAlreadyActivatedModule, $aModuleToActivate, $blResult)
-    {
-        $oConfig = $this->getMock(\OxidEsales\Eshop\Core\Config::class, array('getModulesWithExtendedClass'));
-        $oConfig->expects($this->any())->method('getModulesWithExtendedClass')->will($this->returnValue($aAlreadyActivatedModule));
-
-        $oModule = oxNew('oxModule');
-        $oModule->setModuleData($aModuleToActivate);
-        Registry::set(Config::class, $oConfig);
-
-        $this->assertSame($blResult, $oModule->isActive(), 'Module extends shop class, so methods should return true.');
-    }
-
-    public function testHasExtendClass_hasExtendedClass_true()
-    {
-        $oModuleHandler = $this->getProxyClass('oxmodule');
-        $aModule = array('id' => '__test', 'extend' => array('oxtest1' => 'test1/mytest1'));
-
-        $oModuleHandler->setNonPublicVar("_aModule", $aModule);
-        $oModuleHandler->setNonPublicVar("_blMetadata", false);
-
-        $this->assertTrue($oModuleHandler->hasExtendClass(), 'Module has extended class, so methods should return true.');
-    }
-
-    public function testHasExtendClass_hasNoExtendClassArray_false()
-    {
-        $oModuleHandler = $this->getProxyClass('oxmodule');
-        $aModule = array('id' => '__test');
-
-        $oModuleHandler->setNonPublicVar("_aModule", $aModule);
-        $oModuleHandler->setNonPublicVar("_blMetadata", false);
-
-        $this->assertFalse($oModuleHandler->hasExtendClass(), 'Module has no extended class, so methods should return false.');
-    }
-
-    public function testHasExtendClass_hasEmptyExtendedClassArray_false()
-    {
-        $oModuleHandler = $this->getProxyClass('oxmodule');
-        $aModule = array('id' => '__test', 'extend' => array());
-
-        $oModuleHandler->setNonPublicVar("_aModule", $aModule);
-        $oModuleHandler->setNonPublicVar("_blMetadata", false);
-
-        $this->assertFalse($oModuleHandler->hasExtendClass(), 'Module has no extended class, so methods should return false.');
-    }
-
-=======
->>>>>>> 1b22f9d9
     public function providerGetMetadataPath()
     {
         return array(
@@ -362,27 +242,6 @@
     }
 
     /**
-<<<<<<< HEAD
-     * oxModule::getModulePaths() test case
-     */
-    public function testGetModulePaths()
-    {
-        $aModulePaths = array(
-            'testExt1' => 'testExt1/testExt11',
-            'testExt2' => 'testExt2'
-        );
-
-        Registry::getConfig()->reinitialize();
-        $this->getConfig()->setConfigParam("aModulePaths", $aModulePaths);
-
-        $oModule = oxNew('oxModule');
-
-        $this->assertEquals($aModulePaths, $oModule->getModulePaths());
-    }
-
-    /**
-=======
->>>>>>> 1b22f9d9
      * oxModule::testGetModuleFullPaths() test case
      *
      * @return null
