<?php

/**
 * Copyright © OXID eSales AG. All rights reserved.
 * See LICENSE file for license details.
 */

namespace OxidEsales\EshopCommunity\Tests\Unit\Core;

use \oxUserException;
use \oxCompanyVatInCountryChecker;
use \oxOnlineVatIdCheck;
use \oxutils;
use \oxCompanyVatInValidator;
use \oxuser;
use \OxidEsales\Eshop\Core\Field;
use \oxRegistry;
use \OxidEsales\Eshop\Core\InputValidator;
use \OxidEsales\Eshop\Core\Exception\InputException;

/*
class Unit_oxInputValidatorTest_oxutils extends oxutils
{
    public function isValidEmail($sEmail)
    {
        return false;
    }
}
 */

/**
 * Test input validation class (oxInputValidator)
 */
class InputValidatorTest extends \OxidEsales\TestingLibrary\UnitTestCase
{
    private $_oValidator = null;

    /**
     * Initialize the fixture.
     *
     * @return null
     */
    protected function setUp()
    {
        parent::setUp();
        $this->_oValidator = oxNew(InputValidator::class, 'core');
    }

    /**
     * Test case for oxinputvalidator::validateBasketAmount()
     * tests rounding of validator
     *
     * @return null
     */
    public function testValidateBasketAmountnoUneven()
    {
        try {
            $this->assertEquals($this->_oValidator->validateBasketAmount('1,6'), 2);
            $this->assertEquals($this->_oValidator->validateBasketAmount('1.6'), 2);
            $this->assertEquals($this->_oValidator->validateBasketAmount('1.1'), 1);
        } catch (\OxidEsales\EshopCommunity\Core\Exception\ArticleInputException $e) {
            $this->fail('Error while executing test: testValidateBasketAmountnoUneven');
        }
    }

    /**
     * Test case for oxinputvalidator::validateBasketAmount()
     * tests uneven amount
     *
     * @return null
     */
    public function testValidateBasketAmountallowUneven()
    {
        $this->getConfig()->setConfigParam('blAllowUnevenAmounts', true);
        $this->assertEquals($this->_oValidator->validateBasketAmount('1.6'), 1.6);
    }

    public function providerNotAllowedArticleAmounts()
    {
        return [
            [-1],
            ['Alpha'], //FS#1758
            ['0.000,0']
        ];
    }

    /**
     * Test case for oxinputvalidator::validateBasketAmount()
     * tests unallowed input
     *
     * @dataProvider providerNotAllowedArticleAmounts
     *
     * @param string $notAllowedAmount
     */
    public function testValidateBasketAmountBadInput($notAllowedAmount)
    {
        $this->getConfig()->setConfigParam('blAllowUnevenAmounts', false);
        $this->expectException(\OxidEsales\Eshop\Core\Exception\ArticleInputException::class);
        $this->_oValidator->validateBasketAmount($notAllowedAmount);
    }

    /**
     * Test case for oxinputvalidator::validatePaymentInputData()
     * 1. unknown payment, which has no testing conditions
     *
     * @return null
     */
    public function testValidatePaymentInputDataUnknownPayment()
    {
        $aDynvalue = array();
        $oValidator = oxNew('oxinputvalidator');
        $this->assertTrue($oValidator->validatePaymentInputData('xxx', $aDynvalue));
    }

    /**
     * Test case for oxinputvalidator::validatePaymentInputData()
     * 5. DC: missing input fields
     *
     * @return null
     */
    public function testValidatePaymentInputDataDCMissingFields()
    {
        $aDynvalue = array();
        $oValidator = oxNew('oxinputvalidator');
        $this->assertFalse($oValidator->validatePaymentInputData('oxiddebitnote', $aDynvalue));
    }

    /**
     * Test case for oxinputvalidator::validatePaymentInputData()
     * 6. DC: all input is fine
     *
     * @return null
     */
    public function testValidatePaymentInputData_BankCodeCorrect8LengthAccountNumberCorrect_valid()
    {
        $aDynvalue = array('lsbankname'   => 'Bank name',
                           'lsblz'        => '12345678',
                           'lsktonr'      => '123456789',
                           'lsktoinhaber' => 'Hans Mustermann'
        );

        $oValidator = oxNew('oxinputvalidator');
        $this->assertTrue($oValidator->validatePaymentInputData('oxiddebitnote', $aDynvalue));
    }

    /**
     * Test for bug #1150
     *
     * @return null
     */
    public function testValidatePaymentInputData_BankCodeCorrect5LengthAccountNumberCorrect_valid()
    {
        $aDynvalue = array('lsbankname'   => 'Bank name',
                           'lsblz'        => '12345',
                           'lsktonr'      => '123456789',
                           'lsktoinhaber' => 'Hans Mustermann'
        );


        $oValidator = oxNew('oxinputvalidator');
        $this->assertTrue($oValidator->validatePaymentInputData('oxiddebitnote', $aDynvalue));
    }


    /**
     * Test for bug #1150
     *
     * @return null
     */
    public function testValidatePaymentInputData_BankCodeTooShortAccountNumberCorrect_bankCodeError()
    {
        $iErr = -4;
        $aDynvalue = array('lsbankname'   => 'Bank name',
                           'lsblz'        => '1234',
                           'lsktonr'      => '123456789',
                           'lsktoinhaber' => 'Hans Mustermann'
        );


        $oValidator = oxNew(InputValidator::class);
        $this->assertEquals($iErr, $oValidator->validatePaymentInputData('oxiddebitnote', $aDynvalue));
    }

    /**
     * Test for bug #1150
     *
     * @return null
     */
    public function testValidatePaymentInputData_6CharBankCode_true()
    {
        $aDynvalue = array('lsbankname'   => 'Bank name',
                           'lsblz'        => '123456',
                           'lsktonr'      => '123456789',
                           'lsktoinhaber' => 'Hans Mustermann'
        );


        $oValidator = oxNew('oxinputvalidator');
        $this->assertTrue($oValidator->validatePaymentInputData('oxiddebitnote', $aDynvalue));
    }

    /**
     * Test for bug #1150
     *
     * @return null
     */
    public function testValidatePaymentInputData_8CharBankCode_true()
    {
        $aDynvalue = array('lsbankname'   => 'Bank name',
                           'lsblz'        => '12345678',
                           'lsktonr'      => '123456789',
                           'lsktoinhaber' => 'Hans Mustermann'
        );


        $oValidator = oxNew('oxinputvalidator');
        $this->assertTrue($oValidator->validatePaymentInputData('oxiddebitnote', $aDynvalue));
    }

    /**
     * Test for bug #1150
     *
     * @return null
     */
    public function testValidatePaymentInputData_9CharBankCode_error()
    {
        $iErr = -4;
        $aDynvalue = array('lsbankname'   => 'Bank name',
                           'lsblz'        => '123456789',
                           'lsktonr'      => '123456789',
                           'lsktoinhaber' => 'Hans Mustermann'
        );


        $oValidator = oxNew(InputValidator::class);
        $this->assertEquals($iErr, $oValidator->validatePaymentInputData('oxiddebitnote', $aDynvalue));
    }

    /**
     * Test case for oxinputvalidator::addValidationError()
     *               oxinputvalidator::getFieldValidationErrors()
     *               oxinputvalidator::getFirstValidationError()
     *
     * @return null
     */
    public function testAddValidationError()
    {
        $oValidator = oxNew('oxinputvalidator');
        $this->assertEquals(array(), $oValidator->getFieldValidationErrors());
        $this->assertNull($oValidator->getFirstValidationError());

        $oValidator->addValidationError("userid", "err");
        $oValidator->addValidationError("fieldname", "err");
        $oValidator->addValidationError("error", "err");

        $this->assertEquals(array("userid" => array("err"), "fieldname" => array("err"), "error" => array("err")), $oValidator->getFieldValidationErrors());
        $this->assertEquals("err", $oValidator->getFirstValidationError());
    }

    /**
     * Testing VAT id checker - no check if no vat id or company name in params list
     * (Check performed when company name param is empty)
     * (Check performed when vat id param is empty)
     *
     * @dataProvider formValuesDataProviderWithMissingFields
     */
    public function testCheckVatIdWithMissingParametersForCheck($aValuesFromForm)
    {
        $oUser = oxNew("oxUser");

        $oValidator = $this->getMock(\OxidEsales\Eshop\Core\InputValidator::class, array('getCompanyVatInValidator'));
        $oValidator->expects($this->never())->method('getCompanyVatInValidator');

        $oValidator->checkVatId($oUser, $aValuesFromForm);
    }

    public function formValuesDataProviderWithMissingFields()
    {
        return array(
            array(array()),
            array(array('oxuser__oxustid' => 1)),
            array(array('oxuser__oxustid' => 1, 'oxuser__oxcountryid' => 1)),
            array(array('oxuser__oxcountryid' => 1)),
            array(array('oxuser__oxcountryid' => 1, 'oxuser__oxcompany' => 1)),
            array(array('oxuser__oxcompany' => 1, 'oxuser__oxustid' => 1)),
        );
    }

    /**
     * Testing VAT id checker: company, country, vat in set
     */
    public function testCheckVatIdWithMissingParametersForCheckCountryMissingError()
    {
        $oUser = oxNew("oxUser");
        $oValidator = oxNew(InputValidator::class);
        $oValidator->checkVatId($oUser, array('oxuser__oxustid' => 'AT123', 'oxuser__oxcountryid' => 'a7c40f6320aeb2ec2.72885259'));

        $this->assertNotNull($oValidator->getFirstValidationError());
    }

    /**
     * Testing VAT id checker: company, country, vat in set
     */
    public function testCheckVatIdWithAllFieldSet()
    {
        $oUser = oxNew("oxUser");

        $oValidator = $this->getMock(\OxidEsales\Eshop\Core\InputValidator::class, array('getCompanyVatInValidator'));
        $oValidator->expects($this->any())->method('getCompanyVatInValidator')->will($this->returnValue(new oxCompanyVatInValidator(oxNew('oxCountry'))));

        $oValidator->checkVatId($oUser, array('oxuser__oxustid' => 'AT123', 'oxuser__oxcountryid' => 'a7c40f6320aeb2ec2.72885259', 'oxuser__oxcompany' => 'Company'));
    }

    /**
     * Testing VAT id checker: company, country, vat in set
     */
    public function testCheckVatIdWithEuCountry()
    {
        $oUser = oxNew("oxUser");

        $oValidator = $this->getMock(\OxidEsales\Eshop\Core\InputValidator::class, array('getCompanyVatInValidator'));
        $oValidator->expects($this->any())->method('getCompanyVatInValidator')->will($this->returnValue(new oxCompanyVatInValidator(oxNew('oxCountry'))));

        $oValidator->checkVatId($oUser, array('oxuser__oxustid' => 'AT123', 'oxuser__oxcountryid' => 'a7c40f6320aeb2ec2.72885259', 'oxuser__oxcompany' => 'Company'));
    }

    /**
     * Testing VAT id checker: company, country, VATIN is set
     */
    public function testCheckVatIdWithNotEuCountry()
    {
        $oUser = oxNew("oxUser");

        $oValidator = $this->getMock(\OxidEsales\Eshop\Core\InputValidator::class, array('getCompanyVatInValidator'));
        $oValidator->expects($this->never())->method('getCompanyVatInValidator');

        $oValidator->checkVatId($oUser, array('oxuser__oxustid' => 'AT123', 'oxuser__oxcountryid' => 'a7c40f6321c6f6109.43859248', 'oxuser__oxcompany' => 'Company'));
    }

    /**
     * Test case for oxinputvalidator::checkCountries()
     *
     * @return null
     */
    public function testCheckCountriesWrongCountries()
    {
        $oUser = oxNew("oxUser");
        $oUser->setId('testusr');

        $oValidator = oxNew("oxinputvalidator");
        $oValidator->checkCountries($oUser, array("oxuser__oxcountryid" => "xxx"), array("oxaddress__oxcountryid" => "yyy"));

        $this->assertTrue($oValidator->getFirstValidationError() instanceof \OxidEsales\EshopCommunity\Core\Exception\UserException, "error in oxinputvalidator::checkCountries()");
    }

    /**
     * Check if validation error key is correct
     */
    public function testCheckCountriesAddsCorrectKeyForValidationError()
    {
        $user = oxNew('oxUser');
        $user->setId('testusr');

        $validator = oxNew(InputValidator::class);
        $validator->checkCountries(
            $user,
            array('oxuser__oxcountryid' => 'xxx'),
            array('oxaddress__oxcountryid' => 'yyy')
        );

        $fieldValidationErrors = $validator->getFieldValidationErrors();

        $this->assertTrue(
            array_key_exists('oxuser__oxcountryid', $fieldValidationErrors),
            'Correct key must be set for the country validation error'
        );
    }

    /**
     * Test case for oxinputvalidator::checkCountries()
     *
     * @return null
     */
    public function testCheckCountriesGoodCountries()
    {
        $oUser = oxNew("oxUser");
        $oUser->setId('testx');
        $oValidator = oxNew("oxinputvalidator");
        $oValidator->checkCountries($oUser, array("oxuser__oxcountryid" => "a7c40f631fc920687.20179984"), array("oxaddress__oxcountryid" => "a7c40f6320aeb2ec2.72885259"));
        $this->assertNull($oValidator->getFirstValidationError());
    }

    /**
     * Test case for oxInputValidator::checkPassword()
     * 1. defining required fields in aMustFillFields. While testing original
     * function must throw an exception that not all required fields are filled
     *
     * @return null
     */
    public function testCheckRequiredFieldsSomeMissingAccordingToaMustFillFields()
    {
        $aMustFillFields = array('oxuser__oxfname', 'oxuser__oxlname', 'oxuser__oxstreet',
                                 'oxuser__oxstreetnr', 'oxuser__oxzip', 'oxuser__oxcity',
                                 'oxuser__oxcountryid',
                                 'oxaddress__oxfname', 'oxaddress__oxlname', 'oxaddress__oxstreet',
                                 'oxaddress__oxstreetnr', 'oxaddress__oxzip', 'oxaddress__oxcity',
                                 'oxaddress__oxcountryid'
        );

        $this->getConfig()->setConfigParam('aMustFillFields', $aMustFillFields);

        $aInvAdress = array();
        $aDelAdress = array();

        $oUser = oxNew('oxuser');
        $oUser->setId("testlalaa_");

        $oValidator = $this->getMock(\OxidEsales\Eshop\Core\InputValidator::class, array('addValidationError'));
        $oValidator->expects($this->at(0))->method('addValidationError')
            ->with(
                $this->equalTo('oxuser__oxfname'),
                $this->logicalAnd(
                    $this->isInstanceOf('oxInputException'),
                    $this->attributeEqualTo('message', oxRegistry::getLang()->translateString('ERROR_MESSAGE_INPUT_NOTALLFIELDS'))
                )
            );
        $oValidator->expects($this->at(1))->method('addValidationError')
            ->with(
                $this->equalTo('oxuser__oxlname'),
                $this->logicalAnd(
                    $this->isInstanceOf('oxInputException'),
                    $this->attributeEqualTo('message', oxRegistry::getLang()->translateString('ERROR_MESSAGE_INPUT_NOTALLFIELDS'))
                )
            );

        $oValidator->checkRequiredFields($oUser, $aInvAdress, $aDelAdress);
    }

    public function testGetPasswordLengthDefaultValue()
    {
        $oViewConf = oxNew(InputValidator::class);
        $this->assertEquals(6, $oViewConf->getPasswordLength());
    }

    public function testGetPasswordLengthFromConfig()
    {
        $oViewConf = oxNew(InputValidator::class);

        $this->getConfig()->setConfigParam("iPasswordLength", 66);
        $this->assertEquals(66, $oViewConf->getPasswordLength());
    }

    /**
     * Test case for oxInputValidator::checkPassword()
     * 2. defining required fields in aMustFillFields. While testing original
     * function must not fail because all defined fields are filled with some values
     *
     * @return null
     */
    public function testCheckRequiredFieldsAllFieldsAreFine()
    {
        $aMustFillFields = array('oxuser__oxfname', 'oxuser__oxbirthdate', 'oxaddress__oxlname');

        $this->getConfig()->setConfigParam('aMustFillFields', $aMustFillFields);

        $aInvAdress = array('oxuser__oxfname' => 'xxx', 'oxuser__oxbirthdate' => array('year' => '123'));
        $aDelAdress = array('oxaddress__oxlname' => 'yyy');

        $oValidator = $this->getMock(\OxidEsales\Eshop\Core\InputValidator::class, array('addValidationError'));
        $oValidator->expects($this->never())->method('addValidationError');

        $oValidator->checkRequiredFields(new oxUser(), $aInvAdress, $aDelAdress);
    }

    public function testCheckPassword_NoError_WhenPasswordCorrect()
    {
        $user = oxNew('oxuser');
        $user->setId("testlalaa_");

        $validator = $this->getMock(\OxidEsales\Eshop\Core\InputValidator::class, array('addValidationError'));
        $validator->expects($this->never())->method('addValidationError');

        $validator->checkPassword($user, '1234567', '1234567', true);
    }

    public function testCheckPassword_NoError_WhenPasswordLengthIsSameAsCustomDefined()
    {
        $user = oxNew('oxuser');
        $user->setId("testlalaa_");

        $this->setConfigParam('iPasswordLength', 7);

        $validator = $this->getMock(\OxidEsales\Eshop\Core\InputValidator::class, array('addValidationError'));
        $validator->expects($this->never())->method('addValidationError');

        $validator->checkPassword($user, '1234567', '1234567', true);
    }

    public function testCheckPassword_ThrowError_WhenWhenPasswordIsShortenThenCustomDefined()
    {
        $user = oxNew('oxuser');
        $user->setId("testlalaa_");

        $this->setConfigParam('iPasswordLength', 8);

        $validator = $this->getMock(\OxidEsales\Eshop\Core\InputValidator::class, array('addValidationError'));
        $validator->expects($this->atLeastOnce())->method('addValidationError');

        $validator->checkPassword($user, '1234567', '1234567', true);
    }

    /**
     * Test case for oxInputValidator::checkPassword()
     * 1. for user without password - no checks
     *
     * @return null
     */
    public function testCheckPasswordUserWithoutPasswordNothingMustHappen()
    {
        $oValidator = $this->getMock(\OxidEsales\Eshop\Core\InputValidator::class, array('addValidationError'));
        $oValidator->expects($this->never())->method('addValidationError');

        $oValidator->checkPassword(new oxuser(), '', '');
    }

    /**
     * Test case for oxInputValidator::checkPassword()
     * 2. for user without password - and check if it is empty on
     *
     * @return null
     */
    public function testCheckPasswordUserWithoutPassword()
    {
        $oUser = oxNew('oxuser');
        $oUser->setId("testlalaa_");

        $oValidator = $this->getMock(\OxidEsales\Eshop\Core\InputValidator::class, array('addValidationError'));
        $oValidator->expects($this->once())->method('addValidationError')
            ->with(
                $this->equalTo('oxuser__oxpassword'),
                $this->logicalAnd(
                    $this->isInstanceOf('oxInputException'),
                    $this->attributeEqualTo('message', oxRegistry::getLang()->translateString('ERROR_MESSAGE_INPUT_EMPTYPASS'))
                )
            );

        $oValidator->checkPassword($oUser, '', '', true);
    }

    /**
     * Test case for oxInputValidator::checkPassword()
     * 3. for user without password - no checks
     *
     * @return null
     */
    public function testCheckPasswordPassTooShort()
    {
        $oUser = oxNew('oxuser');
        $oUser->setId("testlalaa_");

        $oValidator = $this->getMock(\OxidEsales\Eshop\Core\InputValidator::class, array('addValidationError'));
        $expectedErrorMessage = oxRegistry::getLang()->translateString('ERROR_MESSAGE_PASSWORD_TOO_SHORT');

        $oValidator->expects($this->once())->method('addValidationError')
            ->with(
                $this->equalTo('oxuser__oxpassword'),
                $this->logicalAnd(
                    $this->isInstanceOf('oxInputException'),
                    $this->attributeEqualTo('message', $expectedErrorMessage)
                )
            );

        $oValidator->checkPassword($oUser, 'xxx', '', true);
    }

    /**
     * Test case for oxInputValidator::checkPassword()
     * 4. for user without password - no checks
     *
     * @return null
     */
    public function testCheckPasswordPassDoNotMatch()
    {
        $oUser = oxNew('oxuser');
        $oUser->setId("testlalaa_");

        $oValidator = $this->getMock(\OxidEsales\Eshop\Core\InputValidator::class, array('addValidationError'));
        $oValidator->expects($this->once())->method('addValidationError')
            ->with(
                $this->equalTo('oxuser__oxpassword'),
                $this->logicalAnd(
                    $this->isInstanceOf('oxUserException'),
                    $this->attributeEqualTo('message', oxRegistry::getLang()->translateString('ERROR_MESSAGE_PASSWORD_DO_NOT_MATCH'))
                )
            );

        $oValidator->checkPassword($oUser, 'xxxxxx', 'yyyyyy', $blCheckLenght = false);
    }

    /**
     * Test case for oxInputValidator::checkEmail()
     * 1. user forgot to pass user login - must fail
     *
     * @return null
     */
    public function testCheckEmailNoEmail()
    {
        $oUser = oxNew('oxuser');
        $oUser->setId("testlalaa_");

        $oValidator = $this->getMock(\OxidEsales\Eshop\Core\InputValidator::class, array('addValidationError'));
        $oValidator->expects($this->once())->method('addValidationError')
            ->with(
                $this->equalTo('oxuser__oxusername'),
                $this->logicalAnd(
                    $this->isInstanceOf('oxInputException'),
                    $this->attributeEqualTo('message', oxRegistry::getLang()->translateString('ERROR_MESSAGE_INPUT_NOTALLFIELDS'))
                )
            );

        $oValidator->checkEmail($oUser, '', 1);
    }

    /**
     * Test case for oxInputValidator::checkEmail()
     * 2. checking is email validation is executed
     *
     * @return null
     */
    public function testCheckEmailEmailValidation()
    {
        $user = oxNew('oxuser');
        $user->setId("testlalaa_");

<<<<<<< HEAD
        $oValidator = $this->getMock(\OxidEsales\Eshop\Core\InputValidator::class, array('addValidationError'));
        $oValidator->expects($this->once())->method('addValidationError')
            ->with(
                $this->equalTo('oxuser__oxusername'),
                $this->logicalAnd(
                    $this->isInstanceOf('oxInputException'),
                    $this->attributeEqualTo('message', oxRegistry::getLang()->translateString('ERROR_MESSAGE_INPUT_NOVALIDEMAIL'))
                )
            );
=======
        $validator = oxNew(InputValidator::class);
        $validator->checkEmail($user, 'empty');
>>>>>>> 886f6d71

        $this->assertInstanceOf(
            InputException::class,
            $validator->getFirstValidationError()
        );
    }

    /**
     * 1. testing if method detects duplicate records
     *
     * @covers \OxidEsales\Eshop\Core\InputValidator::checkLogin()
     */
    public function testCheckLoginUserWithPassDuplicateLogin()
    {
        // loading some demo user to test if duplicates possible
        $oUser = $this->getMock(\OxidEsales\Eshop\Application\Model\User::class, array("checkIfEmailExists"));
        $oUser->setId("testlalaa_");

        $oUser->expects($this->once())->method('checkIfEmailExists')->will($this->returnValue(true));
        $oUser->oxuser__oxusername = new Field("testuser");

        $aInvAdress['oxuser__oxusername'] = $oUser->oxuser__oxusername->value;

        $oLang = oxRegistry::getLang();
        $sMsg = sprintf($oLang->translateString('ERROR_MESSAGE_USER_USEREXISTS', $oLang->getTplLanguage()), $aInvAdress['oxuser__oxusername']);

        $oValidator = $this->getMock(\OxidEsales\Eshop\Core\InputValidator::class, array('addValidationError'));
        $oValidator->expects($this->once())->method('addValidationError')
            ->with(
                $this->equalTo('oxuser__oxusername'),
                $this->logicalAnd(
                    $this->isInstanceOf('oxUserException'),
                    $this->attributeEqualTo('message', $sMsg)
                )
            );

        $oValidator->checkLogin($oUser, $oUser->oxuser__oxusername->value, $aInvAdress);
    }

    /**
     * 2. if user tries to change login password must be entered ...
     *
     * @covers \OxidEsales\Eshop\Core\InputValidator::checkLogin()
     */
    public function testCheckLoginNewLoginNoPass()
    {
        $oUser = oxNew('oxuser');
        $oUser->setId("testlalaa_");

        $oUser->oxuser__oxpassword = new Field('b@b.b', Field::T_RAW);
        $oUser->oxuser__oxusername = new Field('b@b.b', Field::T_RAW);

        $aInvAdress['oxuser__oxusername'] = 'a@a.a';
        $aInvAdress['oxuser__oxpassword'] = '';

        $oValidator = $this->getMock(\OxidEsales\Eshop\Core\InputValidator::class, array('addValidationError'));
        $oValidator->expects($this->once())->method('addValidationError')
            ->with(
                $this->equalTo('oxuser__oxpassword'),
                $this->logicalAnd(
                    $this->isInstanceOf('oxInputException'),
                    $this->attributeEqualTo('message', oxRegistry::getLang()->translateString('ERROR_MESSAGE_INPUT_NOTALLFIELDS'))
                )
            );

        $oValidator->checkLogin($oUser, "test", $aInvAdress);
    }

    /**
     * 3. if user tries to change login CORRECT password must be entered ...
     *
     * @covers \OxidEsales\Eshop\Core\InputValidator::checkLogin()
     *
     */
    public function testCheckLoginNewLoginWrongPass()
    {
        $user = oxNew(\OxidEsales\Eshop\Application\Model\User::class);
        $user->setId("testlalaa_");

        $user->oxuser__oxpassword = new Field('a@a.a', Field::T_RAW);
        $user->oxuser__oxpasssalt = new Field(md5('salt'), Field::T_RAW);
        $user->oxuser__oxusername = new Field('b@b.b', Field::T_RAW);

        $invoiceAdress['oxuser__oxusername'] = 'a@a.a';
        $invoiceAdress['oxuser__oxpassword'] = 'b@b.b';

        $validator = $this->getMock(\OxidEsales\Eshop\Core\InputValidator::class, array('addValidationError'));
        $validator->expects($this->once())->method('addValidationError')
            ->with(
                $this->equalTo('oxuser__oxpassword'),
                $this->logicalAnd(
                    $this->isInstanceOf(\OxidEsales\Eshop\Core\Exception\UserException::class),
                    $this->attributeEqualTo(
                        'message',
                        \OxidEsales\Eshop\Core\Registry::getLang()->translateString('ERROR_MESSAGE_PASSWORD_DO_NOT_MATCH')
                    )
                )
            );

        $validator->checkLogin($user, '', $invoiceAdress);
    }

    /**
     * Test case for oxInputValidator::checkLogin()
     * If everything was fine, login name should be returned.
     *
     * @return null
     */
    public function testCheckLoginWithUserNameTakenFromParameters()
    {
        $oUser = oxNew('oxuser');
        $oUser->setId("testlalaa_");

        $oValidator = oxNew(InputValidator::class);

        $this->assertEquals('a@a.a', $oValidator->checkLogin($oUser, 'a@a.a', array()));
    }

    /**
     * Test case for oxInputValidator::checkLogin()
     * If everything was fine, login name should be returned.
     *
     * @return null
     */
    public function testCheckLoginWithUserNameTakenFromAddress()
    {
        $oUser = oxNew('oxuser');
        $oUser->setId("testlalaa_");

        $aInvAdress['oxuser__oxusername'] = 'a@a.a';

        $oValidator = oxNew(InputValidator::class);

        $this->assertEquals('a@a.a', $oValidator->checkLogin($oUser, null, $aInvAdress));
    }

    /**
     * Testing validatePaymentInputData with SepaBankCodeCorrect and SepaAccountNumberCorrect
     * expecting NoError
     */
    public function testValidatePaymentInputData_SepaBankCodeCorrectSepaAccountNumberCorrect_NoError()
    {
        $sBankCode = $this->_getSepaBankCode();
        $sAccountNumber = $this->_getSepaAccountNumber();

        $aDynValue = $this->_getBankData($sBankCode, $sAccountNumber);

        $oValidator = oxNew(InputValidator::class);
        $this->assertTrue($oValidator->validatePaymentInputData("oxiddebitnote", $aDynValue), 'Error should not appear.');
    }

    /**
     * Data provider for testValidatePaymentInputData_OldBankCodeCorrectOldAccountNumberCorrect_NoError
     *
     * @return array
     */
    public function providerValidatePaymentInputData_OldBankCodeCorrectOldAccountNumberCorrect_NoError()
    {
        $sOldAccountNumberTooShort = "12345678";
        $sOldAccountNumber = $this->_getOldAccountNumber();
        $sOldBankCode = $this->_getOldBankCode();

        return array(
            array($sOldBankCode, $sOldAccountNumber),
            array($sOldBankCode, $sOldAccountNumberTooShort),
        );
    }

    /**
     * Testing validatePaymentInputData with OldBankCodeCorrect and OldAccountNumberCorrect
     * expecting NoError
     *
     * @dataProvider providerValidatePaymentInputData_OldBankCodeCorrectOldAccountNumberCorrect_NoError
     *
     * @param $sBankCode
     * @param $sAccountNumber
     */
    public function testValidatePaymentInputData_OldBankCodeCorrectOldAccountNumberCorrect_NoError($sBankCode, $sAccountNumber)
    {
        $aDynValue = $this->_getBankData($sBankCode, $sAccountNumber);

        $oValidator = oxNew(InputValidator::class);
        $this->assertTrue($oValidator->validatePaymentInputData("oxiddebitnote", $aDynValue), 'Error should not appear.');
    }

    /**
     * Testing validatePaymentInputData with OldBankCodeCorrect and OldAccountNumberCorrect
     * expecting NoError
     *
     * @dataProvider providerValidatePaymentInputData_OldBankCodeCorrectOldAccountNumberCorrect_NoError
     * expecting ErrorBankAccount
     *
     * @param $sBankCode
     * @param $sAccountNumber
     */
    public function testValidatePaymentInputData_OldBankCodeCorrectOldAccountNumberCorrectOldBankInfoNotAllowed_Error($sBankCode, $sAccountNumber)
    {
        $this->setConfigParam('blSkipDebitOldBankInfo', true);

        $aDynValue = $this->_getBankData($sBankCode, $sAccountNumber);

        $oValidator = oxNew(InputValidator::class);
        $this->assertSame($this->_getBankCodeErrorNo(), $oValidator->validatePaymentInputData("oxiddebitnote", $aDynValue), 'Error should appear as old bank information not allowed.');
    }

    /**
     * Data provider for testValidatePaymentInputData_BankCodeOldCorrectAccountNumberIncorrect_ErrorAccountNumber
     *
     * @return array
     */
    public function providerValidatePaymentInputData_BankCodeOldCorrectAccountNumberIncorrect_ErrorAccountNumber()
    {
        $sOldAccountNumberTooLong = "1234567890123";
        $sOldAccountIncorrectFormat = "ABC1234567";

        return array(
            array($sOldAccountNumberTooLong),
            array($sOldAccountIncorrectFormat),
        );
    }

    /**
     * Testing validatePaymentInputData with BankCodeOldCorrect and AccountNumberIncorrect
     * expecting ErrorAccountNumber
     *
     * @dataProvider providerValidatePaymentInputData_BankCodeOldCorrectAccountNumberIncorrect_ErrorAccountNumber
     */
    public function testValidatePaymentInputData_BankCodeOldCorrectAccountNumberIncorrect_ErrorAccountNumber($sAccountNumber)
    {
        $sBankCode = $this->_getOldBankCode();

        $aDynValue = $this->_getBankData($sBankCode, $sAccountNumber);

        $oValidator = oxNew(InputValidator::class);
        $oValidationResult = $oValidator->validatePaymentInputData("oxiddebitnote", $aDynValue);

        $sErrorAccountNumberNo = $this->_getAccountNumberErrorNo();
        $this->assertSame($sErrorAccountNumberNo, $oValidationResult, 'Should validate as account number error.');
    }

    /**
     * Testing validatePaymentInputData with BankCodeOldCorrect and AccountNumberSepaCorrect
     * expecting ErrorBankCode
     */
    public function testValidatePaymentInputData_BankCodeOldCorrectAccountNumberSepaCorrect_ErrorAccountNumber()
    {
        $sBankCode = $this->_getOldBankCode();
        $sAccountNumber = $this->_getSepaAccountNumber();

        $aDynValue = $this->_getBankData($sBankCode, $sAccountNumber);

        $oValidator = oxNew(InputValidator::class);
        $oValidationResult = $oValidator->validatePaymentInputData("oxiddebitnote", $aDynValue);

        $iErrorNumber = $this->_getAccountNumberErrorNo();
        $this->assertSame($iErrorNumber, $oValidationResult, 'Should validate as bank code error.');
    }

    /**
     * Data provider for testValidatePaymentInputData_BankCodeIncorrect_ErrorBankCode
     *
     * @return array
     */
    public function providerValidatePaymentInputData_BankCodeIncorrect_ErrorBankCode()
    {
        $sOldBankCodeTooShort = '1234';
        $sOldBankCodeTooLong = '123456789';
        $sOldBankCodeWrongFormat = '123A5678';
        $sSepaBankCodeWrong = '123ABCDE';

        $sOldAccountNumber = $this->_getOldAccountNumber();
        $sOldAccountNumberTooLong = "12345678901";
        $sOldAccountIncorrectFormat = "ABC1234567";

        $sSepaAccountNumber = $this->_getSepaAccountNumber();
        $sSepaAccountNumberWrong = 'NX9386011117947';

        return array(
            array($sOldBankCodeTooShort, $sOldAccountNumber),
            array($sOldBankCodeTooShort, $sOldAccountNumberTooLong),
            array($sOldBankCodeTooShort, $sOldAccountIncorrectFormat),
            array($sOldBankCodeTooShort, $sSepaAccountNumber),
            array($sOldBankCodeTooShort, $sSepaAccountNumberWrong),

            array($sOldBankCodeTooLong, $sOldAccountNumber),
            array($sOldBankCodeTooLong, $sOldAccountNumberTooLong),
            array($sOldBankCodeTooLong, $sOldAccountIncorrectFormat),
            array($sOldBankCodeTooLong, $sSepaAccountNumber),
            array($sOldBankCodeTooLong, $sSepaAccountNumberWrong),

            array($sOldBankCodeWrongFormat, $sOldAccountNumber),
            array($sOldBankCodeWrongFormat, $sOldAccountNumberTooLong),
            array($sOldBankCodeWrongFormat, $sOldAccountIncorrectFormat),
            array($sOldBankCodeWrongFormat, $sSepaAccountNumber),
            array($sOldBankCodeWrongFormat, $sSepaAccountNumberWrong),

            array($sSepaBankCodeWrong, $sOldAccountNumber),
            array($sSepaBankCodeWrong, $sOldAccountNumberTooLong),
            array($sSepaBankCodeWrong, $sOldAccountIncorrectFormat),
            array($sSepaBankCodeWrong, $sSepaAccountNumber),
            array($sSepaBankCodeWrong, $sSepaAccountNumberWrong),
        );
    }

    /**
     * Testing ValidatePaymentInputData with BankCodeIncorrect
     * expecting ErrorBankCode
     *
     * @dataProvider providerValidatePaymentInputData_BankCodeIncorrect_ErrorBankCode
     *
     * @param $sBankCode
     * @param $sAccountNumber
     */
    public function testValidatePaymentInputData_BankCodeIncorrect_ErrorBankCode($sBankCode, $sAccountNumber)
    {
        $aDynValue = $this->_getBankData($sBankCode, $sAccountNumber);

        $oValidator = oxNew(InputValidator::class);
        $oValidationResult = $oValidator->validatePaymentInputData("oxiddebitnote", $aDynValue);

        $sErrorBankCodeNo = $this->_getBankCodeErrorNo();
        $this->assertSame($sErrorBankCodeNo, $oValidationResult, 'Should validate as bank code error.');
    }

    /**
     * Data provider for testValidatePaymentInputData_SepaBankCodeCorrectAccountNumberIncorrect_ErrorAccountNumber
     *
     * @return array
     */
    public function providerValidatePaymentInputData_SepaBankCodeCorrectAccountNumberIncorrect_ErrorAccountNumber()
    {
        $sOldBankCodeTooShort = '1234';
        $sOldAccountNumberTooLong = "123456789123456789";
        $sOldAccountIncorrectFormat = "ABC1234567";
        $sSepaAccountNumberIncorrect = 'NX9386011117947';

        return array(
            array($sOldBankCodeTooShort),
            array($sOldAccountNumberTooLong),
            array($sOldAccountIncorrectFormat),
            array($sSepaAccountNumberIncorrect),
        );
    }

    /**
     * Fixed for bug entry 0005543: BIC is shown as incorrect if IBAN is incorrect, although BIC is correct
     *
     * Testing validatePaymentInputData with SepaBankCodeCorrect and AccountNumberIncorrect
     * expecting ErrorAccountNumber
     *
     * @dataProvider providerValidatePaymentInputData_SepaBankCodeCorrectAccountNumberIncorrect_ErrorAccountNumber
     *
     * @param $sAccountNumber
     */
    public function testValidatePaymentInputData_SepaBankCodeCorrectAccountNumberIncorrect_ErrorAccountNumber($sAccountNumber)
    {
        $sBankCode = $this->_getSepaBankCode();
        $aDynValue = $this->_getBankData($sBankCode, $sAccountNumber);

        $oValidator = oxNew(InputValidator::class);
        $oValidationResult = $oValidator->validatePaymentInputData("oxiddebitnote", $aDynValue);

        $sErrorNumber = $this->_getAccountNumberErrorNo();
        $this->assertSame($sErrorNumber, $oValidationResult, 'Should validate as account number error.');
    }

    /**
     * Testing validatePaymentInputData with SepaBankCodeCorrect and OldAccountNumberCorrect
     * expecting ErrorBankCode
     */
    public function testValidatePaymentInputData_SepaBankCodeCorrectOldAccountNumberCorrect_ErrorAccountNumber()
    {
        $sBankCode = $this->_getSepaBankCode();
        $sAccountNumber = $this->_getOldAccountNumber();
        $aDynValue = $this->_getBankData($sBankCode, $sAccountNumber);

        $oValidator = oxNew(InputValidator::class);
        $oValidationResult = $oValidator->validatePaymentInputData("oxiddebitnote", $aDynValue);

        $sErrorNumber = $this->_getAccountNumberErrorNo();
        $this->assertSame($sErrorNumber, $oValidationResult, 'Should validate as bank code error.');
    }

    /**
     * Testing validatePaymentInputData with SepaBankCodeCorrect and OldAccountNumberCorrect when old bank info not allowed.
     * expecting ErrorBankAccount
     */
    public function testValidatePaymentInputData_SepaBankCodeCorrectOldAccountNumberCorrectOldBankInfoNotAllowed_ErrorAccountNumber()
    {
        $this->setConfigParam('blSkipDebitOldBankInfo', true);

        $sBankCode = $this->_getSepaBankCode();
        $sAccountNumber = $this->_getOldAccountNumber();
        $aDynValue = $this->_getBankData($sBankCode, $sAccountNumber);

        $oValidator = oxNew(InputValidator::class);
        $oValidationResult = $oValidator->validatePaymentInputData("oxiddebitnote", $aDynValue);

        $this->assertSame($this->_getAccountNumberErrorNo(), $oValidationResult, 'Error should appear as old bank information not allowed.');
    }

    /**
     * Returns valid SEPA bank code.
     *
     * @return string
     */
    private function _getSepaBankCode()
    {
        return "ASPKAT2L";
    }

    /**
     * Returns valid SEPA account number.
     *
     * @return string
     */
    private function _getSepaAccountNumber()
    {
        return "MT84MALT011000012345MTLCAST001S";
    }

    /**
     * Returns valid old bank code.
     *
     * @return string
     */
    private function _getOldBankCode()
    {
        return "12345678";
    }

    /**
     * Returns valid old account number.
     *
     * @return string
     */
    private function _getOldAccountNumber()
    {
        return "123456789012";
    }

    /**
     * @param $sBankCode
     * @param $sAccountNumber
     *
     * @return array
     */
    private function _getBankData($sBankCode, $sAccountNumber)
    {
        $aDynvalue = array('lsbankname'   => 'Bank name',
                           'lsblz'        => $sBankCode,
                           'lsktonr'      => $sAccountNumber,
                           'lsktoinhaber' => 'Hans Mustermann'
        );

        return $aDynvalue;
    }

    /**
     * @return int
     */
    private function _getAccountNumberErrorNo()
    {
        return -5;
    }

    /**
     * @return int
     */
    private function _getBankCodeErrorNo()
    {
        return -4;
    }

    public function testGetCompanyVatInValidator_Set()
    {
        $oCountry = oxNew('oxCountry');
        $oInputValidator = oxNew(InputValidator::class);
        $oVatInValidator = new oxCompanyVatInValidator($oCountry);

        $oInputValidator->setCompanyVatInValidator($oVatInValidator);

        $this->assertSame($oVatInValidator, $oInputValidator->getCompanyVatInValidator($oCountry));
    }

    public function testGetCompanyVatInValidator_Default()
    {
        $oInputValidator = oxNew(InputValidator::class);

        $oVatInValidator = $oInputValidator->getCompanyVatInValidator(oxNew('oxCountry'));

        $this->assertTrue($oVatInValidator instanceof \OxidEsales\EshopCommunity\Core\CompanyVatInValidator);
        $aCheckers = $oVatInValidator->getCheckers();

        $this->assertSame(2, count($aCheckers));

        $this->assertTrue($aCheckers[0] instanceof \OxidEsales\EshopCommunity\Core\CompanyVatInCountryChecker);
        $this->assertTrue($aCheckers[1] instanceof \OxidEsales\EshopCommunity\Core\OnlineVatIdCheck);
    }

    public function testGetCompanyVatInValidator_DefaultTurnedOffOnline()
    {
        $this->getConfig()->setConfigParam('blVatIdCheckDisabled', true);

        $oInputValidator = oxNew(InputValidator::class);
        $oVatInValidator = $oInputValidator->getCompanyVatInValidator(oxNew('oxCountry'));

        $this->assertTrue($oVatInValidator instanceof \OxidEsales\EshopCommunity\Core\CompanyVatInValidator);

        $aCheckers = $oVatInValidator->getCheckers();
        $this->assertSame(1, count($aCheckers));
        $this->assertFalse($aCheckers[0] instanceof \OxidEsales\EshopCommunity\Core\OnlineVatIdCheck);
    }
}<|MERGE_RESOLUTION|>--- conflicted
+++ resolved
@@ -632,20 +632,8 @@
         $user = oxNew('oxuser');
         $user->setId("testlalaa_");
 
-<<<<<<< HEAD
-        $oValidator = $this->getMock(\OxidEsales\Eshop\Core\InputValidator::class, array('addValidationError'));
-        $oValidator->expects($this->once())->method('addValidationError')
-            ->with(
-                $this->equalTo('oxuser__oxusername'),
-                $this->logicalAnd(
-                    $this->isInstanceOf('oxInputException'),
-                    $this->attributeEqualTo('message', oxRegistry::getLang()->translateString('ERROR_MESSAGE_INPUT_NOVALIDEMAIL'))
-                )
-            );
-=======
         $validator = oxNew(InputValidator::class);
         $validator->checkEmail($user, 'empty');
->>>>>>> 886f6d71
 
         $this->assertInstanceOf(
             InputException::class,
