--- conflicted
+++ resolved
@@ -9,7 +9,6 @@
 use OxidEsales\Eshop\Core\Config;
 use OxidEsales\Eshop\Core\Registry;
 use OxidEsales\Eshop\Core\ViewConfig;
-use OxidEsales\Eshop\Core\Registry;
 use OxidEsales\EshopCommunity\Application\Model\CountryList;
 use oxTestModules;
 use stdClass;
@@ -216,11 +215,8 @@
             ->method('isSsl')
             ->will($this->returnValue(false));
         \OxidEsales\Eshop\Core\Registry::set(\OxidEsales\Eshop\Core\Config::class, $oCfg);
-<<<<<<< HEAD
-=======
 
         Registry::set(Config::class, $oCfg);
->>>>>>> 1d009829
 
         $oVC = $this->getMock(
             'oxviewconfig',
@@ -271,11 +267,8 @@
             ->method('isSsl')
             ->will($this->returnValue(true));
         \OxidEsales\Eshop\Core\Registry::set(\OxidEsales\Eshop\Core\Config::class, $oCfg);
-<<<<<<< HEAD
-=======
 
         Registry::set(Config::class, $oCfg);
->>>>>>> 1d009829
 
         $oVC = $this->getMock(
             'oxviewconfig',
@@ -596,13 +589,7 @@
         $this->expectException(\OxidEsales\Eshop\Core\Exception\FileException::class);
         $this->expectExceptionMessage($message);
 
-<<<<<<< HEAD
-        $viewConfig = oxNew(\OxidEsales\Eshop\Core\ViewConfig::class);
-        \OxidEsales\Eshop\Core\Registry::set(\OxidEsales\Eshop\Core\Config::class, $config);
-
-=======
         $viewConfig = oxNew(ViewConfig::class);
->>>>>>> 1d009829
         $viewConfig->getModuleUrl('test1', '/out/blocks/non_existing_template.tpl');
     }
 
@@ -619,12 +606,6 @@
         Registry::set(Config::class, $configStub);
 
         $viewConfig = oxNew(ViewConfig::class);
-<<<<<<< HEAD
-        Registry::set(Config::class, $configStub);
-
-        $viewConfig->getConfig()->setConfigParam('someParameter', 'someValue');
-=======
->>>>>>> 1d009829
         $this->assertEquals('someValue', $viewConfig->getViewThemeParam('someParameter'));
 
         /** Set and read the value again to discover caching issues */
@@ -710,12 +691,7 @@
         $oConfig->expects($this->once())->method("getShopHomeURL")->will($this->returnValue("testShopUrl"));
         Registry::set(Config::class, $oConfig);
 
-<<<<<<< HEAD
-        $oViewConfig = oxNew(\OxidEsales\Eshop\Core\ViewConfig::class);
-        \OxidEsales\Eshop\Core\Registry::set(\OxidEsales\Eshop\Core\Config::class, $oConfig);
-=======
         $oViewConfig = oxNew(ViewConfig::class);
->>>>>>> 1d009829
 
         $this->assertEquals("testShopUrl", $oViewConfig->getSelfLink());
     }
@@ -729,12 +705,7 @@
         $oConfig->expects($this->once())->method("getShopSecureHomeURL")->will($this->returnValue("testSecureShopUrl"));
         Registry::set(Config::class, $oConfig);
 
-<<<<<<< HEAD
-        $oViewConfig = oxNew(\OxidEsales\Eshop\Core\ViewConfig::class);
-        \OxidEsales\Eshop\Core\Registry::set(\OxidEsales\Eshop\Core\Config::class, $oConfig);
-=======
         $oViewConfig = oxNew(ViewConfig::class);
->>>>>>> 1d009829
 
         $this->assertEquals("testSecureShopUrl", $oViewConfig->getSslSelfLink());
     }
@@ -748,12 +719,7 @@
         $oConfig->expects($this->never())->method("getShopSecureHomeURL");
         Registry::set(Config::class, $oConfig);
 
-<<<<<<< HEAD
-        $oViewConfig = $this->getMock(\OxidEsales\Eshop\Core\ViewConfig::class, array('getConfig', 'isAdmin', 'getSelfLink'));
-        \OxidEsales\Eshop\Core\Registry::set(\OxidEsales\Eshop\Core\Config::class, $oConfig);
-=======
         $oViewConfig = $this->getMock(\OxidEsales\Eshop\Core\ViewConfig::class, array('isAdmin', 'getSelfLink'));
->>>>>>> 1d009829
         $oViewConfig->expects($this->any())->method('isAdmin')->will($this->returnValue(true));
         $oViewConfig->expects($this->once())->method("getSelfLink")->will($this->returnValue("testShopUrl"));
 
