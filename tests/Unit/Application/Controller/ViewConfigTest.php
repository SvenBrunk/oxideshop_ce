--- conflicted
+++ resolved
@@ -529,11 +529,8 @@
         $fakeShopDirectory = $config->getConfigParam('sShopDir');
         $message = "Requested file not found for module test1 (" .
                    $fakeShopDirectory . "modules/test1/out/blocks/non_existing_template.tpl)";
-<<<<<<< HEAD
-        $this->expectException('\OxidEsales\EshopCommunity\Core\Exception\FileException'); $this->expectExceptionMessage( $message);
-=======
-        $this->setExpectedException('\OxidEsales\EshopCommunity\Core\Exception\FileException', $message);
->>>>>>> e0f3a1a0
+        $this->expectException('\OxidEsales\EshopCommunity\Core\Exception\FileException');
+        $this->expectExceptionMessage($message);
 
         /** @var oxViewConfig|PHPUnit\Framework\MockObject\MockObject $viewConfig */
         $viewConfig = $this->getMock(\OxidEsales\Eshop\Core\ViewConfig::class, array('getConfig'));
@@ -634,11 +631,8 @@
         $fakeShopDirectory = $config->getConfigParam('sShopDir');
         $message = "Requested file not found for module test1 (" . $fakeShopDirectory .
                    "modules/test1/out/blocks/non_existing_template.tpl)";
-<<<<<<< HEAD
-        $this->expectException(\OxidEsales\Eshop\Core\Exception\FileException::class); $this->expectExceptionMessage( $message);
-=======
-        $this->setExpectedException(\OxidEsales\Eshop\Core\Exception\FileException::class, $message);
->>>>>>> e0f3a1a0
+        $this->expectException(\OxidEsales\Eshop\Core\Exception\FileException::class);
+        $this->expectExceptionMessage($message);
 
         /** @var \OxidEsales\Eshop\Core\ViewConfig|PHPUnit\Framework\MockObject\MockObject $viewConfig */
         $viewConfig = $this->getMock(\OxidEsales\Eshop\Core\ViewConfig::class, array('getConfig'));
@@ -652,25 +646,13 @@
      */
     public function testGetViewThemeParamReadsDirectlyFromConfig()
     {
-<<<<<<< HEAD
-        $oVC = oxNew('oxViewConfig');
-
-        $oV = $this->getMock(\OxidEsales\Eshop\Core\Config::class, array('isThemeOption', 'getSession'));
-        $oV->expects($this->any())->method('getSession')->will($this->returnValue(false));
-
-        $this->assertEquals(false, $oVC->getViewThemeParam('aaa'));
-
-        $oV = $this->getMock(\OxidEsales\Eshop\Core\Config::class, array('isThemeOption', 'getSession'));
-        $oV->expects($this->any())->method('getSession')->will($this->returnValue(true));
-=======
         $configStub = $this->getMockBuilder(Config::class)
-                            ->setMethods(['isThemeOption'])
-                            ->getMock();
+            ->setMethods(['isThemeOption'])
+            ->getMock();
         $configStub->method('isThemeOption')->willReturn('true');
 
         $viewConfig = oxNew(ViewConfig::class);
         $viewConfig->setConfig($configStub);
->>>>>>> e0f3a1a0
 
         $viewConfig->getConfig()->setConfigParam('someParameter', 'someValue');
         $this->assertEquals('someValue', $viewConfig->getViewThemeParam('someParameter'));
