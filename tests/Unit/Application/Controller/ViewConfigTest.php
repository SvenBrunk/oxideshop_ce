--- conflicted
+++ resolved
@@ -142,22 +142,9 @@
      */
     public function testGetShowWishlist()
     {
-<<<<<<< HEAD
         Registry::getConfig()->setConfigParam('bl_showWishlist', 'lalala');
         $viewConfig = oxNew(\OxidEsales\Eshop\Core\ViewConfig::class);
         $this->assertEquals('lalala', $viewConfig->getShowWishlist());
-=======
-        $oCfg = $this->createPartialMock(\OxidEsales\Eshop\Core\Config::class, array('getConfigParam'));
-        $oCfg->expects($this->once())
-            ->method('getConfigParam')
-            ->with($this->equalTo('bl_showWishlist'))
-            ->will($this->returnValue('lalala'));
-
-        $oVC = oxNew(\OxidEsales\Eshop\Core\ViewConfig::class);
-
-        Registry::set(Config::class, $oCfg);
-        $this->assertEquals('lalala', $oVC->getShowWishlist());
->>>>>>> 2f651908
     }
 
     /**
@@ -177,14 +164,8 @@
             ]));
         $oCfg->expects($this->any())->method('getActiveView')->will($this->returnValue($oView));
 
-<<<<<<< HEAD
         $oVC = oxNew(\OxidEsales\Eshop\Core\ViewConfig::class);
         \OxidEsales\Eshop\Core\Registry::set(\OxidEsales\Eshop\Core\Config::class, $oCfg);
-=======
-        $oVC = $this->createPartialMock(ViewConfig::class, []);
-
-        Registry::set(\OxidEsales\Eshop\Core\Config::class, $oCfg);
->>>>>>> 2f651908
         $this->assertFalse($oVC->getShowCompareList());
     }
 
@@ -193,22 +174,9 @@
      */
     public function testGetShowListmania()
     {
-<<<<<<< HEAD
         Registry::getConfig()->setConfigParam('bl_showListmania', 'lalala');
         $viewConfig = oxNew(\OxidEsales\Eshop\Core\ViewConfig::class);
         $this->assertEquals('lalala', $viewConfig->getShowListmania());
-=======
-        $oCfg = $this->createPartialMock(\OxidEsales\Eshop\Core\Config::class, array('getConfigParam'));
-        $oCfg->expects($this->once())
-            ->method('getConfigParam')
-            ->with($this->equalTo('bl_showListmania'))
-            ->will($this->returnValue('lalala'));
-
-        $oVC = oxNew(\OxidEsales\Eshop\Core\ViewConfig::class);
-
-        Registry::set(Config::class, $oCfg);
-        $this->assertEquals('lalala', $oVC->getShowListmania());
->>>>>>> 2f651908
     }
 
     /**
@@ -216,22 +184,9 @@
      */
     public function testGetShowVouchers()
     {
-<<<<<<< HEAD
         Registry::getConfig()->setConfigParam('bl_showVouchers', 'lalala');
         $viewConfig = oxNew(\OxidEsales\Eshop\Core\ViewConfig::class);
         $this->assertEquals('lalala', $viewConfig->getShowVouchers());
-=======
-        $oCfg = $this->createPartialMock(\OxidEsales\Eshop\Core\Config::class, array('getConfigParam'));
-        $oCfg->expects($this->once())
-            ->method('getConfigParam')
-            ->with($this->equalTo('bl_showVouchers'))
-            ->will($this->returnValue('lalala'));
-
-        $oVC = oxNew(\OxidEsales\Eshop\Core\ViewConfig::class);
-
-        Registry::set(Config::class, $oCfg);
-        $this->assertEquals('lalala', $oVC->getShowVouchers());
->>>>>>> 2f651908
     }
 
     /**
@@ -239,22 +194,9 @@
      */
     public function testGetShowGiftWrapping()
     {
-<<<<<<< HEAD
         Registry::getConfig()->setConfigParam('bl_showGiftWrapping', 'lalala');
         $viewConfig = oxNew(\OxidEsales\Eshop\Core\ViewConfig::class);
         $this->assertEquals('lalala', $viewConfig->getShowGiftWrapping());
-=======
-        $oCfg = $this->createPartialMock(\OxidEsales\Eshop\Core\Config::class, array('getConfigParam'));
-        $oCfg->expects($this->once())
-            ->method('getConfigParam')
-            ->with($this->equalTo('bl_showGiftWrapping'))
-            ->will($this->returnValue('lalala'));
-
-        $oVC = oxNew(\OxidEsales\Eshop\Core\ViewConfig::class);
-
-        Registry::set(Config::class, $oCfg);
-        $this->assertEquals('lalala', $oVC->getShowGiftWrapping());
->>>>>>> 2f651908
     }
 
     public function testGetRemoteAccessToken()
@@ -276,7 +218,6 @@
         $oCfg->expects($this->once())
             ->method('isSsl')
             ->will($this->returnValue(false));
-        \OxidEsales\Eshop\Core\Registry::set(\OxidEsales\Eshop\Core\Config::class, $oCfg);
 
         Registry::set(Config::class, $oCfg);
 
@@ -328,7 +269,6 @@
         $oCfg->expects($this->once())
             ->method('isSsl')
             ->will($this->returnValue(true));
-        \OxidEsales\Eshop\Core\Registry::set(\OxidEsales\Eshop\Core\Config::class, $oCfg);
 
         Registry::set(Config::class, $oCfg);
 
