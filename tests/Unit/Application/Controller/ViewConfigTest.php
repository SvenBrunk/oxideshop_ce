<?php
/**
 * Copyright © OXID eSales AG. All rights reserved.
 * See LICENSE file for license details.
 */

namespace OxidEsales\EshopCommunity\Tests\Unit\Application\Controller;

use OxidEsales\Eshop\Core\Config;
use OxidEsales\Eshop\Core\Registry;
use OxidEsales\Eshop\Core\ViewConfig;
use OxidEsales\Eshop\Core\Registry;
use OxidEsales\EshopCommunity\Application\Model\CountryList;
use oxTestModules;
use stdClass;

class ViewConfigTest extends \OxidTestCase
{

    /**
     * oxViewConfig::getHelpPageLink() test case
     *
     * @return null
     */
    public function testGetHelpPageLink()
    {
        $sShopUrl = $this->getConfig()->getConfigParam("sShopURL");

        $oViewConfig = $this->getMock(\OxidEsales\Eshop\Core\ViewConfig::class, array("getActiveClassName"));
        $oViewConfig->expects($this->once())->method("getActiveClassName")->will($this->returnValue("start"));
        $this->assertEquals($sShopUrl . "Hilfe-Die-Startseite/", $oViewConfig->getHelpPageLink());

        $oViewConfig = $this->getMock(\OxidEsales\Eshop\Core\ViewConfig::class, array("getActiveClassName"));
        $oViewConfig->expects($this->once())->method("getActiveClassName")->will($this->returnValue("alist"));
        $this->assertEquals($sShopUrl . "Hilfe-Die-Produktliste/", $oViewConfig->getHelpPageLink());

        $oViewConfig = $this->getMock(\OxidEsales\Eshop\Core\ViewConfig::class, array("getActiveClassName"));
        $oViewConfig->expects($this->once())->method("getActiveClassName")->will($this->returnValue("details"));
        $this->assertEquals($sShopUrl . "Hilfe-Main/", $oViewConfig->getHelpPageLink());
    }

    /**
     * Check what happens when no help CMS content is found
     */
    public function testGetHelpPageLinkInactiveContents()
    {
        $oViewConfig = $this->getMock(\OxidEsales\Eshop\Core\ViewConfig::class, array('_getHelpContentIdents'));
        $oViewConfig->expects($this->once())->method("_getHelpContentIdents")->will($this->returnValue(array("none")));
        $this->assertEquals("", $oViewConfig->getHelpPageLink());
    }

    /**
     * Check if correct help link is retrieved by default in english language
     */
    public function testGetHelpPageLinkActiveContents_EN()
    {
        $oViewConfig = oxNew('oxViewConfig');
        $this->getConfig()->setConfigParam("sDefaultLang", 1);
        $this->assertEquals($this->getConfig()->getShopUrl() . 'en/Help-Main/', $oViewConfig->getHelpPageLink());
    }

    public function testGetHomeLinkEng()
    {
        oxTestModules::addFunction("oxutilsserver", "getServerVar", "{ \$aArgs = func_get_args(); if ( \$aArgs[0] === 'HTTP_HOST' ) { return '" . $this->getConfig()->getShopUrl() . "'; } elseif ( \$aArgs[0] === 'SCRIPT_NAME' ) { return ''; } else { return \$_SERVER[\$aArgs[0]]; } }");
        oxTestModules::addFunction("oxLang", "getBaseLanguage", "{return 1;}");

        $oViewConfig = oxNew('oxviewconfig');
        $this->assertEquals($this->getConfig()->getShopUrl() . 'en/home/', $oViewConfig->getHomeLink());
    }

    /**
     * Data provider for test case testGetHomeLink
     *
     * @return array
     */
    public function testGetHomeLinkDataProvider()
    {
        $sShopUrl = $this->getConfig()->getShopUrl();

        $iLangDE = 0;
        $iLangEN = 1;

        // Parameters:
        // - default shop language
        // - default browser language
        // - expected URL
        return array(
            array($iLangDE, $iLangDE, $sShopUrl),
            array($iLangDE, $iLangEN, $sShopUrl . "index.php?lang=$iLangDE&amp;"),
            array($iLangEN, $iLangDE, $sShopUrl . "index.php?lang=1&amp;"),
            array($iLangEN, $iLangEN, $sShopUrl)
        );
    }

    /**
     * Test case for getting eShop home link in different default languages and browser default languages
     *
     * @param int    $iDefaultShopLanguage    default shop language
     * @param int    $iDefaultBrowserLanguage default browser language
     * @param string $sExpectedUrl            expected URL
     *
     * @dataProvider testGetHomeLinkDataProvider
     */
    public function testGetHomeLink($iDefaultShopLanguage, $iDefaultBrowserLanguage, $sExpectedUrl)
    {
        /** @var $oLang oxLang | PHPUnit\Framework\MockObject\MockObject */
        $oLang = $this->getMock(\OxidEsales\Eshop\Core\Language::class, array('detectLanguageByBrowser'));
        $oLang
            ->expects($this->any())
            ->method('detectLanguageByBrowser')
            ->will($this->returnValue($iDefaultBrowserLanguage));

        Registry::set(\OxidEsales\Eshop\Core\Language::class, $oLang);

        oxTestModules::addFunction("oxutilsserver", "getServerVar", "{ \$aArgs = func_get_args(); if ( \$aArgs[0] === 'HTTP_HOST' ) { return '" . $this->getConfig()->getShopUrl() . "'; } elseif ( \$aArgs[0] === 'SCRIPT_NAME' ) { return ''; } else { return \$_SERVER[\$aArgs[0]]; } }");

        $this->setLanguage($iDefaultShopLanguage);
        $this->setConfigParam('sDefaultLang', $iDefaultShopLanguage);

        $oViewConfig = oxNew('oxViewConfig');
        $this->assertEquals(
            $sExpectedUrl,
            $oViewConfig->getHomeLink(),
            "URL is correct
            when default shop language is $iDefaultShopLanguage
            and default browser language is $iDefaultBrowserLanguage"
        );
    }

    public function testGetHomeLinkPe()
    {
        if ($this->getTestConfig()->getShopEdition() == 'EE') :
            $this->markTestSkipped('This test is for Community/Professional edition only.');
        endif;

        oxTestModules::addFunction("oxutilsserver", "getServerVar", "{ \$aArgs = func_get_args(); if ( \$aArgs[0] === 'HTTP_HOST' ) { return '" . $this->getConfig()->getShopUrl() . "'; } elseif ( \$aArgs[0] === 'SCRIPT_NAME' ) { return ''; } else { return \$_SERVER[\$aArgs[0]]; } }");
        $oViewConfig = oxNew('oxviewconfig');
        $this->assertEquals($this->getConfig()->getShopURL(), $oViewConfig->getHomeLink());
    }

    /**
     * check config params getter
     */
    public function testGetShowWishlist()
    {
<<<<<<< HEAD
        Registry::getConfig()->setConfigParam('bl_showWishlist', 'lalala');
        $viewConfig = oxNew(\OxidEsales\Eshop\Core\ViewConfig::class);
        $this->assertEquals('lalala', $viewConfig->getShowWishlist());
=======
        $oCfg = $this->getMock(\OxidEsales\Eshop\Core\Config::class, array('getConfigParam'));
        $oCfg->expects($this->once())
            ->method('getConfigParam')
            ->with($this->equalTo('bl_showWishlist'))
            ->will($this->returnValue('lalala'));
        Registry::set(Config::class, $oCfg);

        $oVC = oxNew(\OxidEsales\Eshop\Core\ViewConfig::class);
        $this->assertEquals('lalala', $oVC->getShowWishlist());
>>>>>>> e3929e81
    }

    /**
     * check config params getter
     */
    public function testGetShowCompareList()
    {
        $oView = $this->getMock(\OxidEsales\Eshop\Core\Controller\BaseController::class, array('getIsOrderStep'));
        $oView->expects($this->once())->method('getIsOrderStep')->will($this->returnValue(true));

        $oCfg = $this->getMock(\OxidEsales\Eshop\Core\Config::class, array('getConfigParam', 'getActiveView'));
        $oCfg->expects($this->at(0))->method('getConfigParam')->with($this->equalTo('bl_showCompareList'))->will($this->returnValue(true));
        $oCfg->expects($this->at(1))->method('getConfigParam')->with($this->equalTo('blDisableNavBars'))->will($this->returnValue(true));
        $oCfg->expects($this->at(2))->method('getActiveView')->will($this->returnValue($oView));

<<<<<<< HEAD
        $oVC = oxNew(\OxidEsales\Eshop\Core\ViewConfig::class);
        \OxidEsales\Eshop\Core\Registry::set(\OxidEsales\Eshop\Core\Config::class, $oCfg);
=======
        Registry::set(Config::class, $oCfg);

        $oVC = oxNew(\OxidEsales\Eshop\Core\ViewConfig::class);
>>>>>>> e3929e81
        $this->assertFalse($oVC->getShowCompareList());
    }

    /**
     * check config params getter
     */
    public function testGetShowListmania()
    {
<<<<<<< HEAD
        Registry::getConfig()->setConfigParam('bl_showListmania', 'lalala');
        $viewConfig = oxNew(\OxidEsales\Eshop\Core\ViewConfig::class);
        $this->assertEquals('lalala', $viewConfig->getShowListmania());
=======
        $oCfg = $this->getMock(\OxidEsales\Eshop\Core\Config::class, array('getConfigParam'));
        $oCfg->expects($this->once())
            ->method('getConfigParam')
            ->with($this->equalTo('bl_showListmania'))
            ->will($this->returnValue('lalala'));

        Registry::set(Config::class, $oCfg);

        $oVC = oxNew(\OxidEsales\Eshop\Core\ViewConfig::class);
        $this->assertEquals('lalala', $oVC->getShowListmania());
>>>>>>> e3929e81
    }

    /**
     * check config params getter
     */
    public function testGetShowVouchers()
    {
<<<<<<< HEAD
        Registry::getConfig()->setConfigParam('bl_showVouchers', 'lalala');
        $viewConfig = oxNew(\OxidEsales\Eshop\Core\ViewConfig::class);
        $this->assertEquals('lalala', $viewConfig->getShowVouchers());
=======
        $oCfg = $this->getMock(\OxidEsales\Eshop\Core\Config::class, array('getConfigParam'));
        $oCfg->expects($this->once())
            ->method('getConfigParam')
            ->with($this->equalTo('bl_showVouchers'))
            ->will($this->returnValue('lalala'));

        Registry::set(Config::class, $oCfg);

        $oVC = oxNew(\OxidEsales\Eshop\Core\ViewConfig::class);
        $this->assertEquals('lalala', $oVC->getShowVouchers());
>>>>>>> e3929e81
    }

    /**
     * check config params getter
     */
    public function testGetShowGiftWrapping()
    {
<<<<<<< HEAD
        Registry::getConfig()->setConfigParam('bl_showGiftWrapping', 'lalala');
        $viewConfig = oxNew(\OxidEsales\Eshop\Core\ViewConfig::class);
        $this->assertEquals('lalala', $viewConfig->getShowGiftWrapping());
=======
        $oCfg = $this->getMock(\OxidEsales\Eshop\Core\Config::class, array('getConfigParam'));
        $oCfg->expects($this->once())
            ->method('getConfigParam')
            ->with($this->equalTo('bl_showGiftWrapping'))
            ->will($this->returnValue('lalala'));

        Registry::set(Config::class, $oCfg);

        $oVC = oxNew(\OxidEsales\Eshop\Core\ViewConfig::class);
        $this->assertEquals('lalala', $oVC->getShowGiftWrapping());
>>>>>>> e3929e81
    }

    public function testGetRemoteAccessToken()
    {
        $oSubj = oxNew('oxViewConfig');
        $sTestToken1 = $oSubj->getRemoteAccessToken();
        $sTestToken2 = $oSubj->getRemoteAccessToken();

        $this->assertEquals($sTestToken1, $sTestToken2);
        $this->assertEquals(8, strlen($sTestToken1));
    }

    public function testGetLogoutLink()
    {
        $oCfg = $this->getMock(\OxidEsales\Eshop\Core\Config::class, array('getShopHomeURL', 'isSsl'));
        $oCfg->expects($this->once())
            ->method('getShopHomeURL')
            ->will($this->returnValue('shopHomeUrl/'));
        $oCfg->expects($this->once())
            ->method('isSsl')
            ->will($this->returnValue(false));
        \OxidEsales\Eshop\Core\Registry::set(\OxidEsales\Eshop\Core\Config::class, $oCfg);

        Registry::set(Config::class, $oCfg);

        $oVC = $this->getMock(
            'oxviewconfig',
            array('getTopActionClassName', 'getActCatId', 'getActTplName', 'getActContentLoadId'
                    , 'getActArticleId', 'getActSearchParam', 'getActSearchTag', 'getActListType', 'getActRecommendationId')
        );

        $oVC->expects($this->once())
            ->method('getTopActionClassName')
            ->will($this->returnValue('actionclass'));
        $oVC->expects($this->once())
            ->method('getActCatId')
            ->will($this->returnValue('catid'));
        $oVC->expects($this->once())
            ->method('getActTplName')
            ->will($this->returnValue('tpl'));
        $oVC->expects($this->once())
            ->method('getActContentLoadId')
            ->will($this->returnValue('oxloadid'));
        $oVC->expects($this->once())
            ->method('getActArticleId')
            ->will($this->returnValue('anid'));
        $oVC->expects($this->once())
            ->method('getActSearchParam')
            ->will($this->returnValue('searchparam'));
        $oVC->expects($this->once())
            ->method('getActRecommendationId')
            ->will($this->returnValue('testrecomm'));
        $oVC->expects($this->once())
            ->method('getActListType')
            ->will($this->returnValue('listtype'));

        $this->assertEquals('shopHomeUrl/cl=actionclass&amp;cnid=catid&amp;anid=anid&amp;searchparam=searchparam&amp;recommid=testrecomm&amp;listtype=listtype&amp;fnc=logout&amp;tpl=tpl&amp;oxloadid=oxloadid&amp;redirect=1', $oVC->getLogoutLink());
    }

    /**
     * Tests forming of logout link when in ssl page
     *
     * @return null
     */
    public function testGetLogoutLinkSsl()
    {
        $oCfg = $this->getMock(\OxidEsales\Eshop\Core\Config::class, array('getShopSecureHomeUrl', 'isSsl'));
        $oCfg->expects($this->once())
            ->method('getShopSecureHomeUrl')
            ->will($this->returnValue('sslShopHomeUrl/'));
        $oCfg->expects($this->once())
            ->method('isSsl')
            ->will($this->returnValue(true));
        \OxidEsales\Eshop\Core\Registry::set(\OxidEsales\Eshop\Core\Config::class, $oCfg);

        Registry::set(Config::class, $oCfg);

        $oVC = $this->getMock(
            'oxviewconfig',
            array('getTopActionClassName', 'getActCatId', 'getActTplName', 'getActContentLoadId'
                    , 'getActArticleId', 'getActSearchParam', 'getActSearchTag', 'getActListType', 'getActRecommendationId')
        );

        $oVC->expects($this->once())
            ->method('getTopActionClassName')
            ->will($this->returnValue('actionclass'));
        $oVC->expects($this->once())
            ->method('getActCatId')
            ->will($this->returnValue('catid'));
        $oVC->expects($this->once())
            ->method('getActTplName')
            ->will($this->returnValue('tpl'));
        $oVC->expects($this->once())
            ->method('getActContentLoadId')
            ->will($this->returnValue('oxloadid'));
        $oVC->expects($this->once())
            ->method('getActArticleId')
            ->will($this->returnValue('anid'));
        $oVC->expects($this->once())
            ->method('getActSearchParam')
            ->will($this->returnValue('searchparam'));
        $oVC->expects($this->once())
            ->method('getActRecommendationId')
            ->will($this->returnValue('testrecomm'));
        $oVC->expects($this->once())
            ->method('getActListType')
            ->will($this->returnValue('listtype'));

        $this->assertEquals('sslShopHomeUrl/cl=actionclass&amp;cnid=catid&amp;anid=anid&amp;searchparam=searchparam&amp;recommid=testrecomm&amp;listtype=listtype&amp;fnc=logout&amp;tpl=tpl&amp;oxloadid=oxloadid&amp;redirect=1', $oVC->getLogoutLink());
    }

    /**
     * check config params getter
     */
    public function testGetActionClassName()
    {
        $oV = $this->getMock(\OxidEsales\Eshop\Core\Controller\BaseController::class, array('getActionClassName'));
        $oV->expects($this->once())
            ->method('getActionClassName')
            ->will($this->returnValue('lalala'));
        $oCfg = $this->getMock(\OxidEsales\Eshop\Core\Config::class, array('getActiveView'));
        $oCfg->expects($this->once())
            ->method('getActiveView')
            ->will($this->returnValue($oV));
<<<<<<< HEAD
        $viewConfig = oxNew(ViewConfig::class);
        \OxidEsales\Eshop\Core\Registry::set(\OxidEsales\Eshop\Core\Config::class, $oCfg);
        $this->assertEquals('lalala', $viewConfig->getActionClassName());
=======

        Registry::set(Config::class, $oCfg);

        $oVC = oxNew(\OxidEsales\Eshop\Core\ViewConfig::class);
        $this->assertEquals('lalala', $oVC->getActionClassName());
>>>>>>> e3929e81
    }

    /**
     * oxViewConfig::getTopActionClassName() test case
     *
     * @return null
     */
    public function testGetTopActionClassName()
    {
        $oView = $this->getMock(\OxidEsales\Eshop\Core\Controller\BaseController::class, array("getClassName"));
        $oView->expects($this->once())->method("getClassName")->will($this->returnValue("testViewClass"));

        $oConfig = $this->getMock(\OxidEsales\Eshop\Core\Config::class, array("getTopActiveView"));
        $oConfig->expects($this->once())->method("getTopActiveView")->will($this->returnValue($oView));
        \OxidEsales\Eshop\Core\Registry::set(\OxidEsales\Eshop\Core\Config::class, $oConfig);

<<<<<<< HEAD
        $viewConfig = oxNew(ViewConfig::class);
        $this->assertEquals("testViewClass", $viewConfig->getTopActiveClassName());
=======
        Registry::set(Config::class, $oConfig);

        $oViewConfig = oxNew(\OxidEsales\Eshop\Core\ViewConfig::class);
        $this->assertEquals("testViewClass", $oViewConfig->getTopActiveClassName());
>>>>>>> e3929e81
    }

    public function testGetShowBasketTimeoutWhenFunctionalityIsOnAndTimeLeft()
    {
        $this->getConfig()->setConfigParam('blPsBasketReservationEnabled', true);

        $oR = $this->getMock('stdclass', array('getTimeLeft'));
        $oR->expects($this->once())->method('getTimeLeft')->will($this->returnValue(5));

        $session = $this->getMock(\OxidEsales\Eshop\Core\Session::class, array('getBasketReservations'));
        $session->expects($this->once())->method('getBasketReservations')->will($this->returnValue($oR));
        \OxidEsales\Eshop\Core\Registry::set(\OxidEsales\Eshop\Core\Session::class, $session);

        $oVC = oxNew(\OxidEsales\Eshop\Core\ViewConfig::class);
        $this->assertEquals(true, $oVC->getShowBasketTimeout());
    }

    public function testGetShowBasketTimeoutWhenFunctionalityIsOnAndTimeExpired()
    {
        $this->getConfig()->setConfigParam('blPsBasketReservationEnabled', true);

        $oR = $this->getMock('stdclass', array('getTimeLeft'));
        $oR->expects($this->once())->method('getTimeLeft')->will($this->returnValue(0));

        $session = $this->getMock(\OxidEsales\Eshop\Core\Session::class, array('getBasketReservations'));
        $session->expects($this->once())->method('getBasketReservations')->will($this->returnValue($oR));
        \OxidEsales\Eshop\Core\Registry::set(\OxidEsales\Eshop\Core\Session::class, $session);

        $oVC = oxNew(\OxidEsales\Eshop\Core\ViewConfig::class);
        $this->assertEquals(false, $oVC->getShowBasketTimeout());
    }

    public function testGetShowBasketTimeoutWhenFunctionalityIsOff()
    {
        $this->getConfig()->setConfigParam('blPsBasketReservationEnabled', false);

        $oVC = oxNew(\OxidEsales\Eshop\Core\ViewConfig::class);
        $this->assertEquals(false, $oVC->getShowBasketTimeout());
    }

    public function testGetBasketTimeLeft()
    {
        $oR = $this->getMock('stdclass', array('getTimeLeft'));
        $oR->expects($this->once())->method('getTimeLeft')->will($this->returnValue(954));

        $session = $this->getMock(\OxidEsales\Eshop\Core\Session::class, array('getBasketReservations'));
        $session->expects($this->once())->method('getBasketReservations')->will($this->returnValue($oR));
        \OxidEsales\Eshop\Core\Registry::set(\OxidEsales\Eshop\Core\Session::class, $session);

        $oVC = oxNew(\OxidEsales\Eshop\Core\ViewConfig::class);

        $this->assertEquals(954, $oVC->getBasketTimeLeft());
        // return cached
        $this->assertEquals(954, $oVC->getBasketTimeLeft());
    }

    /**
     * test method
     *
     * return null
     */
    public function testIsTplBlocksDebugMode()
    {
        $myConfig = $this->getConfig();

        $oViewCfg = oxNew(ViewConfig::class);

        $myConfig->setConfigParam("blDebugTemplateBlocks", false);
        $this->assertFalse($oViewCfg->isTplBlocksDebugMode());
        $myConfig->setConfigParam("blDebugTemplateBlocks", true);
        $this->assertTrue($oViewCfg->isTplBlocksDebugMode());
    }

    /**
     * test method "getNrOfCatArticles()"
     *
     * return null
     */
    public function testGetNrOfCatArticles()
    {
        $aNrofCatArticlesInGrid = array(1, 2, 3);
        $aNrofCatArticles = array(4, 5, 6);

        $myConfig = $this->getConfig();
        $myConfig->setConfigParam("aNrofCatArticlesInGrid", $aNrofCatArticlesInGrid);
        $myConfig->setConfigParam("aNrofCatArticles", $aNrofCatArticles);

        $oViewCfg = oxNew(ViewConfig::class);
        $oSession = $this->getSession();

        $myConfig->setConfigParam('sDefaultListDisplayType', 'grid');
        $this->assertEquals($aNrofCatArticlesInGrid, $oViewCfg->getNrOfCatArticles());

        $oSession->setVariable("ldtype", "grid");
        $this->assertEquals($aNrofCatArticlesInGrid, $oViewCfg->getNrOfCatArticles());

        $oSession->setVariable("ldtype", "line");
        $this->assertEquals($aNrofCatArticles, $oViewCfg->getNrOfCatArticles());

        $oSession->setVariable("ldtype", "infogrid");
        $this->assertEquals($aNrofCatArticles, $oViewCfg->getNrOfCatArticles());
    }

    /**
     * Testing oxViewConfig::getCountryList()
     *
     * @return null
     */
    public function testGetCountryList()
    {
        $oView = oxNew('oxViewConfig');
        $this->assertTrue($oView->getCountryList() instanceof countrylist);
    }

    /**
     * test return value of getModulePath method
     *
     * @return void
     */
    public function testGetModulePath()
    {
        $config = $this->fakeModuleStructure();

<<<<<<< HEAD
        $viewConfig = oxNew(\OxidEsales\Eshop\Core\ViewConfig::class);
        \OxidEsales\Eshop\Core\Registry::set(\OxidEsales\Eshop\Core\Config::class, $config);
=======
        $viewConfig = oxNew(ViewConfig::class);
>>>>>>> e3929e81
        $fakeShopDirectory = $config->getConfigParam('sShopDir');
        $this->assertEquals($fakeShopDirectory . "modules/test1/out", $viewConfig->getModulePath('test1', 'out'));
        $this->assertEquals($fakeShopDirectory . "modules/test1/out/", $viewConfig->getModulePath('test1', '/out/'));

        $this->assertEquals(
            $fakeShopDirectory . "modules/test1/out/blocks/test2.tpl",
            $viewConfig->getModulePath('test1', 'out/blocks/test2.tpl')
        );

        $this->assertEquals(
            $fakeShopDirectory . "modules/test1/out/blocks/test2.tpl",
            $viewConfig->getModulePath('test1', '/out/blocks/test2.tpl')
        );
        Registry::set(Config::class, null);
    }

    /**
     * test that a exception with a specific error message is thrown if the requested file is not found
     * (only in debug mode)
     *
     * @return void
     */
    public function testGetModulePathExceptionThrownWhenPathNotFoundAndDebugEnabled()
    {
        $config = Registry::getConfig();
        $config->setConfigParam('iDebug', -1);

        $fakeShopDirectory = $config->getConfigParam('sShopDir');
        $message = "Requested file not found for module test1";
        $this->expectException('\OxidEsales\EshopCommunity\Core\Exception\FileException');
        $this->expectExceptionMessage($message);

        $viewConfig = oxNew(ViewConfig::class);
        $viewConfig->getModulePath('test1', '/out/blocks/non_existing_template.tpl');
    }

    /**
     * Test that _no_ exception is thrown even if the file does not exist,
     * because shop should be stable against errors when running in production.
     * The error will be logged anyway.
     *
     * @return void
     */
    public function testGetModulePathNoExceptionThrownWhenPathNotFoundAndDebugDisabled()
    {
<<<<<<< HEAD
        Registry::getConfig()->setConfigParam("iDebug", 0);

        $viewConfig = oxNew(\OxidEsales\Eshop\Core\ViewConfig::class);
        $modulePath = $viewConfig->getModulePath('test1', '/out/blocks/non_existing_template.tpl');

        $this->assertEquals('', $modulePath);
=======
        $config = Registry::getConfig();
        $config->setConfigParam('iDebug', 0);

        $viewConfig = oxNew(ViewConfig::class);
        $this->assertEquals('', $viewConfig->getModulePath('test1', '/out/blocks/non_existing_template.tpl'));
>>>>>>> e3929e81

        /**
         * Although no exception is thrown, the underlying error will be logged in oxideshop.log
         */
        $expectedExceptionClass = \OxidEsales\Eshop\Core\Exception\FileException::class;
        $this->assertLoggedException($expectedExceptionClass);
    }

    /**
     * test that get module url returns the correct url
     *
     * @return void
     */
    public function testGetModuleUrl()
    {
        $config = $this->fakeModuleStructure();

        $viewConfig = oxNew(ViewConfig::class);

        $baseUrl = $config->getCurrentShopUrl();
        $this->assertEquals("{$baseUrl}modules/test1/out", $viewConfig->getModuleUrl('test1', 'out'));
        $this->assertEquals("{$baseUrl}modules/test1/out/", $viewConfig->getModuleUrl('test1', '/out/'));
        $this->assertEquals(
            "{$baseUrl}modules/test1/out/blocks/test2.tpl",
            $viewConfig->getModuleUrl('test1', 'out/blocks/test2.tpl')
        );
        $this->assertEquals(
            "{$baseUrl}modules/test1/out/blocks/test2.tpl",
            $viewConfig->getModuleUrl('test1', '/out/blocks/test2.tpl')
        );
        $this->assertEquals("{$baseUrl}modules/test1/", $viewConfig->getModuleUrl('test1'));

        //test if the subject under test still generates a valid module url in admin mode
        $config->setAdminMode(true);
        $viewConfig->setAdminMode(true);
        $config->setConfigParam('sAdminDir', 'admin');

        //in our test environment the domain for admin area is the normal shopurl
        //When using subshops it is important that getModuleUrl does not return the subshopurl in admin mode
        //because of browser security restrictions take effect when loading resources from differt domains
        $adminUrlWithoutAdminPath = $baseUrl;
        $this->assertEquals(
            "{$adminUrlWithoutAdminPath}modules/test1/out/blocks/test2.tpl",
            $viewConfig->getModuleUrl('test1', 'out/blocks/test2.tpl')
        );

        //Test when sShopURL is set and not sSSLShopURL, nor sAdminSSLURL
        $config->setConfigParam('sSSLShopURL', '');
        $config->setConfigParam('sAdminSSLURL', '');
        $config->setConfigParam('sShopURL', 'http://shop.localhost.local/');
        $this->assertEquals("http://shop.localhost.local/modules/test1/", $viewConfig->getModuleUrl('test1'));

        //Test when sSSLShopURL is set and sAdminSSLURL is not set
        $config->setIsSsl(true);
        $config->setConfigParam('sSSLShopURL', 'https://shop.localhost.local/');
        $this->assertEquals("https://shop.localhost.local/modules/test1/", $viewConfig->getModuleUrl('test1'));

        //Test if getModuleUrl returns the right url if adminssl url is set
        $config->setConfigParam('sAdminSSLURL', 'https://admin.localhost.local/admin/');
        $config->setIsSsl(true);
        //Next assert is only to guarantee excpected internal behavior to find problems faster
        $this->assertEquals("https://admin.localhost.local/admin/", $config->getCurrentShopUrl());
        //The module url is expected to start with the admin url but without the admin directory
        $this->assertEquals("https://admin.localhost.local/modules/test1/", $viewConfig->getModuleUrl('test1'));
    }

    public function testGetModuleUrlExceptionThrownWhenPathNotFoundAndDebugEnabled()
    {
        $config = $this->fakeModuleStructure();
        $fakeShopDirectory = $config->getConfigParam('sShopDir');
        $message = "Requested file not found for module test1 (" . $fakeShopDirectory .
                   "modules/test1/out/blocks/non_existing_template.tpl)";
        $this->expectException(\OxidEsales\Eshop\Core\Exception\FileException::class);
        $this->expectExceptionMessage($message);

<<<<<<< HEAD
        $viewConfig = oxNew(\OxidEsales\Eshop\Core\ViewConfig::class);
        \OxidEsales\Eshop\Core\Registry::set(\OxidEsales\Eshop\Core\Config::class, $config);

=======
        $viewConfig = oxNew(ViewConfig::class);
>>>>>>> e3929e81
        $viewConfig->getModuleUrl('test1', '/out/blocks/non_existing_template.tpl');
    }

    /**
     * @covers \OxidEsales\EshopCommunity\Core\ViewConfig::getViewThemeParam
     */
    public function testGetViewThemeParamReadsDirectlyFromConfig()
    {
        $configStub = $this->getMockBuilder(Config::class)
            ->setMethods(['isThemeOption'])
            ->getMock();
        $configStub->method('isThemeOption')->willReturn('true');
        $configStub->setConfigParam('someParameter', 'someValue');
        Registry::set(Config::class, $configStub);

        $viewConfig = oxNew(ViewConfig::class);
<<<<<<< HEAD
        Registry::set(Config::class, $configStub);

        $viewConfig->getConfig()->setConfigParam('someParameter', 'someValue');
=======
>>>>>>> e3929e81
        $this->assertEquals('someValue', $viewConfig->getViewThemeParam('someParameter'));

        /** Set and read the value again to discover caching issues */
        $configStub->setConfigParam('someParameter', 'otherValue');
        $this->assertEquals('otherValue', $viewConfig->getViewThemeParam('someParameter'));
    }

    /**
     * Test case for oxViewConfig::showSelectLists()
     *
     * @return null
     */
    public function testShowSelectLists()
    {
        $blExp = (bool) $this->getConfig()->getConfigParam('bl_perfLoadSelectLists');
        $oVC = oxNew('oxViewConfig');
        $this->assertEquals($blExp, $oVC->showSelectLists());
    }

    /**
     * Test case for oxViewConfig::showSelectListsInList()
     *
     * @return null
     */
    public function testShowSelectListsInList()
    {
        $this->getConfig()->setConfigParam('bl_perfLoadSelectListsInAList', true);

        $oVC = $this->getMock(\OxidEsales\Eshop\Core\ViewConfig::class, array('showSelectLists'));
        $oVC->expects($this->once())->method('showSelectLists')->will($this->returnValue(true));
        $this->assertTrue($oVC->showSelectListsInList());
    }

    /**
     * Test case for oxViewConfig::showSelectListsInList()
     *
     * @return null
     */
    public function testShowSelectListsInListFalse()
    {
        $oVC = $this->getMock(\OxidEsales\Eshop\Core\ViewConfig::class, array('showSelectLists'));
        $oVC->expects($this->once())->method('showSelectLists')->will($this->returnValue(false));
        $this->assertFalse($oVC->showSelectListsInList());
    }

    /**
     * Test case for oxViewConfig::showSelectListsInList()
     *
     * @return null
     */
    public function testShowSelectListsInListDifferent()
    {
        $this->getConfig()->setConfigParam('bl_perfLoadSelectListsInAList', false);

        $oVC = $this->getMock(\OxidEsales\Eshop\Core\ViewConfig::class, array('showSelectLists'));
        $oVC->expects($this->once())->method('showSelectLists')->will($this->returnValue(true));
        $this->assertFalse($oVC->showSelectListsInList());
    }

    /**
     * oxViewconfig::getImageUrl() test case
     *
     * @return null
     */
    public function testGetImageUrl()
    {
        $oViewConf = $this->getMock(\OxidEsales\Eshop\Core\Config::class, array("getImageUrl"));
        $oViewConf->expects($this->once())->method("getImageUrl")
            ->will($this->returnValue("shopUrl/out/theme/img/imgFile"));
        $this->assertEquals("shopUrl/out/theme/img/imgFile", $oViewConf->getImageUrl('imgFile'));

        $oViewConf = $this->getMock(\OxidEsales\Eshop\Core\Config::class, array("getImageUrl"));
        $oViewConf->expects($this->once())->method("getImageUrl")->will($this->returnValue("shopUrl/out/theme/img/"));
        $this->assertEquals("shopUrl/out/theme/img/", $oViewConf->getImageUrl());
    }

    /**
     * Testing getSelfLink()
     */
    public function testGetSelfLink()
    {
        $oConfig = $this->getMock(\OxidEsales\Eshop\Core\Config::class, array("getShopHomeURL"));
        $oConfig->expects($this->once())->method("getShopHomeURL")->will($this->returnValue("testShopUrl"));
        Registry::set(Config::class, $oConfig);

<<<<<<< HEAD
        $oViewConfig = oxNew(\OxidEsales\Eshop\Core\ViewConfig::class);
        \OxidEsales\Eshop\Core\Registry::set(\OxidEsales\Eshop\Core\Config::class, $oConfig);
=======
        $oViewConfig = oxNew(ViewConfig::class);
>>>>>>> e3929e81

        $this->assertEquals("testShopUrl", $oViewConfig->getSelfLink());
    }

    /**
     * Testing getSslSelfLink()
     */
    public function testGetSslSelfLink()
    {
        $oConfig = $this->getMock(\OxidEsales\Eshop\Core\Config::class, array("getShopSecureHomeURL"));
        $oConfig->expects($this->once())->method("getShopSecureHomeURL")->will($this->returnValue("testSecureShopUrl"));
        Registry::set(Config::class, $oConfig);

<<<<<<< HEAD
        $oViewConfig = oxNew(\OxidEsales\Eshop\Core\ViewConfig::class);
        \OxidEsales\Eshop\Core\Registry::set(\OxidEsales\Eshop\Core\Config::class, $oConfig);
=======
        $oViewConfig = oxNew(ViewConfig::class);
>>>>>>> e3929e81

        $this->assertEquals("testSecureShopUrl", $oViewConfig->getSslSelfLink());
    }

    /**
     * Testing getSslSelfLink() - admin mode
     */
    public function testGetSslSelfLink_adminMode()
    {
        $oConfig = $this->getMock(\OxidEsales\Eshop\Core\Config::class, array("getShopSecureHomeURL"));
        $oConfig->expects($this->never())->method("getShopSecureHomeURL");
        Registry::set(Config::class, $oConfig);

<<<<<<< HEAD
        $oViewConfig = $this->getMock(\OxidEsales\Eshop\Core\ViewConfig::class, array('getConfig', 'isAdmin', 'getSelfLink'));
        \OxidEsales\Eshop\Core\Registry::set(\OxidEsales\Eshop\Core\Config::class, $oConfig);
=======
        $oViewConfig = $this->getMock(\OxidEsales\Eshop\Core\ViewConfig::class, array('isAdmin', 'getSelfLink'));
>>>>>>> e3929e81
        $oViewConfig->expects($this->any())->method('isAdmin')->will($this->returnValue(true));
        $oViewConfig->expects($this->once())->method("getSelfLink")->will($this->returnValue("testShopUrl"));

        $this->assertEquals("testShopUrl", $oViewConfig->getSslSelfLink());
    }

    /**
     * Testing isAltImageServerConfigured() - nothing configured
     */
    public function testIsAltImageServerConfigured_none()
    {
        $this->getConfig()->setConfigParam('sAltImageUrl', '');
        $this->getConfig()->setConfigParam('sAltImageDir', '');
        $this->getConfig()->setConfigParam('sSSLAltImageUrl', '');
        $this->getConfig()->setConfigParam('sSSLAltImageDir', '');

        $oViewConfig = oxNew('oxViewConfig');

        $this->assertFalse($oViewConfig->isAltImageServerConfigured());
    }

    /**
     * Testing isAltImageServerConfigured() - http url configured
     */
    public function testIsAltImageServerConfigured_httpurl()
    {
        $this->getConfig()->setConfigParam('sAltImageUrl', 'http://img.oxid-esales.com');
        $this->getConfig()->setConfigParam('sAltImageDir', '');
        $this->getConfig()->setConfigParam('sSSLAltImageUrl', '');
        $this->getConfig()->setConfigParam('sSSLAltImageDir', '');

        $oViewConfig = oxNew('oxViewConfig');

        $this->assertTrue($oViewConfig->isAltImageServerConfigured());
    }

    /**
     * Testing isAltImageServerConfigured() - http dir configured
     */
    public function testIsAltImageServerConfigured_httpdir()
    {
        $this->getConfig()->setConfigParam('sAltImageUrl', '');
        $this->getConfig()->setConfigParam('sAltImageDir', 'http://img.oxid-esales.com');
        $this->getConfig()->setConfigParam('sSSLAltImageUrl', '');
        $this->getConfig()->setConfigParam('sSSLAltImageDir', '');

        $oViewConfig = oxNew('oxViewConfig');

        $this->assertTrue($oViewConfig->isAltImageServerConfigured());
    }

    /**
     * Testing isAltImageServerConfigured() - https url configured
     */
    public function testIsAltImageServerConfigured_httpsurl()
    {
        $this->getConfig()->setConfigParam('sAltImageUrl', '');
        $this->getConfig()->setConfigParam('sAltImageDir', '');
        $this->getConfig()->setConfigParam('sSSLAltImageUrl', 'https://img.oxid-esales.com');
        $this->getConfig()->setConfigParam('sSSLAltImageDir', '');

        $oViewConfig = oxNew('oxViewConfig');

        $this->assertTrue($oViewConfig->isAltImageServerConfigured());
    }

    /**
     * Testing isAltImageServerConfigured() - https dir configured
     */
    public function testIsAltImageServerConfigured_httpsdir()
    {
        $this->getConfig()->setConfigParam('sAltImageUrl', '');
        $this->getConfig()->setConfigParam('sAltImageDir', '');
        $this->getConfig()->setConfigParam('sSSLAltImageUrl', '');
        $this->getConfig()->setConfigParam('sSSLAltImageDir', 'https://img.oxid-esales.com');

        $oViewConfig = oxNew('oxViewConfig');

        $this->assertTrue($oViewConfig->isAltImageServerConfigured());
    }

    /**
     * oxViewConfig::getTopActiveClassName() test case
     *
     * @return null
     */
    public function testGetTopActiveClassName()
    {
        $oView = $this->getMock(\OxidEsales\Eshop\Core\Controller\BaseController::class, array("getClassName"));
        $oView->expects($this->once())->method("getClassName")->will($this->returnValue("testViewClass"));

        $oConfig = $this->getMock(\OxidEsales\Eshop\Core\Config::class, array("getTopActiveView"));
        $oConfig->expects($this->once())->method("getTopActiveView")->will($this->returnValue($oView));

        Registry::set(Config::class, $oConfig);
        $oViewConfig = oxNew(ViewConfig::class);

        $this->assertEquals("testViewClass", $oViewConfig->getTopActiveClassName());
    }

    public function testIsFunctionalityEnabled()
    {
        $oConfig = $this->getMock(\OxidEsales\Eshop\Core\Config::class, array("getConfigParam"));
        $oConfig->expects($this->once())->method("getConfigParam")->with($this->equalTo('bl_showWishlist'))->will($this->returnValue("will"));

        Registry::set(Config::class, $oConfig);
        $oViewConfig = oxNew(ViewConfig::class);

        $this->assertTrue($oViewConfig->isFunctionalityEnabled('bl_showWishlist'));
    }

    /**
     * oxViewconfig::getActTplName() test case
     *
     * @return null
     */
    public function testGetActTplName()
    {
        $this->setRequestParameter("tpl", 123);

        $oViewConf = oxNew('oxViewConfig');
        $this->assertEquals(123, $oViewConf->getActTplName());
    }

    /**
     * oxViewconfig::getActCurrency() test case
     *
     * @return null
     */
    public function testGetActCurrency()
    {
        $this->setRequestParameter("cur", 1);

        $oViewConf = oxNew('oxViewConfig');
        $this->assertEquals(1, $oViewConf->getActCurrency());
    }

    /**
     * oxViewconfig::getActContentLoadId() test case
     *
     * @return null
     */
    public function testGetActContentLoadId()
    {
        $this->setRequestParameter("oxloadid", 123);

        $oViewConf = oxNew('oxViewConfig');
        $this->assertEquals(123, $oViewConf->getActContentLoadId());

        $this->setRequestParameter("oxloadid", null);
        $oViewConf->setViewConfigParam('oxloadid', 234);
        $this->assertNull($oViewConf->getActContentLoadId());
    }

    /**
     * oxViewconfig::getActContentLoadId() test case
     *
     * @return null
     */
    public function testGetActContentLoadIdFromActView()
    {
        $oView = oxNew('content');
        $oViewConf = $oView->getViewConfig();
        $oViewConf->setViewConfigParam('oxloadid', 234);

        $oConfig = $this->getMock(\OxidEsales\Eshop\Core\Config::class, array("getTopActiveView"));
        $oConfig->expects($this->any())->method("getTopActiveView")->will($this->returnValue($oView));

        Registry::set(Config::class, $oConfig);
        $oViewConfig = oxNew(ViewConfig::class);

        $this->assertEquals(234, $oViewConfig->getActContentLoadId());
    }

    /**
     * oxViewconfig::getActRecommendationId() test case
     *
     * @return null
     */
    public function testGetActRecommendationId()
    {
        $this->setRequestParameter("recommid", 1);

        $oViewConf = oxNew('oxViewConfig');
        $this->assertEquals(1, $oViewConf->getActRecommendationId());
    }

    /**
     * oxViewconfig::getActCatId() test case
     *
     * @return null
     */

    public function testGetActCatId()
    {
        $iCat = 12345;
        $this->setRequestParameter("cnid", $iCat);

        $oViewConf = oxNew('oxViewConfig');
        $this->assertEquals($iCat, $oViewConf->getActCatId());
    }

    /**
     * oxViewconfig::getActArticleId() test case
     *
     * @return null
     */

    public function testGetActArticleId()
    {
        $sArt = "12345";
        $this->setRequestParameter("anid", $sArt);

        $oViewConf = oxNew('oxViewConfig');
        $this->assertEquals($sArt, $oViewConf->getActArticleId());
    }

    /**
     * oxViewconfig::getActSearchParam() test case
     *
     * @return null
     */

    public function testGetActSearchParam()
    {
        $sParam = "test=john";
        $this->setRequestParameter("searchparam", $sParam);

        $oViewConf = oxNew('oxViewConfig');
        $this->assertEquals($sParam, $oViewConf->getActSearchParam());
    }

    /**
     * oxViewconfig::getActListType() test case
     *
     * @return null
     */

    public function testGetActListType()
    {
        $sType = "testType";
        $this->setRequestParameter("listtype", $sType);

        $oViewConf = oxNew('oxViewConfig');
        $this->assertEquals($sType, $oViewConf->getActListType());
    }

    /**
     * oxViewconfig::getContentId() test case
     *
     * @return null
     */

    public function testGetContentId()
    {
        $sOxcid = "testCID";
        $this->setRequestParameter("oxcid", $sOxcid);

        $oViewConf = oxNew('oxViewConfig');
        $this->assertEquals($sOxcid, $oViewConf->getContentId());
    }

    /**
     * oxViewconfig::getViewConfigParam() test case
     *
     * @return null
     */

    public function testGetViewConfigParamFromOShop()
    {
        $sFieldName = "nameFromObject";

        $oShop = new stdClass();
        $oShop->$sFieldName = "testShopObj";

        $oViewConf = $this->getProxyClass('oxViewConfig');
        $oViewConf->setNonPublicVar('_oShop', $oShop);
        $this->assertEquals($oShop->$sFieldName, $oViewConf->getViewConfigParam($sFieldName));
    }

    /**
     * oxViewconfig::getViewConfigParam() test case
     *
     * @return null
     */

    public function testGetViewConfigParamFromAViewData()
    {
        $sFieldName = "nameFromArray";

        $aViewData = array();
        $aViewData[$sFieldName] = "testShopArr";

        $oViewConf = $this->getProxyClass('oxViewConfig');
        $oViewConf->setNonPublicVar('_aViewData', $aViewData);
        $this->assertEquals($aViewData[$sFieldName], $oViewConf->getViewConfigParam($sFieldName));
    }

    /**
     * oxViewconfig::getHiddenSid() test case
     *
     * @return null
     */

    public function testGetHiddenSidFromSession()
    {
        $sSid = "newSid";

        $oViewConf = $this->getMock(\OxidEsales\Eshop\Core\ViewConfig::class, array("getViewConfigParam"));
        $oViewConf->expects($this->once())->method("getViewConfigParam")->with($this->equalTo("hiddensid"))->will($this->returnValue($sSid));

        $this->assertEquals($sSid, $oViewConf->getHiddenSid());
    }

    /**
     * oxViewconfig::getHiddenSid() test case
     *
     * @return null
     */

    public function testGetHiddenSidFromSessionNull()
    {
        $sSid = "newSid";
        $sLang = "testLang";
        $sSidNew = $sSid . '
' . $sLang;
        $session = $this->getMock(\OxidEsales\Eshop\Core\Session::class, array("hiddenSid"));
        $session->expects($this->once())->method("hiddenSid")->will($this->returnValue($sSid));
        \OxidEsales\Eshop\Core\Registry::set(\OxidEsales\Eshop\Core\Session::class, $session);

        $oLang = $this->getMock(\OxidEsales\Eshop\Core\Language::class, array("getFormLang"));
        $oLang->expects($this->once())->method("getFormLang")->will($this->returnValue($sLang));
        Registry::set(\OxidEsales\Eshop\Core\Language::class, $oLang);

        $oViewConf = $this->getMock(\OxidEsales\Eshop\Core\ViewConfig::class, array("getViewConfigParam", "setViewConfigParam"));
        $oViewConf->expects($this->once())->method("getViewConfigParam")->with($this->equalTo("hiddensid"))->will($this->returnValue(null));
        $oViewConf->expects($this->once())->method("setViewConfigParam")->with($this->equalTo("hiddensid"), $this->equalTo($sSidNew));

        $this->assertEquals($sSidNew, $oViewConf->getHiddenSid());
    }

    /**
     * oxViewconfig::getBaseDir() test case
     *
     * @return null
     */

    public function testGetBaseDirForSsl()
    {
        $sSslLink = "sslsitelink";
        $oConfig = $this->getMock(\OxidEsales\Eshop\Core\Config::class, array("isSsl", "getSSLShopURL"));
        $oConfig->expects($this->once())->method("isSsl")->will($this->returnValue(true));
        $oConfig->expects($this->once())->method("getSSLShopURL")->will($this->returnValue($sSslLink));

        $oViewConf = $this->getMock(\OxidEsales\Eshop\Core\ViewConfig::class, array("getViewConfigParam"));
        $oViewConf->expects($this->once())->method("getViewConfigParam")->with($this->equalTo("basedir"))->will($this->returnValue(null));

        Registry::set(Config::class, $oConfig);

        $this->assertEquals($sSslLink, $oViewConf->getBaseDir());
    }

    /**
     * oxViewconfig::getCoreUtilsDir() test case
     *
     * @return null
     */

    public function testGetCoreUtilsDir()
    {
        $sDir = "testingDir";

        $oViewConf = oxNew('oxViewConfig');
        $oViewConf->setViewConfigParam('coreutilsdir', $sDir);

        $this->assertEquals($sDir, $oViewConf->getCoreUtilsDir());
    }

    /**
     * oxViewconfig::getCoreUtilsDir() test case
     *
     * @return null
     */

    public function testGetCoreUtilsDirWhenNull()
    {
        $sDir = "testingDir";
        $oConfig = $this->getMock(\OxidEsales\Eshop\Core\Config::class, array("getCoreUtilsURL"));
        $oConfig->expects($this->once())->method("getCoreUtilsURL")->will($this->returnValue($sDir));

        $oViewConf = $this->getMock(\OxidEsales\Eshop\Core\ViewConfig::class, array("getViewConfigParam", "setViewConfigParam"));
        $oViewConf->expects($this->once())->method("getViewConfigParam")->with($this->equalTo("coreutilsdir"))->will($this->returnValue(null));
        $oViewConf->expects($this->once())->method("setViewConfigParam")->with($this->equalTo("coreutilsdir"), $this->equalTo($sDir));

        Registry::set(Config::class, $oConfig);

        $this->assertEquals($sDir, $oViewConf->getCoreUtilsDir());
    }

    /**
     * oxViewconfig::getSelfActionLink() test case
     *
     * @return null
     */

    public function testGetSelfActionLink()
    {
        $sLink = "testingLink";

        $oViewConf = oxNew('oxViewConfig');
        $oViewConf->setViewConfigParam('selfactionlink', $sLink);

        $this->assertEquals($sLink, $oViewConf->getSelfActionLink());
    }

    /**
     * oxViewconfig::getSelfActionLink() test case
     *
     * @return null
     */

    public function testGetSelfActionLinkWhenNull()
    {
        $sLink = "testingLink";
        $oConfig = $this->getMock(\OxidEsales\Eshop\Core\Config::class, array("getShopCurrentUrl"));
        $oConfig->expects($this->once())->method("getShopCurrentUrl")->will($this->returnValue($sLink));

        $oViewConf = $this->getMock(\OxidEsales\Eshop\Core\ViewConfig::class, array("getViewConfigParam", "setViewConfigParam"));
        $oViewConf->expects($this->once())->method("getViewConfigParam")->with($this->equalTo("selfactionlink"))->will($this->returnValue(null));
        $oViewConf->expects($this->once())->method("setViewConfigParam")->with($this->equalTo("selfactionlink"), $this->equalTo($sLink));

        Registry::set(Config::class, $oConfig);

        $this->assertEquals($sLink, $oViewConf->getSelfActionLink());
    }

    /**
     * oxViewconfig::getCurrentHomeDir() test case
     *
     * @return null
     */

    public function testGetCurrentHomeDir()
    {
        $sLink = "testingLink";

        $oViewConf = oxNew('oxViewConfig');
        $oViewConf->setViewConfigParam('currenthomedir', $sLink);

        $this->assertEquals($sLink, $oViewConf->getCurrentHomeDir());
    }

    /**
     * oxViewconfig::getCurrentHomeDir() test case
     *
     * @return null
     */

    public function testGetCurrentHomeDirWhenNull()
    {
        $sLink = "testingLink";
        $oConfig = $this->getMock(\OxidEsales\Eshop\Core\Config::class, array("getCurrentShopUrl"));
        $oConfig->expects($this->once())->method("getCurrentShopUrl")->will($this->returnValue($sLink));

        $oViewConf = $this->getMock(\OxidEsales\Eshop\Core\ViewConfig::class, array("getViewConfigParam", "setViewConfigParam"));
        $oViewConf->expects($this->once())->method("getViewConfigParam")->with($this->equalTo("currenthomedir"))->will($this->returnValue(null));
        $oViewConf->expects($this->once())->method("setViewConfigParam")->with($this->equalTo("currenthomedir"), $this->equalTo($sLink));

        Registry::set(Config::class, $oConfig);

        $this->assertEquals($sLink, $oViewConf->getCurrentHomeDir());
    }

    /**
     * oxViewconfig::getBasketLink() test case
     *
     * @return null
     */

    public function testGetBasketLink()
    {
        $sLink = "testingLink";

        $oViewConf = oxNew('oxViewConfig');
        $oViewConf->setViewConfigParam('basketlink', $sLink);

        $this->assertEquals($sLink, $oViewConf->getBasketLink());
    }

    /**
     * oxViewconfig::getBasketLink() test case
     *
     * @return null
     */

    public function testGetBasketLinkWhenNull()
    {
        $sLink = "testingLink";
        $sLinkNew = "testingLink" . "cl=basket";
        $oConfig = $this->getMock(\OxidEsales\Eshop\Core\Config::class, array("getShopHomeURL"));
        $oConfig->expects($this->once())->method("getShopHomeURL")->will($this->returnValue($sLink));

        $oViewConf = $this->getMock(\OxidEsales\Eshop\Core\ViewConfig::class, array("getViewConfigParam", "setViewConfigParam"));
        $oViewConf->expects($this->once())->method("getViewConfigParam")->with($this->equalTo("basketlink"))->will($this->returnValue(null));
        $oViewConf->expects($this->once())->method("setViewConfigParam")->with($this->equalTo("basketlink"), $this->equalTo($sLinkNew));

        Registry::set(Config::class, $oConfig);

        $this->assertEquals($sLinkNew, $oViewConf->getBasketLink());
    }

    /**
     * oxViewconfig::getOrderLink() test case
     *
     * @return null
     */

    public function testGetOrderLink()
    {
        $sLink = "testingLink";

        $oViewConf = oxNew('oxViewConfig');
        $oViewConf->setViewConfigParam('orderlink', $sLink);

        $this->assertEquals($sLink, $oViewConf->getOrderLink());
    }

    /**
     * oxViewconfig::getOrderLink() test case
     *
     * @return null
     */

    public function testGetOrderLinkWhenNull()
    {
        $sLink = "testingLink";
        $sLinkNew = "testingLink" . "cl=user";
        $oConfig = $this->getMock(\OxidEsales\Eshop\Core\Config::class, array("getShopSecureHomeUrl"));
        $oConfig->expects($this->once())->method("getShopSecureHomeUrl")->will($this->returnValue($sLink));

        $oViewConf = $this->getMock(\OxidEsales\Eshop\Core\ViewConfig::class, array("getViewConfigParam", "setViewConfigParam"));
        $oViewConf->expects($this->once())->method("getViewConfigParam")->with($this->equalTo("orderlink"))->will($this->returnValue(null));
        $oViewConf->expects($this->once())->method("setViewConfigParam")->with($this->equalTo("orderlink"), $this->equalTo($sLinkNew));

        Registry::set(Config::class, $oConfig);

        $this->assertEquals($sLinkNew, $oViewConf->getOrderLink());
    }

    /**
     * oxViewconfig::getPaymentLink() test case
     *
     * @return null
     */

    public function testGetPaymentLink()
    {
        $sLink = "testingLink";

        $oViewConf = oxNew('oxViewConfig');
        $oViewConf->setViewConfigParam('paymentlink', $sLink);

        $this->assertEquals($sLink, $oViewConf->getPaymentLink());
    }

    /**
     * oxViewconfig::getPaymentLink() test case
     *
     * @return null
     */

    public function testGetPaymentLinkWhenNull()
    {
        $sLink = "testingLink";
        $sLinkNew = "testingLink" . "cl=payment";
        $oConfig = $this->getMock(\OxidEsales\Eshop\Core\Config::class, array("getShopSecureHomeUrl"));
        $oConfig->expects($this->once())->method("getShopSecureHomeUrl")->will($this->returnValue($sLink));

        $oViewConf = $this->getMock(\OxidEsales\Eshop\Core\ViewConfig::class, array("getViewConfigParam", "setViewConfigParam"));
        $oViewConf->expects($this->once())->method("getViewConfigParam")->with($this->equalTo("paymentlink"))->will($this->returnValue(null));
        $oViewConf->expects($this->once())->method("setViewConfigParam")->with($this->equalTo("paymentlink"), $this->equalTo($sLinkNew));

        Registry::set(Config::class, $oConfig);

        $this->assertEquals($sLinkNew, $oViewConf->getPaymentLink());
    }

    /**
     * oxViewconfig::getExeOrderLink() test case
     *
     * @return null
     */

    public function testGetExeOrderLink()
    {
        $sLink = "testingLink";

        $oViewConf = oxNew('oxViewConfig');
        $oViewConf->setViewConfigParam('exeorderlink', $sLink);

        $this->assertEquals($sLink, $oViewConf->getExeOrderLink());
    }

    /**
     * oxViewconfig::getExeOrderLink() test case
     *
     * @return null
     */

    public function testGetExeOrderLinkWhenNull()
    {
        $sLink = "testingLink";
        $sLinkNew = "testingLink" . "cl=order&amp;fnc=execute";
        $oConfig = $this->getMock(\OxidEsales\Eshop\Core\Config::class, array("getShopSecureHomeUrl"));
        $oConfig->expects($this->once())->method("getShopSecureHomeUrl")->will($this->returnValue($sLink));

        $oViewConf = $this->getMock(\OxidEsales\Eshop\Core\ViewConfig::class, array("getViewConfigParam", "setViewConfigParam"));
        $oViewConf->expects($this->once())->method("getViewConfigParam")->with($this->equalTo("exeorderlink"))->will($this->returnValue(null));
        $oViewConf->expects($this->once())->method("setViewConfigParam")->with($this->equalTo("exeorderlink"), $this->equalTo($sLinkNew));

        Registry::set(Config::class, $oConfig);

        $this->assertEquals($sLinkNew, $oViewConf->getExeOrderLink());
    }

    /**
     * oxViewconfig::getOrderConfirmLink() test case
     *
     * @return null
     */

    public function testGetOrderConfirmLink()
    {
        $sLink = "testingLink";

        $oViewConf = oxNew('oxViewConfig');
        $oViewConf->setViewConfigParam('orderconfirmlink', $sLink);

        $this->assertEquals($sLink, $oViewConf->getOrderConfirmLink());
    }

    /**
     * oxViewconfig::getOrderConfirmLink() test case
     *
     * @return null
     */

    public function testGetOrderConfirmLinkWhenNull()
    {
        $sLink = "testingLink";
        $sLinkNew = "testingLink" . "cl=order";
        $oConfig = $this->getMock(\OxidEsales\Eshop\Core\Config::class, array("getShopSecureHomeUrl"));
        $oConfig->expects($this->once())->method("getShopSecureHomeUrl")->will($this->returnValue($sLink));

        $oViewConf = $this->getMock(\OxidEsales\Eshop\Core\ViewConfig::class, array("getViewConfigParam", "setViewConfigParam"));
        $oViewConf->expects($this->once())->method("getViewConfigParam")->with($this->equalTo("orderconfirmlink"))->will($this->returnValue(null));
        $oViewConf->expects($this->once())->method("setViewConfigParam")->with($this->equalTo("orderconfirmlink"), $this->equalTo($sLinkNew));

        Registry::set(Config::class, $oConfig);

        $this->assertEquals($sLinkNew, $oViewConf->getOrderConfirmLink());
    }

    /**
     * oxViewconfig::getResourceUrl() test case
     *
     * @return null
     */

    public function testGetResourceUrl()
    {
        $sLink = "testingLink";

        $oViewConf = oxNew('oxViewConfig');
        $oViewConf->setViewConfigParam('basetpldir', $sLink);

        $this->assertEquals($sLink, $oViewConf->getResourceUrl());
    }

    /**
     * oxViewconfig::getResourceUrl() test case
     *
     * @return null
     */

    public function testGetResourceUrlWhenNull()
    {
        $sLink = "testingLink";
        $oConfig = $this->getMock(\OxidEsales\Eshop\Core\Config::class, array("getResourceUrl"));
        $oConfig->expects($this->once())->method("getResourceUrl")->will($this->returnValue($sLink));

        $oViewConf = $this->getMock(\OxidEsales\Eshop\Core\ViewConfig::class, array("getViewConfigParam", "setViewConfigParam"));
        $oViewConf->expects($this->once())->method("getViewConfigParam")->with($this->equalTo("basetpldir"))->will($this->returnValue(null));
        $oViewConf->expects($this->once())->method("setViewConfigParam")->with($this->equalTo("basetpldir"), $this->equalTo($sLink));

        Registry::set(Config::class, $oConfig);

        $this->assertEquals($sLink, $oViewConf->getResourceUrl());
    }

    /**
     * oxViewconfig::getResourceUrl() test case
     *
     * @return null
     */

    public function testGetResourceUrlWithFile()
    {
        $sLink = "testingLink";
        $oConfig = $this->getMock(\OxidEsales\Eshop\Core\Config::class, array("getResourceUrl"));
        $oConfig->expects($this->once())->method("getResourceUrl")->will($this->returnValue($sLink));

        $oViewConf = $this->getMock(\OxidEsales\Eshop\Core\ViewConfig::class, array("setViewConfigParam"));
        $oViewConf->expects($this->never())->method("setViewConfigParam");

        Registry::set(Config::class, $oConfig);

        $this->assertEquals($sLink, $oViewConf->getResourceUrl($sLink));
    }

    /**
     * oxViewconfig::getTemplateDir() test case
     *
     * @return null
     */

    public function testGetTemplateDir()
    {
        $sLink = "testingLink";

        $oViewConf = oxNew('oxViewConfig');
        $oViewConf->setViewConfigParam('templatedir', $sLink);

        $this->assertEquals($sLink, $oViewConf->getTemplateDir());
    }

    /**
     * oxViewconfig::getTemplateDir() test case
     *
     * @return null
     */

    public function testGetTemplateDirWhenNull()
    {
        $sLink = "testingLink";
        $oConfig = $this->getMock(\OxidEsales\Eshop\Core\Config::class, array("getTemplateDir"));
        $oConfig->expects($this->once())->method("getTemplateDir")->will($this->returnValue($sLink));

        $oViewConf = $this->getMock(\OxidEsales\Eshop\Core\ViewConfig::class, array("getViewConfigParam", "setViewConfigParam"));
        $oViewConf->expects($this->once())->method("getViewConfigParam")->with($this->equalTo("templatedir"))->will($this->returnValue(null));
        $oViewConf->expects($this->once())->method("setViewConfigParam")->with($this->equalTo("templatedir"), $this->equalTo($sLink));

        Registry::set(Config::class, $oConfig);

        $this->assertEquals($sLink, $oViewConf->getTemplateDir());
    }

    /**
     * oxViewconfig::getUrlTemplateDir() test case
     *
     * @return null
     */

    public function testGetUrlTemplateDir()
    {
        $sLink = "testingLink";

        $oViewConf = oxNew('oxViewConfig');
        $oViewConf->setViewConfigParam('urltemplatedir', $sLink);

        $this->assertEquals($sLink, $oViewConf->getUrlTemplateDir());
    }

    /**
     * oxViewconfig::getTemplateDir() test case
     *
     * @return null
     */

    public function testGetUrlTemplateDirWhenNull()
    {
        $sLink = "testingLink";
        $oConfig = $this->getMock(\OxidEsales\Eshop\Core\Config::class, array("getTemplateUrl"));
        $oConfig->expects($this->once())->method("getTemplateUrl")->will($this->returnValue($sLink));

        $oViewConf = $this->getMock(\OxidEsales\Eshop\Core\ViewConfig::class, array("getViewConfigParam", "setViewConfigParam"));
        $oViewConf->expects($this->once())->method("getViewConfigParam")->with($this->equalTo("urltemplatedir"))->will($this->returnValue(null));
        $oViewConf->expects($this->once())->method("setViewConfigParam")->with($this->equalTo("urltemplatedir"), $this->equalTo($sLink));

        Registry::set(Config::class, $oConfig);

        $this->assertEquals($sLink, $oViewConf->getUrlTemplateDir());
    }

    /**
     * oxViewconfig::getNoSslImageDir() test case
     *
     * @return null
     */

    public function testGetNoSslImageDir()
    {
        $sLink = "testingLink";

        $oViewConf = oxNew('oxViewConfig');
        $oViewConf->setViewConfigParam('nossl_imagedir', $sLink);

        $this->assertEquals($sLink, $oViewConf->getNoSslImageDir());
    }

    /**
     * oxViewconfig::getNoSslImageDir() test case
     *
     * @return null
     */

    public function testGetNoSslImageDirWhenNull()
    {
        $sLink = "testingLink";
        $oConfig = $this->getMock(\OxidEsales\Eshop\Core\Config::class, array("getImageUrl"));
        $oConfig->expects($this->once())->method("getImageUrl")->will($this->returnValue($sLink));

        $oViewConf = $this->getMock(\OxidEsales\Eshop\Core\ViewConfig::class, array("getViewConfigParam", "setViewConfigParam"));
        $oViewConf->expects($this->once())->method("getViewConfigParam")->with($this->equalTo("nossl_imagedir"))->will($this->returnValue(null));
        $oViewConf->expects($this->once())->method("setViewConfigParam")->with($this->equalTo("nossl_imagedir"), $this->equalTo($sLink));

        Registry::set(Config::class, $oConfig);

        $this->assertEquals($sLink, $oViewConf->getNoSslImageDir());
    }

    /**
     * oxViewconfig::getPictureDir() test case
     *
     * @return null
     */

    public function testGetPictureDir()
    {
        $sLink = "testingLink";

        $oViewConf = oxNew('oxViewConfig');
        $oViewConf->setViewConfigParam('picturedir', $sLink);

        $this->assertEquals($sLink, $oViewConf->getPictureDir());
    }

    /**
     * oxViewconfig::getPictureDir() test case
     *
     * @return null
     */

    public function testGetPictureDirWhenNull()
    {
        $sLink = "testingLink";
        $oConfig = $this->getMock(\OxidEsales\Eshop\Core\Config::class, array("getPictureUrl"));
        $oConfig->expects($this->once())->method("getPictureUrl")->will($this->returnValue($sLink));

        $oViewConf = $this->getMock(\OxidEsales\Eshop\Core\ViewConfig::class, array("getViewConfigParam", "setViewConfigParam"));
        $oViewConf->expects($this->once())->method("getViewConfigParam")->with($this->equalTo("picturedir"))->will($this->returnValue(null));
        $oViewConf->expects($this->once())->method("setViewConfigParam")->with($this->equalTo("picturedir"), $this->equalTo($sLink));

        Registry::set(Config::class, $oConfig);

        $this->assertEquals($sLink, $oViewConf->getPictureDir());
    }

    /**
     * oxViewconfig::getAdminDir() test case
     *
     * @return null
     */

    public function testGetAdminDir()
    {
        $sLink = "testingLink";

        $oViewConf = oxNew('oxViewConfig');
        $oViewConf->setViewConfigParam('sAdminDir', $sLink);

        $this->assertEquals($sLink, $oViewConf->getAdminDir());
    }

    /**
     * oxViewconfig::getAdminDir() test case
     *
     * @return null
     */

    public function testGetAdminDirWhenNull()
    {
        $sLink = "testingLink";
        $this->getConfig()->setConfigParam("sAdminDir", $sLink);

        $oViewConf = $this->getMock(\OxidEsales\Eshop\Core\ViewConfig::class, array("getViewConfigParam", "setViewConfigParam"));
        $oViewConf->expects($this->once())->method("getViewConfigParam")->with($this->equalTo("sAdminDir"))->will($this->returnValue(null));
        $oViewConf->expects($this->once())->method("setViewConfigParam")->with($this->equalTo("sAdminDir"), $this->equalTo($sLink));

        $this->assertEquals($sLink, $oViewConf->getAdminDir());
    }

    /**
     * oxViewconfig::getActiveShopId() test case
     *
     * @return null
     */

    public function testGetActiveShopId()
    {
        $sId = "testShopId";

        $oViewConf = oxNew('oxViewConfig');
        $oViewConf->setViewConfigParam('shopid', $sId);

        $this->assertEquals($sId, $oViewConf->getActiveShopId());
    }

    /**
     * oxViewconfig::getActiveShopId() test case
     *
     * @return null
     */

    public function testGetActiveShopIdWhenNull()
    {
        $sId = "testShopId";
        $oConfig = $this->getMock(\OxidEsales\Eshop\Core\Config::class, array("getShopId"));
        $oConfig->expects($this->once())->method("getShopId")->will($this->returnValue($sId));

        $oViewConf = $this->getMock(\OxidEsales\Eshop\Core\ViewConfig::class, array("getViewConfigParam", "setViewConfigParam"));
        $oViewConf->expects($this->once())->method("getViewConfigParam")->with($this->equalTo("shopid"))->will($this->returnValue(null));
        $oViewConf->expects($this->once())->method("setViewConfigParam")->with($this->equalTo("shopid"), $this->equalTo($sId));

        Registry::set(Config::class, $oConfig);

        $this->assertEquals($sId, $oViewConf->getActiveShopId());
    }

    /**
     * oxViewconfig::isSsl() test case
     *
     * @return null
     */

    public function testIsSsl()
    {
        $sTest = "isSsl";

        $oViewConf = oxNew('oxViewConfig');
        $oViewConf->setViewConfigParam('isssl', $sTest);

        $this->assertEquals($sTest, $oViewConf->isSsl());
    }

    /**
     * oxViewconfig::isSsl() test case
     *
     * @return null
     */

    public function testIsSslWhenNull()
    {
        $sTest = "isSsl";
        $oConfig = $this->getMock(\OxidEsales\Eshop\Core\Config::class, array("isSsl"));
        $oConfig->expects($this->once())->method("isSsl")->will($this->returnValue($sTest));

        $oViewConf = $this->getMock(\OxidEsales\Eshop\Core\ViewConfig::class, array("getViewConfigParam", "setViewConfigParam"));
        $oViewConf->expects($this->once())->method("getViewConfigParam")->with($this->equalTo("isssl"))->will($this->returnValue(null));
        $oViewConf->expects($this->once())->method("setViewConfigParam")->with($this->equalTo("isssl"), $this->equalTo($sTest));

        Registry::set(Config::class, $oConfig);

        $this->assertEquals($sTest, $oViewConf->isSsl());
    }

    /**
     * oxViewconfig::getRemoteAddress() test case
     *
     * @return null
     */

    public function testGetRemoteAddress()
    {
        $sTest = "testAddress";

        $oViewConf = oxNew('oxViewConfig');
        $oViewConf->setViewConfigParam('ip', $sTest);

        $this->assertEquals($sTest, $oViewConf->getRemoteAddress());
    }

    /**
     * oxViewconfig::getRemoteAddress() test case
     *
     * @return null
     */

    public function testGetRemoteAddressWhenNull()
    {
        $sTest = "testAddress";

        $oUtils = $this->getMock(\OxidEsales\Eshop\Core\UtilsServer::class, array("getRemoteAddress"));
        $oUtils->expects($this->once())->method("getRemoteAddress")->will($this->returnValue($sTest));

        Registry::set(\OxidEsales\Eshop\Core\UtilsServer::class, $oUtils);

        $oViewConf = $this->getMock(\OxidEsales\Eshop\Core\ViewConfig::class, array("getViewConfigParam", "setViewConfigParam"));
        $oViewConf->expects($this->once())->method("getViewConfigParam")->with($this->equalTo("ip"))->will($this->returnValue(null));
        $oViewConf->expects($this->once())->method("setViewConfigParam")->with($this->equalTo("ip"), $this->equalTo($sTest));

        $this->assertEquals($sTest, $oViewConf->getRemoteAddress());
    }

    /**
     * oxViewconfig::getPopupIdent() test case
     *
     * @return null
     */

    public function testGetPopupIdent()
    {
        $sTest = "testIdent";

        $oViewConf = oxNew('oxViewConfig');
        $oViewConf->setViewConfigParam('popupident', $sTest);

        $this->assertEquals($sTest, $oViewConf->getPopupIdent());
    }

    /**
     * oxViewconfig::getPopupIdent() test case
     *
     * @return null
     */

    public function testGetPopupIdentWhenNull()
    {
        $sTest = "testIdent";
        $sTestNew = md5($sTest);
        $oConfig = $this->getMock(\OxidEsales\Eshop\Core\Config::class, array("getShopUrl"));
        $oConfig->expects($this->once())->method("getShopUrl")->will($this->returnValue($sTest));

        $oViewConf = $this->getMock(\OxidEsales\Eshop\Core\ViewConfig::class, array("getViewConfigParam", "setViewConfigParam"));
        $oViewConf->expects($this->once())->method("getViewConfigParam")->with($this->equalTo("popupident"))->will($this->returnValue(null));
        $oViewConf->expects($this->once())->method("setViewConfigParam")->with($this->equalTo("popupident"), $this->equalTo($sTestNew));

        Registry::set(Config::class, $oConfig);

        $this->assertEquals($sTestNew, $oViewConf->getPopupIdent());
    }

    /**
     * oxViewconfig::getPopupIdentRand() test case
     *
     * @return null
     */

    public function testGetPopupIdentRand()
    {
        $sTest = "testIdent";

        $oViewConf = oxNew('oxViewConfig');
        $oViewConf->setViewConfigParam('popupidentrand', $sTest);

        $this->assertEquals($sTest, $oViewConf->getPopupIdentRand());
    }

    /**
     * oxViewconfig::getPopupIdentRand() test case
     *
     * @return null
     */

    public function testGetPopupIdentRandWhenNull()
    {
        $oViewConf = $this->getMock(\OxidEsales\Eshop\Core\ViewConfig::class, array("getViewConfigParam", "setViewConfigParam"));
        $oViewConf->expects($this->once())->method("getViewConfigParam")->with($this->equalTo("popupidentrand"))->will($this->returnValue(null));
        $oViewConf->expects($this->once())->method("setViewConfigParam")->with($this->equalTo("popupidentrand"));

        $this->assertTrue(strlen($oViewConf->getPopupIdentRand()) == 32);
    }

    /**
     * oxViewconfig::getArtPerPageForm() test case
     *
     * @return null
     */

    public function testGetArtPerPageForm()
    {
        $sTest = "testUrl";

        $oViewConf = oxNew('oxViewConfig');
        $oViewConf->setViewConfigParam('artperpageform', $sTest);

        $this->assertEquals($sTest, $oViewConf->getArtPerPageForm());
    }

    /**
     * oxViewconfig::getArtPerPageForm() test case
     *
     * @return null
     */

    public function testGetArtPerPageFormWhenNull()
    {
        $sTest = "testUrl";
        $oConfig = $this->getMock(\OxidEsales\Eshop\Core\Config::class, array("getShopCurrentUrl"));
        $oConfig->expects($this->once())->method("getShopCurrentUrl")->will($this->returnValue($sTest));

        $oViewConf = $this->getMock(\OxidEsales\Eshop\Core\ViewConfig::class, array("getViewConfigParam", "setViewConfigParam"));
        $oViewConf->expects($this->once())->method("getViewConfigParam")->with($this->equalTo("artperpageform"))->will($this->returnValue(null));
        $oViewConf->expects($this->once())->method("setViewConfigParam")->with($this->equalTo("artperpageform"), $this->equalTo($sTest));

        Registry::set(Config::class, $oConfig);

        $this->assertEquals($sTest, $oViewConf->getArtPerPageForm());
    }

    /**
     * oxViewconfig::isBuyableParent() test case
     *
     * @return null
     */
    public function testIsBuyableParent()
    {
        $this->getConfig()->setConfigParam("blVariantParentBuyable", true);

        $oViewConf = oxNew('oxViewConfig');
        $this->assertTrue($oViewConf->isBuyableParent());

        $this->getConfig()->setConfigParam("blVariantParentBuyable", false);
        $this->assertFalse($oViewConf->isBuyableParent());
    }

    /**
     * oxViewconfig::showBirthdayFields() test case
     *
     * @return null
     */
    public function testShowBirthdayFields()
    {
        $this->getConfig()->setConfigParam("blShowBirthdayFields", true);

        $oViewConf = oxNew('oxViewConfig');
        $this->assertTrue($oViewConf->showBirthdayFields());

        $this->getConfig()->setConfigParam("blShowBirthdayFields", false);
        $this->assertFalse($oViewConf->showBirthdayFields());
    }

    /**
     * oxViewconfig::getActLanguageAbbr() test case
     *
     * @return null
     */
    public function testGetActLanguageAbbr()
    {
        $sTest = "testAbc";

        $oLang = $this->getMock(\OxidEsales\Eshop\Core\Language::class, array("getLanguageAbbr"));
        $oLang->expects($this->once())->method("getLanguageAbbr")->will($this->returnValue($sTest));

        Registry::set(\OxidEsales\Eshop\Core\Language::class, $oLang);

        $oViewConf = oxNew('oxViewConfig');
        $this->assertEquals($sTest, $oViewConf->getActLanguageAbbr());
    }

    /**
     * oxViewconfig::getActiveClassName() test case
     *
     * @return null
     */
    public function testGetActiveClassName()
    {
        $sTest = "testAbc";

        $oView = $this->getMock(\OxidEsales\Eshop\Core\Controller\BaseController::class, array("getClassName"));
        $oView->expects($this->once())->method("getClassName")->will($this->returnValue($sTest));

        $oConfig = $this->getMock(\OxidEsales\Eshop\Core\Config::class, array("getActiveView"));
        $oConfig->expects($this->once())->method("getActiveView")->will($this->returnValue($oView));

        Registry::set(Config::class, $oConfig);
        $oViewConf = oxNew(ViewConfig::class);

        $this->assertEquals($sTest, $oViewConf->getActiveClassName());
    }


    /**
     * oxViewconfig::getArtPerPageCount() test case
     *
     * @return null
     */
    public function testGetArtPerPageCount()
    {
        $sTest = "testAbc";
        $oViewConf = oxNew('oxViewConfig');
        $oViewConf->setViewConfigParam('iartPerPage', $sTest);

        $this->assertEquals($sTest, $oViewConf->getArtPerPageCount());
    }

    /**
     * oxViewconfig::getNavUrlParams() test case
     *
     * @return null
     */
    public function testGetNavUrlParams()
    {
        $sTest = "testAbc";
        $oViewConf = oxNew('oxViewConfig');
        $oViewConf->setViewConfigParam('navurlparams', $sTest);

        $this->assertEquals($sTest, $oViewConf->getNavUrlParams());
    }

    /**
     * oxViewconfig::getNavUrlParams() test case
     *
     * @dataProvider providerGetNavUrlParamsNavigation
     *
     * @return null
     */
    public function testGetNavUrlParamsNavigation($paramsArray, $paramsString)
    {
        $oView = $this->getMock(\OxidEsales\Eshop\Core\Controller\BaseController::class, array("getNavigationParams"));
        $oView->expects($this->atLeastOnce())->method("getNavigationParams")->will($this->returnValue($paramsArray));

        $oConfig = $this->getMock(\OxidEsales\Eshop\Core\Config::class, array("getActiveView"));
        $oConfig->expects($this->atLeastOnce())->method("getActiveView")->will($this->returnValue($oView));

        $oViewConf = $this->getMock(\OxidEsales\Eshop\Core\ViewConfig::class, array("setViewConfigParam"));
        $oViewConf->expects($this->atLeastOnce())->method("setViewConfigParam")->with($this->equalTo("navurlparams"), $this->equalTo($paramsString));

        Registry::set(Config::class, $oConfig);

        $this->assertEquals($paramsString, $oViewConf->getNavUrlParams());
    }

    public function providerGetNavUrlParamsNavigation()
    {
        return [
            'empty params'         => [
                [],
                ''
            ],
            'one param'            => [
                ["testKey" => "testValue"],
                "&amp;testKey=testValue"
            ],
            'two params'           => [
                ["testKey1" => "testValue1", "testKey2" => "testValue2"],
                "&amp;testKey1=testValue1&amp;testKey2=testValue2"
            ],
            'two params one empty' => [
                ["testKey1" => "testValue1", "testKey2" => null],
                "&amp;testKey1=testValue1"
            ]
        ];
    }

    /**
     * oxViewconfig::getNavFormParams() test case
     *
     * @return null
     */
    public function getNavFormParams()
    {
        $sTest = "testAbc";
        $oViewConf = oxNew('oxViewConfig');
        $oViewConf->setViewConfigParam('navformparams', $sTest);

        $this->assertEquals($sTest, $oViewConf->getNavFormParams());
    }

    /**
     * oxViewconfig::getNavFormParams() test case
     *
     * @dataProvider providerGetNavFormParams
     *
     * @return null
     */
    public function testGetNavFormParams($paramsArray, $paramsFormControls)
    {
        $oView = $this->getMock(\OxidEsales\Eshop\Core\Controller\BaseController::class, array("getNavigationParams"));
        $oView->expects($this->atLeastOnce())->method("getNavigationParams")->will($this->returnValue($paramsArray));

        $oConfig = $this->getMock(\OxidEsales\Eshop\Core\Config::class, array("getActiveView"));
        $oConfig->expects($this->atLeastOnce())->method("getActiveView")->will($this->returnValue($oView));

        $oViewConf = $this->getMock(\OxidEsales\Eshop\Core\ViewConfig::class, array("setViewConfigParam"));
        $oViewConf->expects($this->atLeastOnce())->method("setViewConfigParam")->with($this->equalTo("navformparams"), $this->equalTo($paramsFormControls));

        Registry::set(Config::class, $oConfig);

        $this->assertEquals($paramsFormControls, $oViewConf->getNavFormParams());
    }

    public function providerGetNavFormParams()
    {
        return [
            'empty params'         => [
                [],
                ''
            ],
            'one param'            => [
                ["testKey" => "testVal"],
                '<input type="hidden" name="testKey" value="testVal" />' . PHP_EOL
            ],
            'two params'           => [
                ["testKey1" => "testVal1", "testKey2" => "testVal2"],
                '<input type="hidden" name="testKey1" value="testVal1" />' . PHP_EOL
                . '<input type="hidden" name="testKey2" value="testVal2" />' . PHP_EOL
            ],
            'two params one empty' => [
                ["testKey1" => "testVal1", "testKey2" => null],
                '<input type="hidden" name="testKey1" value="testVal1" />' . PHP_EOL
            ]
        ];
    }

    /**
     * oxViewconfig::getStockOnDefaultMessage() test case
     *
     * @return null
     */
    public function testGetStockOnDefaultMessage()
    {
        $sTest = "testValue";
        $this->getConfig()->setConfigParam("blStockOnDefaultMessage", $sTest);

        $oViewConf = oxNew('oxViewConfig');
        $this->assertEquals($sTest, $oViewConf->getStockOnDefaultMessage());
    }

    /**
     * oxViewconfig::getStockOffDefaultMessage() test case
     *
     * @return null
     */
    public function testGetStockOffDefaultMessage()
    {
        $sTest = "testValue";
        $this->getConfig()->setConfigParam("blStockOffDefaultMessage", $sTest);

        $oViewConf = oxNew('oxViewConfig');
        $this->assertEquals($sTest, $oViewConf->getStockOffDefaultMessage());
    }

    /**
     * oxViewconfig::getShopVersion() test case
     *
     * @return null
     */
    public function testGetShopVersion()
    {
        $sTest = "testShopVersion";

        $oViewConf = oxNew('oxViewConfig');
        $oViewConf->setViewConfigParam('sShopVersion', $sTest);
        $this->assertEquals($sTest, $oViewConf->getShopVersion());
    }

    /**
     * oxViewconfig::getServiceUrl() test case
     *
     * @return null
     */
    public function testGetServiceUrl()
    {
        $sTest = "testServiceUrl";

        $oViewConf = oxNew('oxViewConfig');
        $oViewConf->setViewConfigParam('sServiceUrl', $sTest);
        $this->assertEquals($sTest, $oViewConf->getServiceUrl());
    }

    /**
     * oxViewconfig::isMultiShop() test case
     *
     * @return null
     */
    public function testIsMultiShop()
    {
        $sTest = "testServiceUrl";

        $oObj = new stdClass();
        $oObj->oxshops__oxismultishop = new stdClass();
        $oObj->oxshops__oxismultishop->value = $sTest;

        $oConfig = $this->getMock(\OxidEsales\Eshop\Core\Config::class, array("getActiveShop"));
        $oConfig->expects($this->once())->method("getActiveShop")->will($this->returnValue($oObj));

        Registry::set(Config::class, $oConfig);
        $oViewConf = oxNew(ViewConfig::class);

        $this->assertTrue($oViewConf->isMultiShop());
    }

    /**
     * oxViewconfig::isMultiShop() test case
     *
     * @return null
     */
    public function testIsMultiShopNotSet()
    {
        $oObj = new stdClass();
        $oObj->oxshops__oxismultishop = null;

        $oConfig = $this->getMock(\OxidEsales\Eshop\Core\Config::class, array("getActiveShop"));
        $oConfig->expects($this->once())->method("getActiveShop")->will($this->returnValue($oObj));

        Registry::set(Config::class, $oConfig);
        $oViewConf = oxNew(ViewConfig::class);

        $this->assertFalse($oViewConf->isMultiShop());
    }

    /**
     * oxViewconfig::getPasswordLength() test case
     *
     * @return null
     */
    public function testGetPasswordLength()
    {
        $oViewConf = oxNew('oxViewConfig');
        $this->assertEquals(6, $oViewConf->getPasswordLength());

        $this->getConfig()->setConfigParam("iPasswordLength", 66);
        $this->assertEquals(66, $oViewConf->getPasswordLength());
    }

    /**
     * oxViewconfig::getActiveTheme() test case for main theme
     */
    public function testGetActiveTheme_mainTheme()
    {
        $oViewConf = oxNew('oxViewConfig');
        Registry::getConfig()->setConfigParam("sTheme", "testTheme");
        $this->assertEquals('testTheme', $oViewConf->getActiveTheme());
    }

    /**
     * oxViewconfig::getActiveTheme() test case for custom theme
     */
    public function testGetActiveTheme_customTheme()
    {
        $oViewConf = oxNew('oxViewConfig');
        Registry::getConfig()->setConfigParam("sCustomTheme", "testCustomTheme");
        Registry::getConfig()->setConfigParam("sTheme", "testTheme");
        $this->assertEquals('testCustomTheme', $oViewConf->getActiveTheme());
    }

    public function testSetGetShopLogo()
    {
        $oView = oxNew('oxViewConfig');
        $oView->setShopLogo("testlogo");
        $this->assertEquals("testlogo", $oView->getShopLogo());
    }

    public function testSetGetShopLogo_FromConfig()
    {
        $oView = oxNew('oxViewConfig');
        $this->getConfig()->setConfigParam("sShopLogo", 'logo');
        $this->assertEquals("logo", $oView->getShopLogo());
    }

    public function testSetGetShopLogo_DefaultValue()
    {
        $oView = oxNew('oxViewConfig');

        $edition = strtolower($this->getTestConfig()->getShopEdition());
        $sLogo = "logo_$edition.png";

        $this->assertEquals($sLogo, $oView->getShopLogo());
    }

    /**
     * Data provider for test testGetSessionChallengeToken.
     *
     * @return array
     */
    public function _dpGetSessionChallengeToken()
    {
        return array(
            array(false, 0, ''),
            array(true, 1, 'session_challenge_token'),
        );
    }

    /**
     * /**
     * Tests retrieve session challenge token from session.
     *
     * @group getsessionchallengetoken
     *
     * @dataProvider _dpGetSessionChallengeToken
     *
     * @param boolean $isSessionStarted Was session started.
     * @param integer $callTimes        method How many times getSessionChallengeToken is expected to be called.
     * @param string  $token            Security token.
     */
    public function testGetSessionChallengeToken($isSessionStarted, $callTimes, $token)
    {
        /** @var oxSession|PHPUnit\Framework\MockObject\MockObject $session */
        $session = $this->getMock(\OxidEsales\Eshop\Core\Session::class, array('isSessionStarted', 'getSessionChallengeToken'));

        $session->expects($this->once())->method('isSessionStarted')->will($this->returnValue($isSessionStarted));
        $session->expects($this->exactly($callTimes))->method('getSessionChallengeToken')->will($this->returnValue($token));
        Registry::set(\OxidEsales\Eshop\Core\Session::class, $session);

        /** @var oxViewConfig $viewConfig */
        $viewConfig = oxNew('oxViewConfig');
        \OxidEsales\Eshop\Core\Registry::set(\OxidEsales\Eshop\Core\Session::class, $session);

        $this->assertSame($token, $viewConfig->getSessionChallengeToken());
    }

    public function testGetEdition()
    {
        $oViewConfig = oxNew('oxViewConfig');
        $this->assertEquals($this->getConfig()->getEdition(), $oViewConfig->getEdition());
    }

    /**
     * fakes a module directory structure in a virtual filesystem
     * and applies that fake structure to the current config object
     *
     * @return \oxConfig config object that uses fake structure
     */
    private function fakeModuleStructure()
    {
        $config = $this->getConfig();
        $config->setConfigParam("iDebug", -1);

        $fakeShopDirectory = $this->createModuleStructure();
        $config->setConfigParam("sShopDir", $fakeShopDirectory);

        return $config;
    }


    /**
     * Creates module structure for testing.
     *
     * @return string Path to modules root.
     */
    private function createModuleStructure()
    {
        $structure = array(
            'log' => array('oxideshop.log' => ''),
            'modules' => array(
                'test1' => array(
                    'out' => array(
                        'blocks' => array(
                            'test2.tpl' => '*this is module test block*'
                        ),
                        'lang'   => array(
                            'de' => array(
                                'test_lang.php' => ''
                            )
                        )
                    )
                )
            )
        );
        $vfsStream = $this->getVfsStreamWrapper();
        $vfsStream->createStructure($structure);

        return $vfsStream->getRootPath();
    }
}<|MERGE_RESOLUTION|>--- conflicted
+++ resolved
@@ -9,7 +9,6 @@
 use OxidEsales\Eshop\Core\Config;
 use OxidEsales\Eshop\Core\Registry;
 use OxidEsales\Eshop\Core\ViewConfig;
-use OxidEsales\Eshop\Core\Registry;
 use OxidEsales\EshopCommunity\Application\Model\CountryList;
 use oxTestModules;
 use stdClass;
@@ -143,21 +142,9 @@
      */
     public function testGetShowWishlist()
     {
-<<<<<<< HEAD
         Registry::getConfig()->setConfigParam('bl_showWishlist', 'lalala');
         $viewConfig = oxNew(\OxidEsales\Eshop\Core\ViewConfig::class);
         $this->assertEquals('lalala', $viewConfig->getShowWishlist());
-=======
-        $oCfg = $this->getMock(\OxidEsales\Eshop\Core\Config::class, array('getConfigParam'));
-        $oCfg->expects($this->once())
-            ->method('getConfigParam')
-            ->with($this->equalTo('bl_showWishlist'))
-            ->will($this->returnValue('lalala'));
-        Registry::set(Config::class, $oCfg);
-
-        $oVC = oxNew(\OxidEsales\Eshop\Core\ViewConfig::class);
-        $this->assertEquals('lalala', $oVC->getShowWishlist());
->>>>>>> e3929e81
     }
 
     /**
@@ -173,14 +160,8 @@
         $oCfg->expects($this->at(1))->method('getConfigParam')->with($this->equalTo('blDisableNavBars'))->will($this->returnValue(true));
         $oCfg->expects($this->at(2))->method('getActiveView')->will($this->returnValue($oView));
 
-<<<<<<< HEAD
         $oVC = oxNew(\OxidEsales\Eshop\Core\ViewConfig::class);
         \OxidEsales\Eshop\Core\Registry::set(\OxidEsales\Eshop\Core\Config::class, $oCfg);
-=======
-        Registry::set(Config::class, $oCfg);
-
-        $oVC = oxNew(\OxidEsales\Eshop\Core\ViewConfig::class);
->>>>>>> e3929e81
         $this->assertFalse($oVC->getShowCompareList());
     }
 
@@ -189,22 +170,9 @@
      */
     public function testGetShowListmania()
     {
-<<<<<<< HEAD
         Registry::getConfig()->setConfigParam('bl_showListmania', 'lalala');
         $viewConfig = oxNew(\OxidEsales\Eshop\Core\ViewConfig::class);
         $this->assertEquals('lalala', $viewConfig->getShowListmania());
-=======
-        $oCfg = $this->getMock(\OxidEsales\Eshop\Core\Config::class, array('getConfigParam'));
-        $oCfg->expects($this->once())
-            ->method('getConfigParam')
-            ->with($this->equalTo('bl_showListmania'))
-            ->will($this->returnValue('lalala'));
-
-        Registry::set(Config::class, $oCfg);
-
-        $oVC = oxNew(\OxidEsales\Eshop\Core\ViewConfig::class);
-        $this->assertEquals('lalala', $oVC->getShowListmania());
->>>>>>> e3929e81
     }
 
     /**
@@ -212,22 +180,9 @@
      */
     public function testGetShowVouchers()
     {
-<<<<<<< HEAD
         Registry::getConfig()->setConfigParam('bl_showVouchers', 'lalala');
         $viewConfig = oxNew(\OxidEsales\Eshop\Core\ViewConfig::class);
         $this->assertEquals('lalala', $viewConfig->getShowVouchers());
-=======
-        $oCfg = $this->getMock(\OxidEsales\Eshop\Core\Config::class, array('getConfigParam'));
-        $oCfg->expects($this->once())
-            ->method('getConfigParam')
-            ->with($this->equalTo('bl_showVouchers'))
-            ->will($this->returnValue('lalala'));
-
-        Registry::set(Config::class, $oCfg);
-
-        $oVC = oxNew(\OxidEsales\Eshop\Core\ViewConfig::class);
-        $this->assertEquals('lalala', $oVC->getShowVouchers());
->>>>>>> e3929e81
     }
 
     /**
@@ -235,22 +190,9 @@
      */
     public function testGetShowGiftWrapping()
     {
-<<<<<<< HEAD
         Registry::getConfig()->setConfigParam('bl_showGiftWrapping', 'lalala');
         $viewConfig = oxNew(\OxidEsales\Eshop\Core\ViewConfig::class);
         $this->assertEquals('lalala', $viewConfig->getShowGiftWrapping());
-=======
-        $oCfg = $this->getMock(\OxidEsales\Eshop\Core\Config::class, array('getConfigParam'));
-        $oCfg->expects($this->once())
-            ->method('getConfigParam')
-            ->with($this->equalTo('bl_showGiftWrapping'))
-            ->will($this->returnValue('lalala'));
-
-        Registry::set(Config::class, $oCfg);
-
-        $oVC = oxNew(\OxidEsales\Eshop\Core\ViewConfig::class);
-        $this->assertEquals('lalala', $oVC->getShowGiftWrapping());
->>>>>>> e3929e81
     }
 
     public function testGetRemoteAccessToken()
@@ -375,17 +317,9 @@
         $oCfg->expects($this->once())
             ->method('getActiveView')
             ->will($this->returnValue($oV));
-<<<<<<< HEAD
         $viewConfig = oxNew(ViewConfig::class);
         \OxidEsales\Eshop\Core\Registry::set(\OxidEsales\Eshop\Core\Config::class, $oCfg);
         $this->assertEquals('lalala', $viewConfig->getActionClassName());
-=======
-
-        Registry::set(Config::class, $oCfg);
-
-        $oVC = oxNew(\OxidEsales\Eshop\Core\ViewConfig::class);
-        $this->assertEquals('lalala', $oVC->getActionClassName());
->>>>>>> e3929e81
     }
 
     /**
@@ -402,15 +336,8 @@
         $oConfig->expects($this->once())->method("getTopActiveView")->will($this->returnValue($oView));
         \OxidEsales\Eshop\Core\Registry::set(\OxidEsales\Eshop\Core\Config::class, $oConfig);
 
-<<<<<<< HEAD
         $viewConfig = oxNew(ViewConfig::class);
         $this->assertEquals("testViewClass", $viewConfig->getTopActiveClassName());
-=======
-        Registry::set(Config::class, $oConfig);
-
-        $oViewConfig = oxNew(\OxidEsales\Eshop\Core\ViewConfig::class);
-        $this->assertEquals("testViewClass", $oViewConfig->getTopActiveClassName());
->>>>>>> e3929e81
     }
 
     public function testGetShowBasketTimeoutWhenFunctionalityIsOnAndTimeLeft()
@@ -534,12 +461,8 @@
     {
         $config = $this->fakeModuleStructure();
 
-<<<<<<< HEAD
         $viewConfig = oxNew(\OxidEsales\Eshop\Core\ViewConfig::class);
         \OxidEsales\Eshop\Core\Registry::set(\OxidEsales\Eshop\Core\Config::class, $config);
-=======
-        $viewConfig = oxNew(ViewConfig::class);
->>>>>>> e3929e81
         $fakeShopDirectory = $config->getConfigParam('sShopDir');
         $this->assertEquals($fakeShopDirectory . "modules/test1/out", $viewConfig->getModulePath('test1', 'out'));
         $this->assertEquals($fakeShopDirectory . "modules/test1/out/", $viewConfig->getModulePath('test1', '/out/'));
@@ -585,20 +508,12 @@
      */
     public function testGetModulePathNoExceptionThrownWhenPathNotFoundAndDebugDisabled()
     {
-<<<<<<< HEAD
         Registry::getConfig()->setConfigParam("iDebug", 0);
 
         $viewConfig = oxNew(\OxidEsales\Eshop\Core\ViewConfig::class);
         $modulePath = $viewConfig->getModulePath('test1', '/out/blocks/non_existing_template.tpl');
 
         $this->assertEquals('', $modulePath);
-=======
-        $config = Registry::getConfig();
-        $config->setConfigParam('iDebug', 0);
-
-        $viewConfig = oxNew(ViewConfig::class);
-        $this->assertEquals('', $viewConfig->getModulePath('test1', '/out/blocks/non_existing_template.tpl'));
->>>>>>> e3929e81
 
         /**
          * Although no exception is thrown, the underlying error will be logged in oxideshop.log
@@ -674,13 +589,7 @@
         $this->expectException(\OxidEsales\Eshop\Core\Exception\FileException::class);
         $this->expectExceptionMessage($message);
 
-<<<<<<< HEAD
-        $viewConfig = oxNew(\OxidEsales\Eshop\Core\ViewConfig::class);
-        \OxidEsales\Eshop\Core\Registry::set(\OxidEsales\Eshop\Core\Config::class, $config);
-
-=======
         $viewConfig = oxNew(ViewConfig::class);
->>>>>>> e3929e81
         $viewConfig->getModuleUrl('test1', '/out/blocks/non_existing_template.tpl');
     }
 
@@ -697,12 +606,6 @@
         Registry::set(Config::class, $configStub);
 
         $viewConfig = oxNew(ViewConfig::class);
-<<<<<<< HEAD
-        Registry::set(Config::class, $configStub);
-
-        $viewConfig->getConfig()->setConfigParam('someParameter', 'someValue');
-=======
->>>>>>> e3929e81
         $this->assertEquals('someValue', $viewConfig->getViewThemeParam('someParameter'));
 
         /** Set and read the value again to discover caching issues */
@@ -788,12 +691,7 @@
         $oConfig->expects($this->once())->method("getShopHomeURL")->will($this->returnValue("testShopUrl"));
         Registry::set(Config::class, $oConfig);
 
-<<<<<<< HEAD
-        $oViewConfig = oxNew(\OxidEsales\Eshop\Core\ViewConfig::class);
-        \OxidEsales\Eshop\Core\Registry::set(\OxidEsales\Eshop\Core\Config::class, $oConfig);
-=======
         $oViewConfig = oxNew(ViewConfig::class);
->>>>>>> e3929e81
 
         $this->assertEquals("testShopUrl", $oViewConfig->getSelfLink());
     }
@@ -807,12 +705,7 @@
         $oConfig->expects($this->once())->method("getShopSecureHomeURL")->will($this->returnValue("testSecureShopUrl"));
         Registry::set(Config::class, $oConfig);
 
-<<<<<<< HEAD
-        $oViewConfig = oxNew(\OxidEsales\Eshop\Core\ViewConfig::class);
-        \OxidEsales\Eshop\Core\Registry::set(\OxidEsales\Eshop\Core\Config::class, $oConfig);
-=======
         $oViewConfig = oxNew(ViewConfig::class);
->>>>>>> e3929e81
 
         $this->assertEquals("testSecureShopUrl", $oViewConfig->getSslSelfLink());
     }
@@ -826,12 +719,7 @@
         $oConfig->expects($this->never())->method("getShopSecureHomeURL");
         Registry::set(Config::class, $oConfig);
 
-<<<<<<< HEAD
-        $oViewConfig = $this->getMock(\OxidEsales\Eshop\Core\ViewConfig::class, array('getConfig', 'isAdmin', 'getSelfLink'));
-        \OxidEsales\Eshop\Core\Registry::set(\OxidEsales\Eshop\Core\Config::class, $oConfig);
-=======
         $oViewConfig = $this->getMock(\OxidEsales\Eshop\Core\ViewConfig::class, array('isAdmin', 'getSelfLink'));
->>>>>>> e3929e81
         $oViewConfig->expects($this->any())->method('isAdmin')->will($this->returnValue(true));
         $oViewConfig->expects($this->once())->method("getSelfLink")->will($this->returnValue("testShopUrl"));
 
