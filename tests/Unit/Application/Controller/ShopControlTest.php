<?php
/**
 * Copyright © OXID eSales AG. All rights reserved.
 * See LICENSE file for license details.
 */

namespace OxidEsales\EshopCommunity\Tests\Unit\Application\Controller;

use Exception;
use modDB;
use OxidEsales\Eshop\Core\Config;
use OxidEsales\Eshop\Core\Registry;
use OxidEsales\EshopCommunity\Core\Exception\ConnectionException;
use OxidEsales\EshopCommunity\Core\Exception\ExceptionToDisplay;
use OxidEsales\EshopCommunity\Core\Output;
use OxidEsales\EshopCommunity\Internal\Container\ContainerFactory;
use oxOutput;
use oxRegistry;
use oxSystemComponentException;
use oxTestModules;
<<<<<<< HEAD
use Psr\Log\LoggerInterface;
use Psr\Container\ContainerInterface;
=======
>>>>>>> ebbd4e25

// Force autoloading of Smarty class, so that mocking would work correctly.
class_exists('Smarty');

class ShopControlTest extends \OxidTestCase
{

    /**
     * Testing oxShopControl::start()
     *
     * @return null
     */
    public function testStart()
    {
        $this->setRequestParameter('cl', null);
        $this->setRequestParameter('fnc', "testFnc");

        $oConfig = $this->getMock(\OxidEsales\Eshop\Core\Config::class, array("isMall", "getConfigParam", "getShopHomeUrl"));
        $oConfig->expects($this->any())->method('isMall')->will($this->returnValue(false));
        $oConfig->expects($this->never())->method('getShopHomeUrl');

        $oControl = $this->getMock(\OxidEsales\Eshop\Core\ShopControl::class, array("getConfig", "_runOnce", "isAdmin", "_process"), array(), '', false);
        \OxidEsales\Eshop\Core\Registry::set(\OxidEsales\Eshop\Core\Config::class, $oConfig);
        $oControl->expects($this->once())->method('_runOnce');
        $oControl->expects($this->any())->method('isAdmin')->will($this->returnValue(false));
        $oControl->expects($this->once())->method('_process')->with($this->equalTo(\OxidEsales\Eshop\Application\Controller\StartController::class), $this->equalTo("testFnc"));

        $oControl->start();
    }

    /**
     * Testing oxShopControl::start()
     *
     * @return null
     */
    public function testStartIsAdmin()
    {
        $this->setRequestParameter('cl', null);
        $this->setRequestParameter('fnc', "testFnc");
        $this->getSession()->setVariable('actshop', null);
        oxTestModules::addFunction('oxUtils', 'redirect', '{ throw new Exception("Error in testStart()"); }');
        modDB::getInstance()->addClassFunction('getOne', function ($x) {
            return 2;
        });

        $oConfig = $this->getMock(\OxidEsales\Eshop\Core\Config::class, array("getShopHomeUrl"));
        //$oConfig->expects( $this->never() )->method( 'getShopId' )->will( $this->returnValue( 999 ) );
        $oConfig->expects($this->never())->method('getShopHomeUrl');

        $oControl = $this->getMock(\OxidEsales\Eshop\Core\ShopControl::class, array("getConfig", "_runOnce", "isAdmin", "_process"), array(), '', false);
        \OxidEsales\Eshop\Core\Registry::set(\OxidEsales\Eshop\Core\Config::class, $oConfig);
        $oControl->expects($this->once())->method('_runOnce');
        $oControl->expects($this->once())->method('isAdmin')->will($this->returnValue(true));
        $oControl->expects($this->once())->method('_process')->with($this->equalTo(\OxidEsales\Eshop\Application\Controller\Admin\LoginController::class), $this->equalTo("testFnc"));
        $oControl->start();
        //$this->assertEquals( $this->getConfig()->getBaseShopId(), $this->getSession()->getVariable( "actshop" ) );
    }

    /**
     * Testing oxShopControl::start()
     *
     * @return null
     */
    public function testStartWithLoggedInAdminAndNoControllerSpecified()
    {
        $this->setRequestParameter('cl', null);
        $this->setRequestParameter('fnc', 'testFnc');
        $this->getSession()->setVariable('auth', true);

        $oControl = $this->getMock(\OxidEsales\Eshop\Core\ShopControl::class, array("_runOnce", "isAdmin", "_process"), array(), '', false);
        $oControl->expects($this->once())->method('_runOnce');
        $oControl->expects($this->once())->method('isAdmin')->will($this->returnValue(true));
        $oControl->expects($this->once())->method('_process')->with($this->equalTo(\OxidEsales\Eshop\Application\Controller\Admin\AdminStart::class), $this->equalTo("testFnc"));
        $oControl->start();
    }

    /**
     * Testing oxShopControl::start()
     *
     * @return null
     */
    public function testStartSystemComponentExceptionHandled_NotDebugMode()
    {
        $logger = $this->getMock(LoggerInterface::class);
        $logger
            ->expects($this->once())
            ->method('error');

        Registry::set('logger', $logger);

        Registry::get("oxConfigFile")->setVar('iDebug', 0);

        $componentException = $this->getMock(oxSystemComponentException::class);

        $oxUtils = $this->getMock(\OxidEsales\Eshop\Core\Utils::class, array("redirect"));
        $oxUtils->expects($this->atLeastOnce())->method("redirect");
        oxTestModules::addModuleObject("oxUtils", $oxUtils);

        $oxUtilsView = $this->getMock(\OxidEsales\Eshop\Core\UtilsView::class, array("addErrorToDisplay"));
        $oxUtilsView->expects($this->never())->method("addErrorToDisplay")->with($componentException);
        oxTestModules::addModuleObject("oxUtilsView", $oxUtilsView);

        $oControl = $this->getMock(\OxidEsales\Eshop\Core\ShopControl::class, array("_runOnce", "_process"), array(), '', false);
        $oControl->expects($this->any())->method('_process')->will($this->throwException($componentException));

        $oControl->start('classToLoad', 'functionToLoad');
    }

    /**
     * Testing oxShopControl::start()
     * oxUtilsView::addErrorToDispla() should not be called in not debug mode
     *
     * @return null
     */
    public function testStartSystemComponentExceptionHandled_onlyInDebugMode()
    {
        $logger = $this->getMock(LoggerInterface::class);
        Registry::set('logger', $logger);

        oxRegistry::get("oxConfigFile")->setVar('iDebug', -1);

        $componentException = $this->getMock(\OxidEsales\Eshop\Core\Exception\SystemComponentException::class);

        $oxUtils = $this->getMock(\OxidEsales\Eshop\Core\Utils::class, array("redirect"));
        $oxUtils->expects($this->never())->method("redirect");
        oxTestModules::addModuleObject("oxUtils", $oxUtils);

        $oxUtilsView = $this->getMock(\OxidEsales\Eshop\Core\UtilsView::class, array("addErrorToDisplay"));
        $oxUtilsView->expects($this->atLeastOnce())->method("addErrorToDisplay")->with($componentException);
        oxTestModules::addModuleObject("oxUtilsView", $oxUtilsView);

        $oControl = $this->getMock(\OxidEsales\Eshop\Core\ShopControl::class, array("_runOnce", "_process"), array(), '', false);
        $oControl->expects($this->any())->method('_process')->will($this->throwException($componentException));

        try {
            $oControl->start('basket');
        } catch (Exception $oExcp) {
            // To handle exception _process is called one more time in debug mode, that's why it's needed to be caught.
        }
    }

    /**
     * Testing oxShopControl::start()
     *
     * @return null
     */
    public function testStartCookieExceptionHandled()
    {
        $this->getSession()->setVariable('actshop', null);

        $componentException = $this->getMock(\OxidEsales\Eshop\Core\Exception\CookieException::class);

        $oxUtils = $this->getMock(\OxidEsales\Eshop\Core\Utils::class, array("redirect"));
        $oxUtils->expects($this->atLeastOnce())->method("redirect");
        oxTestModules::addModuleObject("oxUtils", $oxUtils);

        $oxUtilsView = $this->getMock(\OxidEsales\Eshop\Core\UtilsView::class, array("addErrorToDisplay"));
        $oxUtilsView->expects($this->never())->method("addErrorToDisplay")->with($componentException);
        oxTestModules::addModuleObject("oxUtilsView", $oxUtilsView);

        $oConfig = $this->getMock(Config::class, array("isMall", "getConfigParam", "getShopId", "getShopHomeUrl"));
        $oConfig->expects($this->any())->method('isMall')->will($this->returnValue(true));
        $oConfig->expects($this->any())->method('getShopId')->will($this->returnValue(999));
        $oConfig->expects($this->any())->method('getShopHomeUrl');

        $oControl = $this->getMock(\OxidEsales\Eshop\Core\ShopControl::class, array("getConfig", "_runOnce", "isAdmin", "_process", "_isDebugMode"), array(), '', false);
        \OxidEsales\Eshop\Core\Registry::set(\OxidEsales\Eshop\Core\Config::class, $oConfig);
        $oControl->expects($this->any())->method('_runOnce');
        $oControl->expects($this->any())->method('isAdmin')->will($this->returnValue(false));
        $oControl->expects($this->any())->method('_process')->will($this->throwException($componentException));
        $oControl->expects($this->any())->method('_isDebugMode')->will($this->returnValue(false));

        $oControl->start();
    }

    /**
     * Testing oxShopControl::start()
     * oxUtilsView::addErrorToDispla() should not be called in not debug mode
     *
     * @return null
     */
    public function testStartCookieExceptionHandled_onlyInDebugMode()
    {
        $componentException = $this->getMock(\OxidEsales\Eshop\Core\Exception\CookieException::class);

        $oxUtils = $this->getMock(\OxidEsales\Eshop\Core\Utils::class, array("redirect"));
        $oxUtils->expects($this->atLeastOnce())->method("redirect");
        oxTestModules::addModuleObject("oxUtils", $oxUtils);

        $oxUtilsView = $this->getMock(\OxidEsales\Eshop\Core\UtilsView::class, array("addErrorToDisplay"));
        $oxUtilsView->expects($this->atLeastOnce())->method("addErrorToDisplay")->with($componentException);
        oxTestModules::addModuleObject("oxUtilsView", $oxUtilsView);

        $oControl = $this->getMock(\OxidEsales\Eshop\Core\ShopControl::class, array("_runOnce", "isAdmin", "_process", "_isDebugMode"), array(), '', false);
        $oControl->expects($this->any())->method('_runOnce');
        $oControl->expects($this->any())->method('isAdmin')->will($this->returnValue(false));
        $oControl->expects($this->any())->method('_process')->will($this->throwException($componentException));
        $oControl->expects($this->any())->method('_isDebugMode')->will($this->returnValue(true));

        $oControl->start();
    }

    /**
     * Testing oxShopControl::start()
     * oxUtilsView::addErrorToDisplay() should not be called in not debug mode
     */
    public function testStartConnectionExceptionHandled()
    {
        $logger = $this->getMock(LoggerInterface::class);
        $logger
            ->expects($this->once())
            ->method('error');

        Registry::set('logger', $logger);

        $exceptionMock = $this->getMock(ConnectionException::class);

        $oxUtils = $this->getMock(\OxidEsales\Eshop\Core\Utils::class, array("redirect"));
        $oxUtils->expects($this->never())->method("redirect");
        oxTestModules::addModuleObject("oxUtils", $oxUtils);

        $oxUtilsView = $this->getMock(\OxidEsales\Eshop\Core\UtilsView::class, array("addErrorToDisplay"));
        $oxUtilsView->expects($this->atLeastOnce())->method("addErrorToDisplay")->with($exceptionMock);
        oxTestModules::addModuleObject("oxUtilsView", $oxUtilsView);

        $oControl = $this->getMock(\OxidEsales\Eshop\Core\ShopControl::class, array("_runOnce", "isAdmin", "_process", "_isDebugMode"), array(), '', false);
        $oControl->expects($this->any())->method('_runOnce');
        $oControl->expects($this->any())->method('isAdmin')->will($this->returnValue(false));
        $oControl->expects($this->any())->method('_process')->will($this->throwException($exceptionMock));
        $oControl->expects($this->any())->method('_isDebugMode')->will($this->returnValue(true));

        try {
            $oControl->start();
        } catch (Exception $oExcp) {
            // To handle exception _process is called one more time in debug mode, that's why it's needed to be caught.
        }
    }

    /**
     * Testing oxShopControl::_render()
     * An Exception is caught and reported to the exception log.
     */
    public function testRenderTemplateNotFound()
    {
        ContainerFactory::resetContainer();
        $oView = $this->getMock(\OxidEsales\Eshop\Core\Controller\BaseController::class, array('render'));
        $oView->expects($this->once())->method('render')->will($this->returnValue('wrongTpl'));

        $oOut = $this->getMock(\OxidEsales\Eshop\Core\Output::class, array('process', 'addVersionTags'));
        $oOut->expects($this->once())->method('process');
        $oOut->expects($this->any())->method('addVersionTags')->will($this->returnValue(true));

        $oControl = $this->getMock(\OxidEsales\Eshop\Core\ShopControl::class, array("isAdmin", '_getOutputManager', '_isDebugMode'), array(), '', false);
        $oControl->expects($this->any())->method('isAdmin')->will($this->returnValue(false));
        $oControl->expects($this->any())->method('_getOutputManager')->will($this->returnValue($oOut));
        $oControl->expects($this->any())->method('_isDebugMode')->will($this->returnValue(true));

        $oSmarty = $this->getMock("Smarty", array('fetch'));
        $oSmarty->expects($this->once())->method('fetch')
            ->with($this->equalTo("message/exception.tpl"))
            ->will($this->returnValue(''));

        $oUtilsView = $this->getMock(\OxidEsales\Eshop\Core\UtilsView::class, array('getSmarty'));
        $oUtilsView->expects($this->once())->method('getSmarty')->will($this->returnValue($oSmarty));
        oxTestModules::addModuleObject("oxUtilsView", $oUtilsView);

        $oControl->UNITrender($oView);
        \OxidEsales\Eshop\Core\Registry::getUtilsView()->passAllErrorsToView($aViewData, $oControl->UNITgetErrors('oxubase'));
        $this->assertTrue($aViewData["Errors"]["default"][0] instanceof ExceptionToDisplay);

        /**
         * Although no exception is thrown, the underlying error will be logged in oxideshop.log
         */
        $expectedExceptionClass = \OxidEsales\Eshop\Core\Exception\SystemComponentException::class;
        $this->assertLoggedException($expectedExceptionClass);
    }

    /**
     * Testing oxShopControl::_process()
     */
    public function testProcess()
    {
        if ($this->getTestConfig()->getShopEdition() == 'EE') {
            $this->markTestSkipped('This test is for Community/Professional edition only.');
        }
        ContainerFactory::resetContainer();
        $this->getConfig()->setConfigParam('sTheme', 'azure');

        $controllerClassName = 'content';

        oxTestModules::addFunction('oxUtils', 'isSearchEngine', '{ return false; }');
        oxTestModules::addFunction('oxUtils', 'setHeader', '{}');

        $aTasks = array("isAdmin", "_log", "_startMonitor", "_stopMonitor", '_getOutputManager', '_executeMaintenanceTasks');

        $oOut = $this->getMock(\OxidEsales\Eshop\Core\Output::class, array('output', 'flushOutput', 'sendHeaders'));
        $oOut->expects($this->once())->method('output')->with($this->equalTo($controllerClassName));
        $oOut->expects($this->once())->method('flushOutput')->will($this->returnValue(null));
        $oOut->expects($this->once())->method('sendHeaders')->will($this->returnValue(null));

        $oSmarty = $this->getSmartyMock($this->getTemplateName($controllerClassName));

        $oUtilsView = $this->getMock(\OxidEsales\Eshop\Core\UtilsView::class, array('getSmarty'));
        $oUtilsView->expects($this->any())->method('getSmarty')->will($this->returnValue($oSmarty));
        oxTestModules::addModuleObject("oxUtilsView", $oUtilsView);

        $oControl = $this->getMock(\OxidEsales\Eshop\Core\ShopControl::class, $aTasks, array(), '', false);
        $oControl->expects($this->any())->method('isAdmin')->will($this->returnValue(false));
        $oControl->expects($this->any())->method('_getOutputManager')->will($this->returnValue($oOut));
        $oControl->expects($this->atLeastOnce())->method('_executeMaintenanceTasks');

        $oControl->UNITprocess($controllerClassName, null);
    }

    public function testProcessJson()
    {
        if ($this->getTestConfig()->getShopEdition() == 'EE') {
            $this->markTestSkipped('This test is for Community/Professional edition only.');
        }
        ContainerFactory::resetContainer();
        $this->getConfig()->setConfigParam('sTheme', 'azure');

        $controllerClassName = 'content';

        oxTestModules::addFunction('oxUtils', 'isSearchEngine', '{ return false; }');
        oxTestModules::addFunction('oxUtils', 'setHeader', '{}');

        $this->setRequestParameter('renderPartial', 'asd');

        $aTasks = array("isAdmin", "_log", "_startMonitor", "_stopMonitor", '_getOutputManager', '_getErrors', '_executeMaintenanceTasks');

        $oOut = $this->getMock(\OxidEsales\Eshop\Core\Output::class, array('output', 'flushOutput', 'sendHeaders', 'setOutputFormat'));
        $oOut->expects($this->at(0))->method('setOutputFormat')->with($this->equalTo(oxOutput::OUTPUT_FORMAT_JSON));
        $oOut->expects($this->at(1))->method('sendHeaders')->will($this->returnValue(null));
        $oOut->expects($this->at(3))->method('output')->with($this->equalTo($controllerClassName), $this->anything());
        $oOut->expects($this->at(4))->method('flushOutput')->will($this->returnValue(null));

        $oSmarty = $this->getSmartyMock($this->getTemplateName($controllerClassName));

        $oUtilsView = $this->getMock(\OxidEsales\Eshop\Core\UtilsView::class, array('getSmarty'));
        $oUtilsView->expects($this->any())->method('getSmarty')->will($this->returnValue($oSmarty));
        oxTestModules::addModuleObject("oxUtilsView", $oUtilsView);

        $oControl = $this->getMock(\OxidEsales\Eshop\Core\ShopControl::class, $aTasks, array(), '', false);
        $oControl->expects($this->any())->method('isAdmin')->will($this->returnValue(false));
        $oControl->expects($this->any())->method('_getOutputManager')->will($this->returnValue($oOut));
        $oControl->expects($this->any())->method('_getErrors')->will($this->returnValue(array()));
        $oControl->expects($this->atLeastOnce())->method('_executeMaintenanceTasks');

        $oControl->UNITprocess($controllerClassName, null);
    }

    public function testProcessJsonWithErrors()
    {
        if ($this->getTestConfig()->getShopEdition() == 'EE') {
            $this->markTestSkipped('This test is for Community/Professional edition only.');
        }
        ContainerFactory::resetContainer();
        $this->getConfig()->setConfigParam('sTheme', 'azure');

        $controllerClassName = 'content';

        oxTestModules::addFunction('oxUtils', 'isSearchEngine', '{ return false; }');
        oxTestModules::addFunction('oxUtils', 'setHeader', '{}');

        $this->setRequestParameter('renderPartial', 'asd');

        $sTplPath = $this->getConfig()->getConfigParam('sShopDir') . "/Application/views/";
        $sTplPath .= $this->getConfig()->getConfigParam('sTheme') . "/tpl/page/checkout/basket.tpl";

        $oConfig = $this->getMock(\OxidEsales\Eshop\Core\Config::class, array("getTemplatePath", "pageClose"));
        $oConfig->expects($this->any())->method('getTemplatePath')->will($this->returnValue($sTplPath));

        $aTasks = array("isAdmin", "_log", "_startMonitor", "getConfig", "_stopMonitor", '_getOutputManager', '_getErrors', '_executeMaintenanceTasks');

        $oOut = $this->getMock(\OxidEsales\Eshop\Core\Output::class, array('output', 'flushOutput', 'sendHeaders', 'setOutputFormat'));
        $oOut->expects($this->at(0))->method('setOutputFormat')->with($this->equalTo(oxOutput::OUTPUT_FORMAT_JSON));
        $oOut->expects($this->at(1))->method('output')->with(
            $this->equalTo('errors'),
            $this->equalTo(
                array(
                'other'   => array('test1', 'test3'),
                'default' => array('test2', 'test4'),
            )
        )
        );
        $oOut->expects($this->at(2))->method('sendHeaders')->will($this->returnValue(null));
        $oOut->expects($this->at(3))->method('output')->with($this->equalTo($controllerClassName), $this->anything());
        $oOut->expects($this->at(4))->method('flushOutput')->will($this->returnValue(null));

        $oSmarty = $this->getSmartyMock('page/info/content.tpl');

        $oUtilsView = $this->getMock(\OxidEsales\Eshop\Core\UtilsView::class, array('getSmarty'));
        $oUtilsView->expects($this->any())->method('getSmarty')->will($this->returnValue($oSmarty));
        oxTestModules::addModuleObject("oxUtilsView", $oUtilsView);

        $oControl = $this->getMock(\OxidEsales\Eshop\Core\ShopControl::class, $aTasks, array(), '', false);
        \OxidEsales\Eshop\Core\Registry::set(\OxidEsales\Eshop\Core\Config::class, $oConfig);
        $oControl->expects($this->any())->method('isAdmin')->will($this->returnValue(false));
        $oControl->expects($this->any())->method('_getOutputManager')->will($this->returnValue($oOut));
        $oControl->expects($this->atLeastOnce())->method('_executeMaintenanceTasks');
        $aErrors = array();
        $oDE = oxNew('oxDisplayError');
        $oDE->setMessage('test1');
        $aErrors['other'][] = serialize($oDE);
        $oDE->setMessage('test2');
        $aErrors['default'][] = serialize($oDE);
        $oDE->setMessage('test3');
        $aErrors['other'][] = serialize($oDE);
        $oDE->setMessage('test4');
        $aErrors['default'][] = serialize($oDE);

        $oControl->expects($this->any())->method('_getErrors')->will($this->returnValue($aErrors));

        $oControl->UNITprocess($controllerClassName, null);
    }

    /**
     * Testing oxShopControl::_startMonitor() & oxShopControl::_stopMonitor()
     *
     * @return null
     */
    public function testStartMonitorStopMonitor()
    {
        $this->getConfig()->setConfigParam("blUseContentCaching", true);

        $oOut = $this->getMock(\OxidEsales\Eshop\Core\Output::class, array('output'));
        $oOut->expects($this->never())->method('output');

        $oControl = $this->getMock(\OxidEsales\Eshop\Core\ShopControl::class, array("isAdmin", '_getOutputManager'), array(), '', false);
        $oControl->expects($this->any())->method('isAdmin')->will($this->returnValue(true));
        $oControl->expects($this->never())->method('_getOutputManager')->will($this->returnValue($oOut));
        $oControl->UNITstartMonitor();
        $oControl->UNITstopMonitor();

        $oOut = $this->getMock(\OxidEsales\Eshop\Core\Output::class, array('output'));
        $oOut->expects($this->once())->method('output')->with($this->equalTo('debuginfo'));

        $oControl = $this->getMock(\OxidEsales\Eshop\Core\ShopControl::class, array("isAdmin", '_getOutputManager', '_isDebugMode'), array(), '', false);
        $oControl->expects($this->any())->method('isAdmin')->will($this->returnValue(false));
        $oControl->expects($this->once())->method('_getOutputManager')->will($this->returnValue($oOut));
        $oControl->expects($this->any())->method('_isDebugMode')->will($this->returnValue(true));
        $oControl->UNITstartMonitor();
        $oControl->UNITstopMonitor();
    }

    /**
     * Testing if shop is debug mode
     */
    public function testIsDebugMode()
    {
        $oControl = $this->getProxyClass("oxShopControl");
        $oConfigFile = oxRegistry::get('oxConfigFile');

        $oConfigFile->iDebug = -1;
        $this->assertTrue($oControl->UNITisDebugMode());

        $oConfigFile->iDebug = 0;
        $this->assertFalse($oControl->UNITisDebugMode());
    }

    public function testGetErrors()
    {
        $this->setSessionParam('Errors', null);
        $oControl = oxNew('oxShopControl');
        $this->assertEquals(array(), $oControl->UNITgetErrors('start'));
        $this->assertEquals(array(), $this->getSessionParam('Errors'));
        $this->assertEquals(array(), $oControl->UNITgetErrors('start'));

        $this->setSessionParam('Errors', array());
        $oControl = oxNew('oxShopControl');
        $this->assertEquals(array(), $oControl->UNITgetErrors('start'));
        $this->assertEquals(array(), $this->getSessionParam('Errors'));
        $this->assertEquals(array(), $oControl->UNITgetErrors('start'));

        $this->setSessionParam('Errors', array('asd' => 'asd'));
        $oControl = oxNew('oxShopControl');
        $this->assertEquals(array('asd' => 'asd'), $oControl->UNITgetErrors('start'));
        $this->assertEquals(array(), $this->getSessionParam('Errors'));
        $this->assertEquals(array('asd' => 'asd'), $oControl->UNITgetErrors('start'));
    }

    public function testGetErrorsForActController()
    {
        $this->setSessionParam('Errors', array('asd' => 'asd'));
        $this->setSessionParam('ErrorController', array('asd' => 'start'));
        $oControl = oxNew('oxShopControl');
        $this->assertEquals(array('asd' => 'asd'), $oControl->UNITgetErrors('start'));
        $this->assertEquals(array(), $this->getSessionParam('Errors'));
        $this->assertEquals(array('asd' => 'asd'), $oControl->UNITgetErrors('start'));
        $this->assertEquals(array(), $this->getSessionParam('ErrorController'));
    }

    public function testGetErrorsForDifferentController()
    {
        $this->setSessionParam('Errors', array('asd' => 'asd'));
        $this->setSessionParam('ErrorController', array('asd' => 'oxwidget'));
        $oControl = oxNew('oxShopControl');
        $this->assertEquals(array('asd' => 'asd'), $oControl->UNITgetErrors('start'));
        $this->assertEquals(array('asd' => 'asd'), $this->getSessionParam('Errors'));
    }

    public function testGetOutputManager()
    {
        $oControl = oxNew('oxShopControl');
        $oOut = $oControl->UNITgetOutputManager();
        $this->assertTrue($oOut instanceof Output);
        $oOut1 = $oControl->UNITgetOutputManager();
        $this->assertSame($oOut, $oOut1);
    }

    /**
     * Test case for oxShopControl::_executeMaintenanceTasks();
     *
     * @return null
     */
    public function testExecuteMaintenanceTasks()
    {
        $oList = $this->getMock(\OxidEsales\Eshop\Application\Model\ArticleList::class, array('updateUpcomingPrices'));
        $oList->expects($this->once())->method('updateUpcomingPrices');

        oxTestModules::addModuleObject('oxarticlelist', $oList);

        $oControl = oxNew("oxShopControl");
        $oControl->UNITexecuteMaintenanceTasks();
    }

    /**
     * 0005568: Execution of any private/protected Methods in any Controller by external requests to the shop possible
     */
    public function testCannotAccessProtectedMethod()
    {
        $sCL = \OxidEsales\Eshop\Application\Controller\AccountController::class;
        $sFNC = '_getLoginTemplate';
        $oProtectedMethodException = new oxSystemComponentException('Non public method cannot be accessed');

        $oView = $this->getMock($sCL, array('executeFunction', 'getFncName'));
        $oView->expects($this->never())->method('executeFunction');
        $oView->expects($this->once())->method('getFncName')->will($this->returnValue($sFNC));

        $oControl = $this->getMock(\OxidEsales\Eshop\Core\ShopControl::class, array('_initializeViewObject', '_handleSystemException'));
        $oControl->expects($this->once())->method('_initializeViewObject')->with($sCL, $sFNC, null, null)->will($this->returnValue($oView));
        $oControl->expects($this->once())->method('_handleSystemException')->with($oProtectedMethodException)->will($this->returnValue(true));

        $oControl->start($sCL, $sFNC);
    }

    /**
     * Test case that requested controller id matches known class.
     *
     * @return null
     */
    public function testStartWithMatchedRequestControllerIdDebugModeOn()
    {
        $controllerId = 'order';

        $this->setRequestParameter('cl', $controllerId);
        $this->setRequestParameter('fnc', 'testFnc');

        $control = $this->getMock(\OxidEsales\Eshop\Core\ShopControl::class, array('_process', 'handleRoutingException', '_isDebugMode'), array(), '', false, false, true);
        $control->expects($this->once())->method('_process')->with($this->equalTo(\OxidEsales\Eshop\Application\Controller\OrderController::class));
        $control->expects($this->any())->method('_isDebugMode')->will($this->returnValue(true));
        $control->expects($this->never())->method('handleRoutingException');

        $control->start();
    }

    /**
     * Test case that requested controller id does not match any known class.
     *
     * @return null
     */
    public function testStartWithUnmatchedRequestControllerIdDebugModeOn()
    {
        $controllerId = 'unmatchedControllerId';
        $routingException = new \OxidEsales\Eshop\Core\Exception\RoutingException($controllerId);

        $this->setRequestParameter('cl', $controllerId);
        $this->setRequestParameter('fnc', 'testFnc');

        $control = $this->getMock(\OxidEsales\Eshop\Core\ShopControl::class, array('_process', 'handleRoutingException', '_isDebugMode'), array(), '', false, false, true);
        $control->expects($this->once())->method('_process')->with($this->equalTo($controllerId));
        $control->expects($this->any())->method('_isDebugMode')->will($this->returnValue(true));
        $control->expects($this->once())->method('handleRoutingException')->with($this->equalTo($routingException));

        $control->start();
    }

    protected function tearDown()
    {
        parent::tearDown();

        modDB::getInstance()->cleanup();
    }

    /**
     * Check that fetch method returns expected template name.
     * Could be useful as an integrational test to test that template from controller is set to Smarty
     *
     * @param $expectedTemplate
     *
     * @return \PHPUnit\Framework\MockObject\MockObject
     */
    private function getSmartyMock($expectedTemplate)
    {
        $oSmarty = $this->getMock("Smarty", array('fetch'));
        $oSmarty->expects($this->once())->method('fetch')
            ->with($this->equalTo($expectedTemplate))
            ->will($this->returnValue('string'));

        return $oSmarty;
    }

    /**
     * Get name of active template for controller.
     * Run render() method as it might change the name.
     *
     * @param $controllerClassName
     *
     * @return string
     */
    private function getTemplateName($controllerClassName)
    {
        $control = oxNew($controllerClassName);
        $control->render();

        return $control->getTemplateName();
    }
}<|MERGE_RESOLUTION|>--- conflicted
+++ resolved
@@ -18,11 +18,8 @@
 use oxRegistry;
 use oxSystemComponentException;
 use oxTestModules;
-<<<<<<< HEAD
 use Psr\Log\LoggerInterface;
 use Psr\Container\ContainerInterface;
-=======
->>>>>>> ebbd4e25
 
 // Force autoloading of Smarty class, so that mocking would work correctly.
 class_exists('Smarty');
