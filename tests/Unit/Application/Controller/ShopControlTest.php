--- conflicted
+++ resolved
@@ -19,11 +19,8 @@
 use oxRegistry;
 use oxSystemComponentException;
 use oxTestModules;
-<<<<<<< HEAD
 use Psr\Log\LoggerInterface;
-=======
 use Psr\Container\ContainerInterface;
->>>>>>> d377a93e
 
 // Force autoloading of Smarty class, so that mocking would work correctly.
 class_exists('Smarty');
