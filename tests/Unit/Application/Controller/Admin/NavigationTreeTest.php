<?php
/**
 * Copyright © OXID eSales AG. All rights reserved.
 * See LICENSE file for license details.
 */
namespace OxidEsales\EshopCommunity\Tests\Unit\Application\Controller\Admin;

use \DOMDocument;
use \oxField;
use \DOMXPath;
use OxidEsales\Eshop\Core\Config;
use OxidEsales\Eshop\Core\Registry;
use \stdClass;
use \DOMElement;
use \oxTestModules;

class NavigationTreeTest extends \OxidTestCase
{
<<<<<<< HEAD
=======
    protected $_sWrongDynfile = 'wrongfile.xml';
    protected $_sValidDynfile = 'goodfile.xml';

    /**
     * Initialize the fixture.
     *
     * @return null
     */
    protected function setUp()
    {
        parent::setUp();

        // files for test
        switch ($this->getName()) {
            case 'testCheckDynFileWrongFileContent':
                // creating wrong file
                if ($rHandle = @fopen($this->getConfig()->getConfigParam('sCompileDir') . "{$this->_sWrongDynfile}", 'w')) {
                    fwrite($rHandle, 'some wrong content');
                    fclose($rHandle);
                }
                break;
            case 'testCheckDynFileFileIsValidXml':
                // creating valid file
                if ($rHandle = @fopen($this->getConfig()->getConfigParam('sCompileDir') . "{$this->_sValidDynfile}", 'w')) {
                    fwrite($rHandle, '<?xml version="1.0" encoding="UTF-8"?><OX>');
                    fclose($rHandle);
                }
                break;
        }
    }

    /**
     * Tear down the fixture.
     *
     * @return null
     */
    protected function tearDown()
    {
        // deleting test files
        switch ($this->getName()) {
            case 'testCheckDynFileWrongFileContent':
                @unlink($this->getConfig()->getConfigParam('sCompileDir') . "{$this->_sWrongDynfile}");
                break;
            case 'testCheckDynFileFileIsValidXml':
                // creating valid file
                @unlink($this->getConfig()->getConfigParam('sCompileDir') . "{$this->_sValidDynfile}");
                break;
        }
        return parent::tearDown();
    }

    /**
     * OxNavigationTree::_addDynLinks() test case
     *
     * @return null
     */
    public function testAddDynLinks()
    {
        oxTestModules::addFunction("oxUtilsFile", "checkFile", "{ return true; }");
        $this->getConfig()->setConfigParam('sAdminDir', "admin");

        $sXml = '<?xml version="1.0" encoding="UTF-8"?>
                 <OXMENU type="dyn">
                   <MAINMENU>
                     <SUBMENU cl="login" clparam="loginParam"></SUBMENU>
                   </MAINMENU>
                   <MAINMENU>
                     <SUBMENU cl="oxadminview" clparam="oxadminviewParam"></SUBMENU>
                   </MAINMENU>
                   <MAINMENU>
                     <SUBMENU cl="oxadmindetails" clparam="oxadmindetailsParam"></SUBMENU>
                   </MAINMENU>
                   <MAINMENU>
                     <SUBMENU cl="oxadminlist" clparam="oxadminlistParam"></SUBMENU>
                   </MAINMENU>
                 </OXMENU>';

        $sRezXml = '<?xml version="1.0" encoding="UTF-8"?>
                 <OXMENU type="dyn">
                   <MAINMENU id="dyn_menu">
                     <SUBMENU cl="login" clparam="loginParam" list="dynscreen_list" listparam="menu=login" link="index.php?cl=dynscreen&amp;menu=login&amp;loginParam">
                       <TAB external="true" location="pages/login_about.php" id="dyn_about" />
                       <TAB external="true" location="pages/login_technics.php" id="dyn_interface" />
                       <TAB id="dyn_interface" cl="login" />
                     </SUBMENU>
                   </MAINMENU>
                   <MAINMENU id="dyn_menu">
                     <SUBMENU cl="oxadminview" clparam="oxadminviewParam" list="dynscreen_list" listparam="menu=oxadminview" link="index.php?cl=dynscreen&amp;menu=oxadminview&amp;oxadminviewParam">
                       <TAB external="true" location="pages/oxadminview_about.php" id="dyn_about" />
                       <TAB external="true" location="pages/oxadminview_technics.php" id="dyn_interface" />
                       <TAB id="dyn_interface" cl="oxadminview" />
                     </SUBMENU>
                   </MAINMENU>
                   <MAINMENU id="dyn_menu">
                     <SUBMENU cl="oxadmindetails" clparam="oxadmindetailsParam" list="dynscreen_list" listparam="menu=oxadmindetails" link="index.php?cl=dynscreen&amp;menu=oxadmindetails&amp;oxadmindetailsParam">
                       <TAB external="true" location="pages/oxadmindetails_about.php" id="dyn_about" />
                       <TAB external="true" location="pages/oxadmindetails_technics.php" id="dyn_interface" />
                       <TAB id="dyn_interface" cl="oxadmindetails" />
                     </SUBMENU>
                   </MAINMENU>
                   <MAINMENU id="dyn_menu">
                     <SUBMENU cl="oxadminlist" clparam="oxadminlistParam" list="dynscreen_list" listparam="menu=oxadminlist" link="index.php?cl=dynscreen&amp;menu=oxadminlist&amp;oxadminlistParam">
                       <TAB external="true" location="pages/oxadminlist_about.php" id="dyn_about" />
                       <TAB external="true" location="pages/oxadminlist_technics.php" id="dyn_interface" />
                       <TAB id="dyn_interface" cl="oxadminlist" />
                     </SUBMENU>
                   </MAINMENU>
                 </OXMENU>';

        $oDom = new DOMDocument();
        $oDom->formatOutput = true;
        $oDom->loadXML($sXml);

        $oRezDom = new DOMDocument();
        $oRezDom->formatOutput = true;
        $oRezDom->loadXML($sRezXml);

        $oNavTree = $this->getMock(\OxidEsales\Eshop\Application\Controller\Admin\NavigationTree::class, array("_getAdminUrl"));
        $oNavTree->expects($this->never())->method('_getAdminUrl');
        $oNavTree->UNITaddDynLinks($oDom);
        $this->assertEquals(str_replace(array("\t", " ", "\n", "\r"), "", $oRezDom->saveXML()), str_replace(array("\t", " ", "\n", "\r"), "", $oDom->saveXML()));
    }

>>>>>>> af4214ce
    /**
     * OxNavigationTree::getDomXml() test case
     *
     * @return null
     */
    public function testGetDomXml()
    {
        $aTestMethods = array("_getInitialDom", "_checkGroups", "_checkRights", "_checkDemoShopDenials", "_cleanEmptyParents", "removeInvisibleMenuNodes");

        $oNavTree = $this->getMock(\OxidEsales\Eshop\Application\Controller\Admin\NavigationTree::class, $aTestMethods);
        $oNavTree->expects($this->once())->method('_getInitialDom')->will($this->returnValue(new stdClass));
        $oNavTree->expects($this->once())->method('_checkGroups');
        $oNavTree->expects($this->once())->method('_checkRights');
        $oNavTree->expects($this->once())->method('_checkDemoShopDenials');
        $oNavTree->expects($this->once())->method('removeInvisibleMenuNodes');
        $oNavTree->expects($this->exactly(2))->method('_cleanEmptyParents');

        $oNavTree->getDomXml();
    }

    /**
     * OxNavigationTree::_hasGroup() test case
     *
     * @return null
     */
    public function testHasGroup()
    {
        $oUser = $this->getMock(\OxidEsales\Eshop\Application\Model\User::class, array("inGroup"));
        $oUser->expects($this->once())->method('inGroup')->with($this->equalTo("testGroupId"))->will($this->returnValue(true));

        $oNavTree = $this->getMock(\OxidEsales\Eshop\Application\Controller\Admin\NavigationTree::class, array("getUser"));
        $oNavTree->expects($this->once())->method('getUser')->will($this->returnValue($oUser));
        $this->assertTrue($oNavTree->UNIThasGroup("testGroupId"));
    }

    /**
     * OxNavigationTree::_hasRights() test case
     *
     * @return null
     */
    public function testHasRights()
    {
        $oUser = oxNew('oxuser');
        $oUser->oxuser__oxrights = new oxField("testRights");

        $oNavTree = $this->getMock(\OxidEsales\Eshop\Application\Controller\Admin\NavigationTree::class, array("getUser"));
        $oNavTree->expects($this->once())->method('getUser')->will($this->returnValue($oUser));
        $this->assertTrue($oNavTree->UNIThasRights("testRights"));
    }

    /**
     * OxNavigationTree::getEditUrl() test case
     *
     * @return null
     */
    public function testGetEditUrl()
    {
        $sXml = '<?xml version="1.0" encoding="UTF-8"?>
                 <SUBMENU cl="testClass">
                   <TAB cl="testTabClass1" clparam="testTabParam1"></TAB>
                   <TAB cl="testTabClass2" clparam="testTabParam2"></TAB>
                 </SUBMENU>';

        $oDom = new DOMDocument();
        $oDom->loadXML($sXml);

        $oNavTree = $this->getMock(\OxidEsales\Eshop\Application\Controller\Admin\NavigationTree::class, array("getDomXml"));
        $oNavTree->expects($this->once())->method('getDomXml')->will($this->returnValue($oDom));
        $this->assertEquals("cl=testTabClass2&testTabParam2", $oNavTree->getEditUrl("testClass", 1));
    }

    /**
     * check if the external url read out correct
     *
     * @return null
     */
    public function testGetEditUrlExternal()
    {
        $sXml = '<?xml version="1.0" encoding="UTF-8"?>
                 <SUBMENU cl="testClass">
                   <TAB cl="testTabClass1" clparam="testTabParam1"></TAB>
                   <TAB cl="testTabClass2" external="1" location="testExternalUrl"></TAB>
                 </SUBMENU>';

        $oDom = new DOMDocument();
        $oDom->loadXML($sXml);

        $oNavTree = $this->getMock(\OxidEsales\Eshop\Application\Controller\Admin\NavigationTree::class, array("getDomXml"));
        $oNavTree->expects($this->once())->method('getDomXml')->will($this->returnValue($oDom));
        $this->assertEquals("testExternalUrl", $oNavTree->getEditUrl("testClass", 1));
    }

    /**
     * OxNavigationTree::getListUrl() test case
     *
     * @return null
     */
    public function testGetListUrl()
    {
        $sXml = '<?xml version="1.0" encoding="UTF-8"?>
                 <SUBMENU cl="testClass" list="testClass" listparam="testClassParam">
                 </SUBMENU>';

        $oDom = new DOMDocument();
        $oDom->loadXML($sXml);

        $oNavTree = $this->getMock(\OxidEsales\Eshop\Application\Controller\Admin\NavigationTree::class, array("getDomXml"));
        $oNavTree->expects($this->once())->method('getDomXml')->will($this->returnValue($oDom));
        $this->assertEquals("cl=testClass&testClassParam", $oNavTree->getListUrl("testClass"));
    }

    /**
     * OxNavigationTree::getListNodes() test case
     *
     * @return null
     */
    public function testGetListNodes()
    {
        $sXml = '<?xml version="1.0" encoding="UTF-8"?>
                 <MAINMENU>
                   <SUBMENU cl="testClass1"><TAB></TAB></SUBMENU>
                   <SUBMENU cl="testClass2"><TAB></TAB></SUBMENU>
                 </MAINMENU>';

        $oDom = new DOMDocument();
        $oDom->loadXML($sXml);

        $oNavTree = $this->getMock(\OxidEsales\Eshop\Application\Controller\Admin\NavigationTree::class, array("getDomXml"));
        $oNavTree->expects($this->once())->method('getDomXml')->will($this->returnValue($oDom));
        $oNodeList = $oNavTree->getListNodes(array("testClass1", "testClass2"));

        $this->assertEquals(2, $oNodeList->length);
        $oNode = $oNodeList->item(0);
        $this->assertNotNull($oNode);
        $this->assertEquals("testClass1", $oNode->getAttribute("cl"));

        $oNode = $oNodeList->item(1);
        $this->assertNotNull($oNode);
        $this->assertEquals("testClass2", $oNode->getAttribute("cl"));
    }

    /**
     * OxNavigationTree::markNodeActive() test case
     *
     * @return null
     */
    public function testMarkNodeActive()
    {
        $sXml = '<?xml version="1.0" encoding="UTF-8"?>
                 <MAINMENU>
                   <SUBMENU cl="testClass1"><TAB></TAB></SUBMENU>
                   <SUBMENU cl="testClass2" list="testClass1"><TAB></TAB></SUBMENU>
                 </MAINMENU>';

        $oDom = new DOMDocument();
        $oDom->loadXML($sXml);

        // checking if attribute is not set
        $oXPath = new DOMXPath($oDom);
        $oNodeList = $oXPath->query("//*[@cl='testClass1']");

        $this->assertEquals(1, $oNodeList->length);
        $oNode = $oNodeList->item(0);
        $this->assertNotNull($oNode);
        $this->assertEquals("", $oNode->getAttribute("active"));

        $oXPath = new DOMXPath($oDom);
        $oNodeList = $oXPath->query("//*[@cl='testClass1' or @list='testClass1']");

        $oNavTree = $this->getMock(\OxidEsales\Eshop\Application\Controller\Admin\NavigationTree::class, array("getDomXml"));
        $oNavTree->expects($this->once())->method('getDomXml')->will($this->returnValue($oDom));
        $oNavTree->markNodeActive("testClass1");

        // checking if attribute is set correct
        $oXPath = new DOMXPath($oDom);
        $oNodeList = $oXPath->query("//*[@cl='testClass1' or @list='testClass1']");

        $this->assertEquals(2, $oNodeList->length);
        $oNode = $oNodeList->item(0);
        $this->assertNotNull($oNode);
        $this->assertEquals("1", $oNode->getAttribute("active"));

        $oNode = $oNodeList->item(1);
        $this->assertNotNull($oNode);
        $this->assertEquals("1", $oNode->getAttribute("active"));
    }

    /**
     * OxNavigationTree::getBtn() test case
     *
     * @return null
     */
    public function testGetBtn()
    {
        $sXml = '<?xml version="1.0" encoding="UTF-8"?>
                   <SUBMENU>
                     <TAB cl="testClass" />
                     <BTN id="testBtn1" />
                     <BTN id="testBtn2" />
                   </SUBMENU>';

        $oDom = new DOMDocument();
        $oDom->loadXML($sXml);

        $oNavTree = $this->getMock(\OxidEsales\Eshop\Application\Controller\Admin\NavigationTree::class, array("getDomXml"));
        $oNavTree->expects($this->once())->method('getDomXml')->will($this->returnValue($oDom));
        $oBtnList = $oNavTree->getBtn("testClass");

        $this->assertNotNull($oBtnList);
        $this->assertTrue($oBtnList instanceof stdClass);
        $this->assertNotNull($oBtnList->testBtn1);
        $this->assertEquals(1, $oBtnList->testBtn1);
        $this->assertNotNull($oBtnList->testBtn2);
        $this->assertEquals(1, $oBtnList->testBtn2);
    }

    /**
     * OxNavigationTree::getActiveTab() test case
     *
     * @return null
     */
    public function testGetActiveTab()
    {
        $oTab = $this->getMock("stdClass", array("getAttribute"));
        $oTab->expects($this->once())->method('getAttribute')->will($this->returnValue("testClassName"));

        $oTabs = $this->getMock("stdClass", array("item"));
        $oTabs->expects($this->once())->method('item')->will($this->returnValue($oTab));
        $oTabs->length = 2;

        $oNavTree = $this->getMock(\OxidEsales\Eshop\Application\Controller\Admin\NavigationTree::class, array("getTabs"));
        $oNavTree->expects($this->once())->method('getTabs')->will($this->returnValue($oTabs));

        $this->assertEquals("testClassName", $oNavTree->getActiveTab("testClass", 1));
    }

    /**
     * OxNavigationTree::getTabs() test case
     * test if the returned value of tabs equals the expected amount.
     *
     * @return null
     */
    public function testGetTabs()
    {
        $sXml = '<?xml version="1.0" encoding="UTF-8"?>
                 <SUBMENU cl="testClass">
                   <TAB cl="testTabClass1" clparam="testTabParam1"></TAB>
                   <TAB cl="testTabClass2" external="1" location="testExternalUrl"></TAB>
                 </SUBMENU>';

        $oDom = new DOMDocument();
        $oDom->loadXML($sXml);

        $oNavTree = $this->getMock(\OxidEsales\Eshop\Application\Controller\Admin\NavigationTree::class, array("getDomXml"));
        $oNavTree->expects($this->once())->method('getDomXml')->will($this->returnValue($oDom));
        $oTabs = $oNavTree->getTabs("testClass", 1, true);

        $this->assertNotNull($oTabs);
        $this->assertEquals(2, $oTabs->length);
        $oTab = $oTabs->item(0);
        $this->assertNotNull($oTab);
        $this->assertEquals("testTabClass1", $oTab->getAttribute("cl"));

        $oTab = $oTabs->item(1);
        $this->assertNotNull($oTab);
        $this->assertEquals("testTabClass2", $oTab->getAttribute("cl"));
        $this->assertEquals(1, $oTab->getAttribute("active"));
    }

    /**
     * OxNavigationTree::_copyAttributes() test case
     *
     * @return null
     */
    public function testCopyAttributes()
    {
        $oAttr1 = new stdClass();
        $oAttr1->nodeName = 'nodeName1';
        $oAttr1->nodeValue = 'nodeValue1';

        $oAttr2 = new stdClass();
        $oAttr2->nodeName = 'nodeName2';
        $oAttr2->nodeValue = 'nodeValue2';

        $oDomElemFrom = new stdClass();
        $oDomElemFrom->attributes = array($oAttr1, $oAttr2);

        $oDomElemTo = $this->getMock("stdClass", array("setAttribute"));
        $oDomElemTo->expects($this->at(0))->method('setAttribute')->with($this->equalTo('nodeName1'), $this->equalTo('nodeValue1'));
        $oDomElemTo->expects($this->at(1))->method('setAttribute')->with($this->equalTo('nodeName2'), $this->equalTo('nodeValue2'));

        $oNavTree = oxNew('oxnavigationtree');
        $oNavTree->UNITcopyAttributes($oDomElemTo, $oDomElemFrom);
    }

    /**
     * OxNavigationTree::_checkGroups() test case
     *
     * @return null
     */
    public function testCheckGroups()
    {
        $sXml = '<?xml version="1.0" encoding="UTF-8"?>
                   <MAINMENU>
                     <SUBMENU cl="testClass1" group="testGroup1">
                       <TAB cl="testTabClass1" />
                     </SUBMENU>
                     <SUBMENU cl="testClass2" nogroup="testGroup2">
                       <TAB cl="testTabClass2" />
                     </SUBMENU>
                   </MAINMENU>';

        $sResXml = "<?xml version=\"1.0\" encoding=\"UTF-8\"?><MAINMENU>   </MAINMENU>";

        $oDom = new DOMDocument();
        $oDom->formatOutput = true;
        $oDom->loadXML($sXml);

        $oNavTree = $this->getMock(\OxidEsales\Eshop\Application\Controller\Admin\NavigationTree::class, array("_hasGroup"));
        $oNavTree->expects($this->at(0))->method('_hasGroup')->will($this->returnValue(false));
        $oNavTree->expects($this->at(1))->method('_hasGroup')->will($this->returnValue(true));
        $oNavTree->UNITcheckGroups($oDom);
        $this->assertEquals(str_replace(array("\t", " ", "\n", "\r"), "", $sResXml), str_replace(array("\t", " ", "\n", "\r"), "", $oDom->saveXML()));
    }

    /**
     * OxNavigationTree::removeInvisibleMenuNodes() test case when menu is marked as invisible,
     * also if it marked as visible and default behaviour, if attribute visible is not present.
     *
     * @return null
     */
    public function testRemoveInvisibleMenuNodes()
    {
        $xml = '<?xml version="1.0" encoding="UTF-8"?>
                   <MAINMENU>
                     <SUBMENU cl="MenuEntry-Visible" visible="1">
                       <TAB cl="MenuTab-AVisible" />
                     </SUBMENU>
                     <SUBMENU cl="MenuEntry-NotVisible" visible="0">
                       <TAB cl="MenuTab-NotVisible" />
                     </SUBMENU>
                     <SUBMENU cl="MenuEntry-DefaultVisibility">
                       <TAB cl="MenuTab-DefaultVisibility" />
                     </SUBMENU>
                   </MAINMENU>';

        $dom = new DOMDocument();
        $dom->formatOutput = true;
        $dom->loadXML($xml);

        $navTree = $this->getMock(\OxidEsales\Eshop\Application\Controller\Admin\NavigationTree::class, array("_getInitialDom"));
        $navTree->expects($this->any())->method('_getInitialDom')->will($this->returnValue($dom));
        $resultDom = $navTree->getDomXml();

        $expectedMenuClasses = array("MenuEntry-Visible", "MenuEntry-DefaultVisibility");
        foreach ($resultDom->documentElement->childNodes as $menuItem) {
            if ($menuItem->nodeType == XML_ELEMENT_NODE) {
                $this->assertContains($menuItem->getAttribute('cl'), $expectedMenuClasses);
            }
        }
    }

    /**
     * OxNavigationTree::removeInvisibleMenuNodes() test case wen main menu is marked as invisible.
     *
     * @return null
     */
    public function testRemoveInvisibleMainMenuNodes()
    {
        $xml = '<?xml version="1.0" encoding="UTF-8"?>
                    <OXMENU id="NAVIGATION_ESHOPADMIN">
                       <MAINMENU id="MainMenu-Visible">
                           <SUBMENU cl="MenuEntry-Visible" visible="1">
                               <TAB cl="MenuTab-Visible" />
                           </SUBMENU>
                           <SUBMENU cl="MenuEntry-DefaultVisibility">
                               <TAB cl="MenuTab-DefaultVisibility" />
                           </SUBMENU>
                       </MAINMENU>
                       <MAINMENU id="MainMenu-NotVisible" visible="0">
                           <SUBMENU cl="MenuEntry-NotVisible" visible="0">
                             <TAB cl="MenuTab-NotVisible" />
                           </SUBMENU>
                       </MAINMENU>
                    </OXMENU>';

        $dom = new DOMDocument();
        $dom->formatOutput = true;
        $dom->loadXML($xml);

        $navTree = $this->getMock(\OxidEsales\Eshop\Application\Controller\Admin\NavigationTree::class, array("_getInitialDom"));
        $navTree->expects($this->any())->method('_getInitialDom')->will($this->returnValue($dom));
        $resultDom = $navTree->getDomXml();

        $expectedMenuItems = array("MainMenu-Visible");
        foreach ($resultDom->documentElement->childNodes as $menuNode) {
            if ($menuNode->nodeType == XML_ELEMENT_NODE) {
                $this->assertContains($menuNode->getAttribute('id'), $expectedMenuItems);
            }
        }
    }

    /**
     * OxNavigationTree::removeInvisibleMenuNodes() test case when tab is marked as not visible.
     *
     * @return null
     */
    public function testRemoveInvisibleTabs()
    {
        $xml = '<?xml version="1.0" encoding="UTF-8"?>
                   <MAINMENU>
                     <SUBMENU cl="MenuEntry-Visible">
                       <TAB cl="MenuTab-Visible" visible="1" />
                     </SUBMENU>
                     <SUBMENU cl="MenuEntry-VisibleTwo">
                       <TAB cl="MenuTab-NotVisible" visible="0" />
                     </SUBMENU>
                     <SUBMENU cl="MenuEntry-DefaultVisibility">
                       <TAB cl="MenuTab-DefaultVisibility" />
                     </SUBMENU>
                   </MAINMENU>';

        $dom = new DOMDocument();
        $dom->formatOutput = true;
        $dom->loadXML($xml);

        $navTree = $this->getMock(\OxidEsales\Eshop\Application\Controller\Admin\NavigationTree::class, array("_getInitialDom"));
        $navTree->expects($this->any())->method('_getInitialDom')->will($this->returnValue($dom));
        $resultDom = $navTree->getDomXml();

        $expectedMenuClasses = array("MenuTab-Visible", null, "MenuTab-DefaultVisibility");
        foreach ($resultDom->documentElement->childNodes as $menuItem) {
            if ($menuItem->nodeType == XML_ELEMENT_NODE) {
                $this->assertContains($navTree->getActiveTab($menuItem->getAttribute('cl'), 0), $expectedMenuClasses);
            }
        }
    }

    /**
     * OxNavigationTree::_checkRights() test case
     *
     * @return null
     */
    public function testCheckRights()
    {
        $sXml = '<?xml version="1.0" encoding="UTF-8"?>
                   <MAINMENU>
                     <SUBMENU cl="testClass1" rights="testGroup1">
                       <TAB cl="testTabClass1" />
                     </SUBMENU>
                     <SUBMENU cl="testClass2" norights="testGroup2">
                       <TAB cl="testTabClass2" />
                     </SUBMENU>
                   </MAINMENU>';

        $sResXml = "<?xml version=\"1.0\" encoding=\"UTF-8\"?><MAINMENU>   </MAINMENU>";

        $oDom = new DOMDocument();
        $oDom->formatOutput = true;
        $oDom->loadXML($sXml);

        $oNavTree = $this->getMock(\OxidEsales\Eshop\Application\Controller\Admin\NavigationTree::class, array("_hasRights"));
        $oNavTree->expects($this->at(0))->method('_hasRights')->will($this->returnValue(false));
        $oNavTree->expects($this->at(1))->method('_hasRights')->will($this->returnValue(true));
        $oNavTree->UNITcheckRights($oDom);
        $this->assertEquals(str_replace(array("\t", " ", "\n", "\r"), "", $sResXml), str_replace(array("\t", " ", "\n", "\r"), "", $oDom->saveXML()));
    }

    /**
<<<<<<< HEAD
=======
     * OxNavigationTree::_checkDynFile() test case
     * testing new functionality
     * dyn file must not be created if content is empty
     *
     * @return null
     */
    public function testCheckDynFileFileDoesNotExist()
    {
        $sFilePath = $this->getConfig()->getConfigParam('sCompileDir') . "xxx.file";
        $oNavTree = oxNew('oxnavigationtree');
        $this->assertNull($oNavTree->UNITcheckDynFile($sFilePath));
    }

    /**
     * OxNavigationTree::_checkDynFile() test case
     * dyn file must not be created if content is not valid
     *
     * @return null
     */
    public function testCheckDynFileWrongFileContent()
    {
        $sFilePath = $this->getConfig()->getConfigParam('sCompileDir') . "{$this->_sWrongDynfile}";
        $oNavTree = oxNew('oxnavigationtree');
        $this->assertNull($oNavTree->UNITcheckDynFile($sFilePath));
    }

    /**
     * OxNavigationTree::_checkDynFile() test case
     * wheter content is a valid xml file, same content will return
     *
     * @return null
     */
    public function testCheckDynFileFileIsValidXml()
    {
        $sFilePath = $this->getConfig()->getConfigParam('sCompileDir') . "{$this->_sValidDynfile}";
        $oNavTree = oxNew('oxnavigationtree');
        $this->assertEquals($sFilePath, $oNavTree->UNITcheckDynFile($sFilePath));
    }

    /**
>>>>>>> af4214ce
     * test if the method find all denial link in menu xml
     *
     * @param object $oDom     XML Dom Object
     * @param int    $iNeedCnt amount of 'to remove links'
     *
     * @return null
     */
    protected function _checkDemoShopDenialsInMenuXml($oDom, $iNeedCnt)
    {
        $oXPath = new DomXPath($oDom);
        $oNodeList = $oXPath->query("//*[@disableForDemoShop]");
        $iFoundCnt = 0;

        foreach ($oNodeList as $oNode) {
            if ($oNode->getAttribute('disableForDemoShop')) {
                $iFoundCnt++;
            }
        }

        $this->assertEquals($iNeedCnt, $iFoundCnt);
    }

    /**
     * call the test method Unit_Admin_oxNavigationTreeTest::_checkDemoShopDenialsInMenuXml()
     *
     * @return null
     */
    public function testcheckDemoShopDenialsDefaultMenuXml()
    {
        $oNavTree = oxNew('oxNavigationTree');
        $oDom = $this->_getDomXml();

        $this->_checkDemoShopDenialsInMenuXml($oDom, 4);
    }

    /**
     * test if not all denial links removed when it isn't a demoshop
     *
     * @return null
     */
    public function testcheckDemoShopDenialsDefaultNormal()
    {
        $oNavTree = oxNew('oxNavigationTree');
        $oDom = $this->_getDomXml();

        $oXPath = new DomXPath($oDom);
        foreach ($oXPath->query("//*[@disableForDemoShop]") as $oNode) {
            $oNode->setAttribute('disableForDemoShop', '1');
        }

        // not changed
        $this->_checkDemoShopDenialsInMenuXml($oDom, 4);

        $oConfig = $this->getMock(\OxidEsales\Eshop\Core\Config::class, array('getConfigParam'));
        $oConfig->expects($this->once())->method('getConfigParam')->with($this->equalTo('blDemoShop'))->will($this->returnValue(false));
        Registry::set(Config::class, $oConfig);
        $oNavTree->UNITcheckDemoShopDenials($oDom);

        // not changed
        $this->_checkDemoShopDenialsInMenuXml($oDom, 4);
    }

    /**
     * test if not all denial links are removed when it is a demoshop
     *
     * @return null
     */
    public function testcheckDemoShopDenialsDefaultDemo()
    {
        $oNavTree = oxNew('oxNavigationTree');
        $oDom = $this->_getDomXml();

        $oXPath = new DomXPath($oDom);
        foreach ($oXPath->query("//*[@disableForDemoShop]") as $oNode) {
            $oNode->setAttribute('disableForDemoShop', '1');
        }
        // not changed
        $this->_checkDemoShopDenialsInMenuXml($oDom, 4, '1');

        $oConfig = $this->getMock(\OxidEsales\Eshop\Core\Config::class, array('getConfigParam'));
        $oConfig->expects($this->once())->method('getConfigParam')->with($this->equalTo('blDemoShop'))->will($this->returnValue(true));
        Registry::set(Config::class, $oConfig);
        $oNavTree->UNITcheckDemoShopDenials($oDom);

        // removed
        $this->_checkDemoShopDenialsInMenuXml($oDom, 0);
    }

    /**
     * test if no link is removed when it isn't a demoshop
     *
     * @return null
     */
    public function testcheckDemoShopDenialsInverseNormal()
    {
        $oNavTree = oxNew('oxNavigationTree');
        $oDom = $this->_getDomXml();

        $oXPath = new DomXPath($oDom);
        foreach ($oXPath->query("//*[@disableForDemoShop]") as $oNode) {
            $oNode->setAttribute('disableForDemoShop', '0');
        }
        // not changed
        $this->_checkDemoShopDenialsInMenuXml($oDom, 0);

        $oConfig = $this->getMock(\OxidEsales\Eshop\Core\Config::class, array('getConfigParam'));
        $oConfig->expects($this->once())->method('getConfigParam')->with($this->equalTo('blDemoShop'))->will($this->returnValue(false));
        Registry::set(Config::class, $oConfig);
        $oNavTree->UNITcheckDemoShopDenials($oDom);

        // removed
        $this->_checkDemoShopDenialsInMenuXml($oDom, 0);
    }

    /**
     * test if no link is removed when it is a demoshop
     *
     * @return null
     */
    public function testcheckDemoShopDenialsInverseDemo()
    {
        $oNavTree = oxNew('oxNavigationTree');
        $oDom = $this->_getDomXml();

        $oXPath = new DomXPath($oDom);
        foreach ($oXPath->query("//*[@disableForDemoShop]") as $oNode) {
            $oNode->setAttribute('disableForDemoShop', '0');
        }
        // not changed
        $this->_checkDemoShopDenialsInMenuXml($oDom, 0);

        $oConfig = $this->getMock(\OxidEsales\Eshop\Core\Config::class, array('getConfigParam'));
        $oConfig->expects($this->once())->method('getConfigParam')->with($this->equalTo('blDemoShop'))->will($this->returnValue(true));
        Registry::set(Config::class, $oConfig);
        $oNavTree->UNITcheckDemoShopDenials($oDom);

        // not changed
        $this->_checkDemoShopDenialsInMenuXml($oDom, 0);
    }

    /**
     * test if its possible to load the menu_xx.xml.
     * if all is ok, the method returns a dom object, else return nothing.
     *
     * @return object | null
     */
    protected function _getDomXml()
    {
        $adminViewsDirectory = $this->getTestConfig()->getShopPath() .'/Application/views/admin';

        $edition = strtolower($this->getTestConfig()->getShopEdition());
        $menuFile = "/menu_$edition.xml";

        $sFile = $adminViewsDirectory . $menuFile;
        if (!file_exists($sFile)) {
            if (file_exists($adminViewsDirectory . '/menu.xml')) {
                $sFile = $adminViewsDirectory . '/menu.xml';
            } else {
                $this->fail("menu.xml not found");
            }
        }

        $oDomFile = new DomDocument();
        $oDomFile->preserveWhiteSpace = false;
        if (@$oDomFile->load($sFile)) {
            $oDom = new DOMDocument();
            $oDom->appendChild(new DOMElement('OX'));
            $oXPath = new DOMXPath($oDom);
            oxNew('oxNavigationTree')->UNITmergeNodes($oDom->documentElement, $oDomFile->documentElement, $oXPath, $oDom, '/OX');

            return $oDom;
        }
        $this->fail("menu.xml not found bad");
    }

    /**
     * test if empty node can removed.
     *
     * @return null
     */
    public function testCleanEmptyParents()
    {
        $oDom = $this->_getDomXml();

        $oXPath = new DomXPath($oDom);
        $oNodeList = $oXPath->query("//SUBMENU[@id='mxcoresett']");
        $this->assertGreaterThan(0, $oNodeList->length);

        // remove children
        foreach ($oXPath->query("//SUBMENU[@id='mxcoresett']/TAB") as $oNode) {
            $oNode->parentNode->removeChild($oNode);
        }

        $oNodeList = $oXPath->query("//SUBMENU[@id='mxcoresett']");
        $this->assertGreaterThan(0, $oNodeList->length);

        oxNew('oxNavigationTree')->UNITcleanEmptyParents($oDom, '//SUBMENU[@id][@list]', 'TAB');
        $oNodeList = $oXPath->query("//SUBMENU[@id='mxcoresett']");
        $this->assertEquals(0, $oNodeList->length);
    }

    /**
     * test if the right class id will read out from a node
     *
     * @return null
     */
    public function testGetClassIdTakesFromOriginalXml()
    {
        $this->getConfig()->setConfigParam("blUseRightsRoles", true);

        $oNavTree = $this->getMock(\OxidEsales\Eshop\Application\Controller\Admin\NavigationTree::class, array("isAdmin"));
        $oNavTree->expects($this->any())->method('isAdmin')->will($this->returnValue(true));
        Registry::getConfig()->setConfigParam('sAdminDir', 'admin');

        $this->assertEquals('mxcoresett', $oNavTree->getClassId('shop'));

        // now delete from dom
        $oDom = $oNavTree->getDomXml();
        $oXPath = new DomXPath($oDom);
        $oNodeList = $oXPath->query("//SUBMENU[@id='mxcoresett']");
        $this->assertGreaterThan(0, $oNodeList->length);
        foreach ($oNodeList as $oNode) {
            $oNode->parentNode->removeChild($oNode);
        }

        // check if not changed
        $this->assertEquals('mxcoresett', $oNavTree->getClassId('shop'));
    }

    /**
     * test if the admin URL will read out correct from config
     *
     * @return null
     */
    public function testGetAdminUrl1()
    {
        $this->getConfig()->setConfigParam("sAdminSSLURL", "testAdminSslUrl");

        $oNavTree = oxNew('oxnavigationtree');
        $this->assertEquals("testAdminSslUrl/index.php?", $oNavTree->UNITgetAdminUrl());
    }

    /**
     * test if the admin URL will read out correct from session
     *
     * @return null
     */
    public function testGetAdminUrl()
    {
        $oUU = $this->getMock(\OxidEsales\Eshop\Core\UtilsUrl::class, array('processUrl'));
        $oUU->expects($this->any())->method('processUrl')
            ->with($this->anything(), $this->equalTo(false))
            ->will($this->returnValue('sess:url?'));
        oxTestModules::addModuleObject('oxUtilsUrl', $oUU);

        $o = oxNew('oxNavigationTree');

        $this->assertEquals('sess:url?', $o->UNITgetAdminUrl());
    }

    /**
     * OxNavigationTree::_processCachedFile() test case
     *
     * @return null
     */
    public function testProcessCachedFile()
    {
        $sString = 'http://url/lala?stoken=ASDddddd2454&amp;amp;&amp;lala';

        $o = $this->getMock(\OxidEsales\Eshop\Application\Controller\Admin\NavigationTree::class, array('_getAdminUrl'));
        $o->expects($this->never())->method('_getAdminUrl');

        $this->assertEquals($sString, $o->UNITprocessCachedFile($sString));
    }

    /**
     * test if parameter add correct to URL
     *
     * @return null
     */
    public function testSessionizeLocalUrls()
    {
        $oDom = new DOMDocument();
        $oEl1 = $oDom->createElement('OX');
        $oDom->appendChild($oEl1);
        $oEl2 = $oDom->createElement('OXMENU');
        $oEl1->appendChild($oEl2);

        $oEl31 = $oDom->createElement('MAINMENU');
        $oEl2->appendChild($oEl31);
        $oEl31->setAttribute('url', 'http://xxx');

        $oEl32 = $oDom->createElement('MAINMENU');
        $oEl2->appendChild($oEl32);
        $oEl32->setAttribute('url', 'index.php?loaa');


        $oCDom = clone $oDom;
        $o = $this->getMock(\OxidEsales\Eshop\Application\Controller\Admin\NavigationTree::class, array('_getAdminUrl'));
        $o->expects($this->once())->method('_getAdminUrl')->will($this->returnValue('http://url/lala?stoken=TOKEN111454&'));
        $o->UNITsessionizeLocalUrls($oCDom);

        $oXPath = new DomXPath($oDom);
        $oNodeList = $oXPath->query("//*[@url=\"index.php?loaa\"]");
        $this->assertEquals(1, $oNodeList->length);
        $oNodeList->item(0)->setAttribute('url', 'http://url/lala?stoken=TOKEN111454&loaa');
        $this->assertEquals($oDom, $oCDom);
    }

    /**
     * OxNavigationTree::_mergeNodes() test case
     *
     * @return null
     */
    public function testMergeNodes()
    {
        $oNode1 = $this->getMock("stdClass", array("getAttribute"));
        $oNode1->expects($this->once())->method('getAttribute')->will($this->returnValue('testAttribute1'));
        $oNode1->nodeType = XML_ELEMENT_NODE;
        $oNode1->tagName = 'testTagName1';
        $oNode1->childNodes = new stdClass();
        $oNode1->childNodes->length = 1;

        $oNode2 = $this->getMock("stdClass", array("getAttribute"));
        $oNode2->expects($this->once())->method('getAttribute')->will($this->returnValue('testAttribute2'));
        $oNode2->nodeType = XML_ELEMENT_NODE;
        $oNode2->tagName = 'testTagName2';
        $oNode2->childNodes = new stdClass();
        $oNode2->childNodes->length = 1;

        $oDomElemTo = $this->getMock("stdClass", array("appendChild"));
        $oDomElemTo->expects($this->once())->method('appendChild');

        $oCurNode1 = $this->getMock("stdClass", array("item"));
        $oCurNode1->expects($this->never())->method('item');
        $oCurNode1->length = 0;

        $oCurNode2 = $this->getMock("stdClass", array("item"));
        $oCurNode2->expects($this->once())->method('item')->will($this->returnValue("childNode"));
        $oCurNode2->length = 1;

        $oXPathTo = $this->getMock("stdClass", array("query"));
        $oXPathTo->expects($this->at(0))->method('query')->will($this->returnValue($oCurNode1));
        $oXPathTo->expects($this->at(1))->method('query')->will($this->returnValue($oCurNode2));

        $oDomDocTo = $this->getMock("stdClass", array("importNode"));
        $oDomDocTo->expects($this->at(0))->method('importNode');

        $oDomElemFrom = new stdClass();
        $oDomElemFrom->childNodes = array($oNode1, $oNode2);

        $oTree = $this->getMock(\OxidEsales\Eshop\Application\Controller\Admin\NavigationTree::class, array("_copyAttributes"));
        $oTree->expects($this->once())->method('_copyAttributes');
        $oTree->UNITmergeNodes($oDomElemTo, $oDomElemFrom, $oXPathTo, $oDomDocTo, $sQueryStart);
    }

    /**
     * OxNavigationTree::init() test case
     *
     * @return null
     */
    public function testInit()
    {
        $oTree = oxNew('oxNavigationTree');
        if (method_exists($oTree, "init")) {
            $this->assertNull($oTree->init());
        }
    }
}<|MERGE_RESOLUTION|>--- conflicted
+++ resolved
@@ -16,132 +16,6 @@
 
 class NavigationTreeTest extends \OxidTestCase
 {
-<<<<<<< HEAD
-=======
-    protected $_sWrongDynfile = 'wrongfile.xml';
-    protected $_sValidDynfile = 'goodfile.xml';
-
-    /**
-     * Initialize the fixture.
-     *
-     * @return null
-     */
-    protected function setUp()
-    {
-        parent::setUp();
-
-        // files for test
-        switch ($this->getName()) {
-            case 'testCheckDynFileWrongFileContent':
-                // creating wrong file
-                if ($rHandle = @fopen($this->getConfig()->getConfigParam('sCompileDir') . "{$this->_sWrongDynfile}", 'w')) {
-                    fwrite($rHandle, 'some wrong content');
-                    fclose($rHandle);
-                }
-                break;
-            case 'testCheckDynFileFileIsValidXml':
-                // creating valid file
-                if ($rHandle = @fopen($this->getConfig()->getConfigParam('sCompileDir') . "{$this->_sValidDynfile}", 'w')) {
-                    fwrite($rHandle, '<?xml version="1.0" encoding="UTF-8"?><OX>');
-                    fclose($rHandle);
-                }
-                break;
-        }
-    }
-
-    /**
-     * Tear down the fixture.
-     *
-     * @return null
-     */
-    protected function tearDown()
-    {
-        // deleting test files
-        switch ($this->getName()) {
-            case 'testCheckDynFileWrongFileContent':
-                @unlink($this->getConfig()->getConfigParam('sCompileDir') . "{$this->_sWrongDynfile}");
-                break;
-            case 'testCheckDynFileFileIsValidXml':
-                // creating valid file
-                @unlink($this->getConfig()->getConfigParam('sCompileDir') . "{$this->_sValidDynfile}");
-                break;
-        }
-        return parent::tearDown();
-    }
-
-    /**
-     * OxNavigationTree::_addDynLinks() test case
-     *
-     * @return null
-     */
-    public function testAddDynLinks()
-    {
-        oxTestModules::addFunction("oxUtilsFile", "checkFile", "{ return true; }");
-        $this->getConfig()->setConfigParam('sAdminDir', "admin");
-
-        $sXml = '<?xml version="1.0" encoding="UTF-8"?>
-                 <OXMENU type="dyn">
-                   <MAINMENU>
-                     <SUBMENU cl="login" clparam="loginParam"></SUBMENU>
-                   </MAINMENU>
-                   <MAINMENU>
-                     <SUBMENU cl="oxadminview" clparam="oxadminviewParam"></SUBMENU>
-                   </MAINMENU>
-                   <MAINMENU>
-                     <SUBMENU cl="oxadmindetails" clparam="oxadmindetailsParam"></SUBMENU>
-                   </MAINMENU>
-                   <MAINMENU>
-                     <SUBMENU cl="oxadminlist" clparam="oxadminlistParam"></SUBMENU>
-                   </MAINMENU>
-                 </OXMENU>';
-
-        $sRezXml = '<?xml version="1.0" encoding="UTF-8"?>
-                 <OXMENU type="dyn">
-                   <MAINMENU id="dyn_menu">
-                     <SUBMENU cl="login" clparam="loginParam" list="dynscreen_list" listparam="menu=login" link="index.php?cl=dynscreen&amp;menu=login&amp;loginParam">
-                       <TAB external="true" location="pages/login_about.php" id="dyn_about" />
-                       <TAB external="true" location="pages/login_technics.php" id="dyn_interface" />
-                       <TAB id="dyn_interface" cl="login" />
-                     </SUBMENU>
-                   </MAINMENU>
-                   <MAINMENU id="dyn_menu">
-                     <SUBMENU cl="oxadminview" clparam="oxadminviewParam" list="dynscreen_list" listparam="menu=oxadminview" link="index.php?cl=dynscreen&amp;menu=oxadminview&amp;oxadminviewParam">
-                       <TAB external="true" location="pages/oxadminview_about.php" id="dyn_about" />
-                       <TAB external="true" location="pages/oxadminview_technics.php" id="dyn_interface" />
-                       <TAB id="dyn_interface" cl="oxadminview" />
-                     </SUBMENU>
-                   </MAINMENU>
-                   <MAINMENU id="dyn_menu">
-                     <SUBMENU cl="oxadmindetails" clparam="oxadmindetailsParam" list="dynscreen_list" listparam="menu=oxadmindetails" link="index.php?cl=dynscreen&amp;menu=oxadmindetails&amp;oxadmindetailsParam">
-                       <TAB external="true" location="pages/oxadmindetails_about.php" id="dyn_about" />
-                       <TAB external="true" location="pages/oxadmindetails_technics.php" id="dyn_interface" />
-                       <TAB id="dyn_interface" cl="oxadmindetails" />
-                     </SUBMENU>
-                   </MAINMENU>
-                   <MAINMENU id="dyn_menu">
-                     <SUBMENU cl="oxadminlist" clparam="oxadminlistParam" list="dynscreen_list" listparam="menu=oxadminlist" link="index.php?cl=dynscreen&amp;menu=oxadminlist&amp;oxadminlistParam">
-                       <TAB external="true" location="pages/oxadminlist_about.php" id="dyn_about" />
-                       <TAB external="true" location="pages/oxadminlist_technics.php" id="dyn_interface" />
-                       <TAB id="dyn_interface" cl="oxadminlist" />
-                     </SUBMENU>
-                   </MAINMENU>
-                 </OXMENU>';
-
-        $oDom = new DOMDocument();
-        $oDom->formatOutput = true;
-        $oDom->loadXML($sXml);
-
-        $oRezDom = new DOMDocument();
-        $oRezDom->formatOutput = true;
-        $oRezDom->loadXML($sRezXml);
-
-        $oNavTree = $this->getMock(\OxidEsales\Eshop\Application\Controller\Admin\NavigationTree::class, array("_getAdminUrl"));
-        $oNavTree->expects($this->never())->method('_getAdminUrl');
-        $oNavTree->UNITaddDynLinks($oDom);
-        $this->assertEquals(str_replace(array("\t", " ", "\n", "\r"), "", $oRezDom->saveXML()), str_replace(array("\t", " ", "\n", "\r"), "", $oDom->saveXML()));
-    }
-
->>>>>>> af4214ce
     /**
      * OxNavigationTree::getDomXml() test case
      *
@@ -611,49 +485,6 @@
     }
 
     /**
-<<<<<<< HEAD
-=======
-     * OxNavigationTree::_checkDynFile() test case
-     * testing new functionality
-     * dyn file must not be created if content is empty
-     *
-     * @return null
-     */
-    public function testCheckDynFileFileDoesNotExist()
-    {
-        $sFilePath = $this->getConfig()->getConfigParam('sCompileDir') . "xxx.file";
-        $oNavTree = oxNew('oxnavigationtree');
-        $this->assertNull($oNavTree->UNITcheckDynFile($sFilePath));
-    }
-
-    /**
-     * OxNavigationTree::_checkDynFile() test case
-     * dyn file must not be created if content is not valid
-     *
-     * @return null
-     */
-    public function testCheckDynFileWrongFileContent()
-    {
-        $sFilePath = $this->getConfig()->getConfigParam('sCompileDir') . "{$this->_sWrongDynfile}";
-        $oNavTree = oxNew('oxnavigationtree');
-        $this->assertNull($oNavTree->UNITcheckDynFile($sFilePath));
-    }
-
-    /**
-     * OxNavigationTree::_checkDynFile() test case
-     * wheter content is a valid xml file, same content will return
-     *
-     * @return null
-     */
-    public function testCheckDynFileFileIsValidXml()
-    {
-        $sFilePath = $this->getConfig()->getConfigParam('sCompileDir') . "{$this->_sValidDynfile}";
-        $oNavTree = oxNew('oxnavigationtree');
-        $this->assertEquals($sFilePath, $oNavTree->UNITcheckDynFile($sFilePath));
-    }
-
-    /**
->>>>>>> af4214ce
      * test if the method find all denial link in menu xml
      *
      * @param object $oDom     XML Dom Object
