<?php
/**
 * Copyright © OXID eSales AG. All rights reserved.
 * See LICENSE file for license details.
 */
namespace OxidEsales\EshopCommunity\Tests\Unit\Application\Controller\Admin;

use \Exception;
use OxidEsales\Eshop\Core\Registry;
use OxidEsales\EshopCommunity\Application\Model\Article;
use \oxDb;
use \oxTestModules;

/**
 * Tests for Article_Stock class
 */
class ArticleStockTest extends \OxidTestCase
{

    /**
     * Tear down the fixture.
     *
     * @return null
     */
    protected function tearDown()
    {
        $this->cleanUpTable('oxprice2article');

        parent::tearDown();
    }

    /**
     * Article_Stock::Render() test case
     *
     * @return null
     */
    public function testRender()
    {
        $this->setRequestParameter("oxid", oxDb::getDb()->getOne('select oxid from oxarticles where oxparentid != "" '));

        // testing..
        $oView = oxNew('Article_Stock');
        $sTplName = $oView->render();

        // testing view data
        $aViewData = $oView->getViewData();
        $this->assertTrue($aViewData["edit"] instanceof Article);
        $this->assertEquals('article_stock.tpl', $sTplName);
    }

    /**
     * Article_Stock::Save() test case
     *
     * @return null
     */
    public function testSave()
    {
        oxTestModules::addFunction('oxarticle', 'save', '{ throw new Exception( "save" ); }');
        oxTestModules::addFunction('oxarticle', 'loadInLang', '{ return true; }');
        oxTestModules::addFunction('oxarticle', 'setLanguage', '{ return true; }');
        oxTestModules::addFunction('oxarticle', 'assign', '{ return true; }');

        $this->setRequestParameter("editval", array("oxarticles__oxremindactive" => 1, "oxarticles__oxremindamount" => 1, "oxarticles__oxstock" => 2));

        // testing..
        try {
            $oView = oxNew('Article_Stock');
            $oView->save();
        } catch (Exception $oExcp) {
            $this->assertEquals("save", $oExcp->getMessage(), "error in Article_Stock::save()");

            return;
        }
        $this->fail("error in Article_Stock::save()");
    }

    /**
     * Article_Stock::AddPrice() test case
     *
     * @return null
     */
    public function testAddPrice()
    {
        oxTestModules::addFunction('oxbase', 'save', '{ throw new Exception( "save" ); }');
        $this->setRequestParameter(
            "editval",
            array("oxprice2article__oxamountto" => 9,
                             "pricetype"                   => "oxaddabs",
                             "price"                       => 9)
        );

        // testing..
        try {
            $oView = oxNew('Article_Stock');
            $oView->addprice();
        } catch (Exception $oExcp) {
            $this->assertEquals("save", $oExcp->getMessage(), "error in Article_Stock::addprice()");

            return;
        }
        $this->fail("error in Article_Stock::save()");
    }

    /**
     * Article_Stock::AddPrice() test case with passed params
     *
     * @return null
     */
    public function testAddPriceParams()
    {
        oxTestModules::addFunction('oxbase', 'save', '{ throw new Exception( "save" ); }');
        //set default params witch will be overriden
        $this->setRequestParameter(
            "editval",
            array("oxprice2article__oxamountto" => 9,
                             "pricetype"                   => "oxaddabs",
                             "price"                       => 9)
        );
        //set params passed to func
        $sOXID = "oxid";
        $aParams = array("oxprice2article__oxamountto" => 20, "pricetype" => "oxaddabs", "price" => 20);

        // testing..
        try {
            $oView = oxNew('Article_Stock');
            $oView->addprice($sOXID, $aParams);
        } catch (Exception $oExcp) {
            $this->assertEquals("save", $oExcp->getMessage(), "error in Article_Stock::addprice()");

            return;
        }
        $this->fail("error in Article_Stock::save()");
    }

    /**
     * Article_Stock::AddPrice() test case with passed params and saving in DB
     *
     * @return null
     */
    public function testAddPriceSaveDb()
    {
        //set default params witch will be overriden
        $this->setRequestParameter(
            "editval",
            array("oxprice2article__oxamountto" => 9,
                             "pricetype"                   => "oxaddabs",
                             "price"                       => 9)
        );
        //set params passed to func
        $sOXID = "_testId";
        $aParams = array("oxprice2article__oxamountto" => 20, "pricetype" => "oxaddabs", "price" => 20);

        $oDb = oxDb::getDb();

        /** @var Article_Stock|PHPUnit\Framework\MockObject\MockObject $oView */
        $oView = $this->getMock(\OxidEsales\Eshop\Application\Controller\Admin\ArticleStock::class, array("resetContentCache"), array(), '', false);
        $oView->expects($this->atLeastOnce())->method('resetContentCache');

        $oView->addprice($sOXID, $aParams);
        $this->assertEquals("1", $oDb->getOne("select 1 from oxprice2article where oxid='_testId'"));
        $oView->addprice($sOXID, $aParams);
        $this->assertEquals("1", $oDb->getOne("select 1 from oxprice2article where oxid='_testId'"));
        //update amount
        $aParams = array("oxprice2article__oxamountto" => 100);
        $oView->addprice($sOXID, $aParams);
        $this->assertEquals("100", $oDb->getOne("select oxamountto from oxprice2article where oxid='_testId'"));
    }

    /**
     * Article_Stock::AddPrice() test case with passed params and saving in DB
     *
     * @return null
     */
    public function testUpdatePrices()
    {
        //set default params witch will be overwritten
        $this->setRequestParameter(
            "updateval",
            array("_testId" => array("oxprice2article__oxamountto" => 50,
                                                  "pricetype"                   => "oxaddabs",
                                                  "price"                       => 20))
        );
        $oDb = oxDb::getDb();

        $oView = oxNew('Article_Stock');

        $oView->updateprices();
        $this->assertFalse($oDb->getOne("select 1 from oxprice2article where oxid='_testId'"));

        $this->setRequestParameter(
            "editval",
            array("oxprice2article__oxamountto" => 9,
                             "pricetype"                   => "oxaddabs",
                             "price"                       => 9)
        );
        $oView->updateprices();
        $this->assertEquals("50", $oDb->getOne("select oxamountto from oxprice2article where oxid='_testId'"));
    }

    /**
     * Article_Stock::DeletePrice() test case
     *
     * @return null
     */
    public function testDeletePrice()
    {
        $oDb = oxDb::getDb();
        $oDb->execute("insert into oxprice2article set oxid='_testId', oxartid='_testArtId' ");

        $oView = $this->getMock(\OxidEsales\Eshop\Application\Controller\Admin\ArticleStock::class, array("resetContentCache"));
        $oView->expects($this->atLeastOnce())->method('resetContentCache');

        $this->setRequestParameter('oxid', '_testArtId');
        $oView->deleteprice();
        $this->assertEquals("1", $oDb->getOne("select 1 from oxprice2article where oxid='_testId'"));

        $this->setRequestParameter('oxid', '');
        $this->setRequestParameter('priceid', '_testId');
        $oView->deleteprice();
        $this->assertEquals("1", $oDb->getOne("select 1 from oxprice2article where oxid='_testId'"));

        $this->setRequestParameter('oxid', '_testArtId');
        $this->setRequestParameter('priceid', '_testId');
        $oView->deleteprice();
        $this->assertFalse($oDb->getOne("select 1 from oxprice2article where oxid='_testId'"));
    }
<<<<<<< HEAD
=======

    /**
     * Article_stock::addprice test case when updating existing stock prices in subshop
     *
     * @return null
     */
    public function testAddPriceShopMall()
    {
        //set default params for first save
        $this->setRequestParameter(
            "editval",
            array("oxprice2article__oxamountto" => 123,
                             "pricetype"                   => "oxaddabs", "price" => 9)
        );
        //set oxid
        $sOXID = "_testId";

        //expected shop id
        $sShopId = $this->getTestConfig()->getShopEdition() == 'EE' ? '2' : '1';

        $oConfig = $this->getMock(\OxidEsales\Eshop\Core\Config::class, array("getShopId"));
        $oConfig->expects($this->any())->method('getShopId')->will($this->returnValue($sShopId));

        $oBase = $this->getMock(\OxidEsales\Eshop\Core\Model\BaseModel::class, array('isDerived'));
        $oBase->expects($this->any())->method('isDerived')->will($this->returnValue(false));

        oxTestModules::addModuleObject('oxbase', $oBase);

        $oView = $this->getMock(\OxidEsales\Eshop\Application\Controller\Admin\ArticleStock::class, array('getConfig', 'resetContentCache', 'getEditObjectId', 'oxNew'), array(), '', false);
        $oView->expects($this->atLeastOnce())->method('getConfig')->will($this->returnValue($oConfig));
        $oView->expects($this->atLeastOnce())->method('resetContentCache');
        $oView->expects($this->atLeastOnce())->method('getEditObjectId')->will($this->returnValue('_testArtId'));

        //init db
        $oDb = oxDb::getDb();

        //first add new stock price
        $oView->addprice($sOXID);
        $this->assertEquals("123", $oDb->getOne("select oxamountto from oxprice2article where oxid='_testId'"));

        //pass update params
        $aParams = array("oxprice2article__oxamountto" => 777, "pricetype" => "oxaddabs", "price" => 20);
        $oView->addprice($sOXID, $aParams);
        $this->assertEquals("777", $oDb->getOne("select oxamountto from oxprice2article where oxid='_testId'"));
        $this->assertEquals($sShopId, $oDb->getOne("select oxshopid from oxprice2article where oxid='_testId'"));

        //update only amount to
        $aParams = array("oxprice2article__oxamountto" => 10101);
        $oView->addprice($sOXID, $aParams);
        $this->assertEquals("10101", $oDb->getOne("select oxamountto from oxprice2article where oxid='_testId'"));
        $this->assertEquals($sShopId, $oDb->getOne("select oxshopid from oxprice2article where oxid='_testId'"));
    }
>>>>>>> af4214ce
}<|MERGE_RESOLUTION|>--- conflicted
+++ resolved
@@ -224,59 +224,4 @@
         $oView->deleteprice();
         $this->assertFalse($oDb->getOne("select 1 from oxprice2article where oxid='_testId'"));
     }
-<<<<<<< HEAD
-=======
-
-    /**
-     * Article_stock::addprice test case when updating existing stock prices in subshop
-     *
-     * @return null
-     */
-    public function testAddPriceShopMall()
-    {
-        //set default params for first save
-        $this->setRequestParameter(
-            "editval",
-            array("oxprice2article__oxamountto" => 123,
-                             "pricetype"                   => "oxaddabs", "price" => 9)
-        );
-        //set oxid
-        $sOXID = "_testId";
-
-        //expected shop id
-        $sShopId = $this->getTestConfig()->getShopEdition() == 'EE' ? '2' : '1';
-
-        $oConfig = $this->getMock(\OxidEsales\Eshop\Core\Config::class, array("getShopId"));
-        $oConfig->expects($this->any())->method('getShopId')->will($this->returnValue($sShopId));
-
-        $oBase = $this->getMock(\OxidEsales\Eshop\Core\Model\BaseModel::class, array('isDerived'));
-        $oBase->expects($this->any())->method('isDerived')->will($this->returnValue(false));
-
-        oxTestModules::addModuleObject('oxbase', $oBase);
-
-        $oView = $this->getMock(\OxidEsales\Eshop\Application\Controller\Admin\ArticleStock::class, array('getConfig', 'resetContentCache', 'getEditObjectId', 'oxNew'), array(), '', false);
-        $oView->expects($this->atLeastOnce())->method('getConfig')->will($this->returnValue($oConfig));
-        $oView->expects($this->atLeastOnce())->method('resetContentCache');
-        $oView->expects($this->atLeastOnce())->method('getEditObjectId')->will($this->returnValue('_testArtId'));
-
-        //init db
-        $oDb = oxDb::getDb();
-
-        //first add new stock price
-        $oView->addprice($sOXID);
-        $this->assertEquals("123", $oDb->getOne("select oxamountto from oxprice2article where oxid='_testId'"));
-
-        //pass update params
-        $aParams = array("oxprice2article__oxamountto" => 777, "pricetype" => "oxaddabs", "price" => 20);
-        $oView->addprice($sOXID, $aParams);
-        $this->assertEquals("777", $oDb->getOne("select oxamountto from oxprice2article where oxid='_testId'"));
-        $this->assertEquals($sShopId, $oDb->getOne("select oxshopid from oxprice2article where oxid='_testId'"));
-
-        //update only amount to
-        $aParams = array("oxprice2article__oxamountto" => 10101);
-        $oView->addprice($sOXID, $aParams);
-        $this->assertEquals("10101", $oDb->getOne("select oxamountto from oxprice2article where oxid='_testId'"));
-        $this->assertEquals($sShopId, $oDb->getOne("select oxshopid from oxprice2article where oxid='_testId'"));
-    }
->>>>>>> af4214ce
 }