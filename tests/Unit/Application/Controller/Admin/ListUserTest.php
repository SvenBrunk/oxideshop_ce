--- conflicted
+++ resolved
@@ -36,11 +36,7 @@
      */
     public function testRender()
     {
-<<<<<<< HEAD
         $oNavTree = $this->getMock(NavigationTree::class, array("getDomXml"));
-=======
-        $oNavTree = $this->getMock(\OxidEsales\Eshop\Application\Controller\Admin\NavigationTree::class, array("getDomXml"));
->>>>>>> c37e3985
         $oNavTree->expects($this->once())->method('getDomXml')->will($this->returnValue(new DOMDocument()));
 
         $oView = $this->getMock(\OxidEsales\Eshop\Application\Controller\Admin\ListUser::class, array("getNavigation"));
