--- conflicted
+++ resolved
@@ -127,19 +127,6 @@
     }
 
     /**
-<<<<<<< HEAD
-     * Testing if object type is correct and payment key is correctly generated
-     */
-    public function testOxUserPayment()
-    {
-        $oUpay = oxNew('oxuserpayment');
-        $this->assertEquals('oxuserpayment', $oUpay->getClassName());
-        $this->assertEquals(str_rot13('fq45QS09_fqyx09239QQ'), $oUpay->getPaymentKey('_sPaymentKey'));
-    }
-
-    /**
-=======
->>>>>>> 59f51026
      * Testing if constructor sets _blStoreCreditCardInfo from oxConfig param
      */
     public function testConstructor()
@@ -163,18 +150,6 @@
     }
 
     /**
-<<<<<<< HEAD
-     * Checking if payment encryption key is good
-     */
-    public function testGetPaymentKey()
-    {
-        $oUpay = oxNew('oxuserpayment');
-        $this->assertEquals(str_rot13('fq45QS09_fqyx09239QQ'), $oUpay->getPaymentKey());
-    }
-
-    /**
-=======
->>>>>>> 59f51026
      * Testing if loader decodes oxvalue field
      */
     public function testLoadDecodesValue()
